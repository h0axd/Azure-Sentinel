id: ae10c588-7ff7-486c-9920-ab8b0bdb6ede
name: Mercury - Domain, Hash and IP IOCs - August 2022
description: | 
  'Identifies a match across various data feeds for domains, hashes and IP IOC related to Mercury
   Reference:  https://www.microsoft.com/security/blog/2022/08/25/mercury-leveraging-log4j-2-vulnerabilities-in-unpatched-systems-to-target-israeli-organizations/'
severity: High 
requiredDataConnectors: 
  - connectorId: DNS
    dataTypes:
      - DnsEvents
  - connectorId: AzureMonitor(VMInsights)
    dataTypes:
      - VMConnection
  - connectorId: F5
    dataTypes:
      - CommonSecurityLog
  - connectorId: CiscoASA
    dataTypes: 
      - CommonSecurityLog
  - connectorId: PaloAltoNetworks
    dataTypes: 
      - CommonSecurityLog
  - connectorId: Fortinet
    dataTypes: 
      - CommonSecurityLog
  - connectorId: CheckPoint
    dataTypes: 
      - CommonSecurityLog
  - connectorId: CEF
    dataTypes: 
      - CommonSecurityLog               
  - connectorId: MicrosoftThreatProtection
    dataTypes:
      - DeviceNetworkEvents
      - DeviceFileEvents
      - DeviceImageLoadEvents
  - connectorId: Office365
    dataTypes:
      - OfficeActivity
  - connectorId: AzureFirewall
    dataTypes: 
      - AzureDiagnostics
      - AZFWApplicationRule
      - AZFWDnsQuery
  - connectorId: WindowsFirewall
    dataTypes:
      - WindowsFirewall      
queryFrequency: 12h 
queryPeriod: 12h 
triggerOperator: gt 
triggerThreshold: 0 
tactics: 
  - CommandAndControl
relevantTechniques:
  - T1071
tags:
  - Mercury
  - Schema: ASIMFileEvent
    SchemaVersion: 0.1.0
query:  |  
  let iocs = externaldata(DateAdded:string,IoC:string,Type:string,TLP:string) [@"https://raw.githubusercontent.com/Azure/Azure-Sentinel/master/Sample%20Data/Feeds/Mercury_August2022.csv"] with (format="csv", ignoreFirstRecord=True);
  let sha256Hashes = (iocs | where Type =~ "sha256" | project IoC);
  let IPList = (iocs | where Type =~ "ip"| project IoC);
  let domains = (iocs | where Type =~ "domainname"| project IoC);
  let IPRegex = '[0-9]{1,3}\\.[0-9]{1,3}\\.[0-9]{1,3}\\.[0-9]{1,3}';
  (union isfuzzy=true
  (CommonSecurityLog
  | where SourceIP in (IPList) or DestinationIP in (IPList) or DestinationHostName has_any (domains) or RequestURL has_any (domains) or Message has_any (IPList)
  | parse Message with * '(' DNSName ')' * 
  | project TimeGenerated, SourceIP, DestinationIP, Message, SourceUserID, RequestURL, DNSName, Type
  | extend MessageIP = extract(IPRegex, 0, Message), RequestIP = extract(IPRegex, 0, RequestURL)
  | extend IPMatch = case(SourceIP in (IPList), "SourceIP", DestinationIP in (IPList), "DestinationIP", MessageIP in (IPList), "Message", RequestURL has_any (domains), "RequestUrl", "NoMatch")
  | extend timestamp = TimeGenerated, IPCustomEntity = case(IPMatch == "SourceIP", SourceIP, IPMatch == "DestinationIP", DestinationIP, IPMatch == "Message", MessageIP, "NoMatch"), AccountCustomEntity = SourceUserID
  ),
  (DnsEvents
  | where IPAddresses in (IPList) or Name in~ (domains)  
  | project TimeGenerated, Computer, IPAddresses, Name, ClientIP, Type
  | extend DestinationIPAddress = IPAddresses, DNSName = Name, Computer 
  | extend timestamp = TimeGenerated, IPCustomEntity = DestinationIPAddress, HostCustomEntity = Computer
  ),
  (VMConnection
  | where SourceIp in (IPList) or DestinationIp in (IPList) or RemoteDnsCanonicalNames has_any (domains)
  | parse RemoteDnsCanonicalNames with * '["' DNSName '"]' *
  | project TimeGenerated, Computer, Direction, ProcessName, SourceIp, DestinationIp, DestinationPort, RemoteDnsQuestions, DNSName,BytesSent, BytesReceived, RemoteCountry, Type
  | extend IPMatch = case( SourceIp in (IPList), "SourceIP", DestinationIp in (IPList), "DestinationIP", "None") 
  | extend timestamp = TimeGenerated, IPCustomEntity = case(IPMatch == "SourceIP", SourceIp, IPMatch == "DestinationIP", DestinationIp, "NoMatch"), File = ProcessName, HostCustomEntity = Computer
  ),
  (Event
  | where Source == "Microsoft-Windows-Sysmon"
  | where EventID == 3
  | extend EvData = parse_xml(EventData)
  | extend EventDetail = EvData.DataItem.EventData.Data
  | extend SourceIP = tostring(EventDetail.[9].["#text"]), DestinationIP = tostring(EventDetail.[14].["#text"]), Image = tostring(EventDetail.[4].["#text"])
  | where SourceIP in (IPList) or DestinationIP in (IPList)
  | project TimeGenerated, SourceIP, DestinationIP, Image, UserName, Computer, Type
  | extend IPMatch = case( SourceIP in (IPList), "SourceIP", DestinationIP in (IPList), "DestinationIP", "None")
  | extend timestamp = TimeGenerated, File = tostring(split(Image, '\\', -1)[-1]), IPCustomEntity = case(IPMatch == "SourceIP", SourceIP, IPMatch == "DestinationIP", DestinationIP, "None"), HostCustomEntity = Computer, AccountCustomEntity = UserName
  ), 
  (OfficeActivity
  | where ClientIP in (IPList) 
  | project TimeGenerated, UserAgent, Operation, RecordType, UserId, ClientIP, Type
  | extend timestamp = TimeGenerated, IPCustomEntity = ClientIP, AccountCustomEntity = UserId
  ),
  (DeviceNetworkEvents
  | where RemoteUrl has_any (domains) or RemoteIP in (IPList) or InitiatingProcessSHA256 in (sha256Hashes)
  | project TimeGenerated, ActionType, DeviceId, Computer = DeviceName, InitiatingProcessAccountDomain, InitiatingProcessAccountName, InitiatingProcessCommandLine, InitiatingProcessFolderPath, InitiatingProcessId, InitiatingProcessParentFileName, InitiatingProcessFileName, RemoteIP, RemoteUrl, RemotePort, LocalIP, Type
  | extend timestamp = TimeGenerated, IPCustomEntity = RemoteIP,  HostCustomEntity = Computer, AccountCustomEntity = InitiatingProcessAccountName
  ),
  (WindowsFirewall
  | where SourceIP in (IPList) or DestinationIP in (IPList) 
  | project TimeGenerated, Computer, CommunicationDirection, SourceIP, DestinationIP, SourcePort, DestinationPort, Type
  | extend IPMatch = case( SourceIP in (IPList), "SourceIP", DestinationIP in (IPList), "DestinationIP", "None")
  | extend timestamp = TimeGenerated, HostCustomEntity = Computer, IPCustomEntity = case(IPMatch == "SourceIP", SourceIP, IPMatch == "DestinationIP", DestinationIP, "None")
  ),
  (AzureDiagnostics 
  | where ResourceType == "AZUREFIREWALLS"
  | where Category == "AzureFirewallApplicationRule"
  | parse msg_s with Protocol 'request from ' SourceHost ':' SourcePort 'to ' DestinationHost ':' DestinationPort '. Action:' Action
  | where isnotempty(DestinationHost)
  | where DestinationHost has_any (IPList) or DestinationHost has_any (domains) 
  | extend DNSName = DestinationHost 
  | extend IPCustomEntity = SourceHost
  ),
  (AzureDiagnostics
  | where ResourceType == "AZUREFIREWALLS"
  | where Category == "AzureFirewallNetworkRule"
  | where msg_s has_any (IPList)
  | parse msg_s with Protocol " request from " SourceIP ":" SourcePortInt:int " to " TargetIP ":" TargetPortInt:int *
  | parse kind=regex flags=U msg_s with * ". Action\\: " Action1a "\\."
  | parse msg_s with * ". Policy: " Policy ". Rule Collection Group: " RuleCollectionGroup "." *
  | parse msg_s with * " Rule Collection: "  RuleCollection ". Rule: " Rule 
  | extend IPCustomEntity = SourceIP
  ),
  (AzureDiagnostics
  | where ResourceType == "AZUREFIREWALLS"
  | where Category == "AzureFirewallDnsProxy"
  | where msg_s has_any (domains)
  | parse msg_s with "DNS Request: " SourceIP ":" SourcePortInt:int " - " QueryID:int " " RequestType " " RequestClass " " hostname ". " protocol " " details
  | extend
      ResponseDuration = extract("[0-9]*.?[0-9]+s$", 0, msg_s),
      SourcePort = tostring(SourcePortInt),
      QueryID =  tostring(QueryID)
  | extend IPCustomEntity = SourceIP
  | project TimeGenerated,SourceIP,hostname,RequestType,ResponseDuration,details,msg_s
  | order by TimeGenerated
  ),
  (AZFWApplicationRule
  | where Fqdn has_any (domains) or Fqdn has_any (IPList)
  | extend IPCustomEntity = SourceIp
  ),
  (AZFWDnsQuery
  | where isnotempty(QueryName)
  | where QueryName has_any (domains)
  | extend DNSName = QueryName
  | extend IPCustomEntity = SourceIp
  ),
  (AZFWNetworkRule
  | where DestinationIp  has_any (IPList)  
  | extend DestinationIP = DestinationIp 
  | extend IPCustomEntity = SourceIp
  ),
  (CommonSecurityLog
  | where FileHash in (sha256Hashes)
  | project TimeGenerated, Message, SourceUserID, FileHash, Type
  | extend timestamp = TimeGenerated, AlgorithmCustomEntity = "SHA256", FileHashCustomEntity = tostring(FileHash), AccountCustomEntity = SourceUserID
  ),
  (imFileEvent
  | where TargetFileSHA256 has_any (sha256Hashes)
  | extend Account = ActorUsername, Computer = DvcHostname, IPAddress = SrcIpAddr, CommandLine = ActingProcessCommandLine, FileHash = TargetFileSHA256
  | project Type, TimeGenerated, Computer, Account, IPAddress, CommandLine, FileHash
  | extend timestamp = TimeGenerated, IPCustomEntity = IPAddress,  HostCustomEntity = Computer, AccountCustomEntity = Account, AlgorithmCustomEntity = "SHA256", FileHashCustomEntity = FileHash
  ),
  (DeviceFileEvents
  | where SHA256 has_any (sha256Hashes)
  | project TimeGenerated, ActionType, DeviceId, DeviceName, InitiatingProcessAccountDomain, InitiatingProcessAccountName, InitiatingProcessCommandLine, InitiatingProcessFolderPath, InitiatingProcessId, InitiatingProcessParentFileName, InitiatingProcessFileName, InitiatingProcessSHA256, Type
  | extend timestamp = TimeGenerated, HostCustomEntity = DeviceName , AccountCustomEntity = InitiatingProcessAccountName,  AlgorithmCustomEntity = "SHA256", FileHashCustomEntity = tostring(InitiatingProcessSHA256),  CommandLine = InitiatingProcessCommandLine,Image = InitiatingProcessFolderPath
  ),
  (DeviceImageLoadEvents
  | where SHA256 has_any (sha256Hashes)
  | project TimeGenerated, ActionType, DeviceId, DeviceName, InitiatingProcessAccountDomain, InitiatingProcessAccountName, InitiatingProcessCommandLine, InitiatingProcessFolderPath, InitiatingProcessId, InitiatingProcessParentFileName, InitiatingProcessFileName, InitiatingProcessSHA256, Type
  | extend timestamp = TimeGenerated, HostCustomEntity = DeviceName , AccountCustomEntity = InitiatingProcessAccountName,  AlgorithmCustomEntity = "SHA256", FileHashCustomEntity = tostring(InitiatingProcessSHA256),  CommandLine = InitiatingProcessCommandLine,Image = InitiatingProcessFolderPath
  ),
  (Event
  | where Source =~ "Microsoft-Windows-Sysmon"
  | where EventID == 1
  | extend EvData = parse_xml(EventData)
  | extend EventDetail = EvData.DataItem.EventData.Data
  | extend Image = EventDetail.[4].["#text"],  CommandLine = EventDetail.[10].["#text"], Hashes = tostring(EventDetail.[17].["#text"])
  | extend Hashes = extract_all(@"(?P<key>\w+)=(?P<value>[a-zA-Z0-9]+)", dynamic(["key","value"]), Hashes)
  | extend Hashes = column_ifexists("Hashes", dynamic(["", ""])), CommandLine = column_ifexists("CommandLine", "")
  | mv-expand Hashes
  | where Hashes[0] =~ "SHA256" and Hashes[1] has_any (sha256Hashes) 
  | project TimeGenerated, EventDetail, UserName, Computer, Type, Source, Hashes, CommandLine, Image
  | extend Type = strcat(Type, ": ", Source)
  | extend timestamp = TimeGenerated, HostCustomEntity = Computer , AccountCustomEntity = UserName, FileHashCustomEntity = tostring(Hashes[1])
  )
  )
entityMappings:
  - entityType: Account
    fieldMappings:
      - identifier: FullName
        columnName: AccountCustomEntity
  - entityType: Host
    fieldMappings:
      - identifier: FullName
        columnName: HostCustomEntity
  - entityType: IP
    fieldMappings:
      - identifier: Address
        columnName: IPCustomEntity
  - entityType: FileHash
    fieldMappings:
      - identifier: Algorithm
        columnName: AlgorithmCustomEntity
      - identifier: Value
        columnName: FileHashCustomEntity
<<<<<<< HEAD
version: 1.1.0
=======
version: 1.0.2
>>>>>>> 16bbc881
kind: Scheduled
metadata:
    source:
        kind: Community
    author:
        name: Ajeet Prakash
    support:
        tier: Community
    categories:
        domains: [ "Security - Threat Intelligence" ]<|MERGE_RESOLUTION|>--- conflicted
+++ resolved
@@ -214,11 +214,7 @@
         columnName: AlgorithmCustomEntity
       - identifier: Value
         columnName: FileHashCustomEntity
-<<<<<<< HEAD
 version: 1.1.0
-=======
-version: 1.0.2
->>>>>>> 16bbc881
 kind: Scheduled
 metadata:
     source:
