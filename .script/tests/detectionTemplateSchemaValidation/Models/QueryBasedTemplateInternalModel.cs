using Microsoft.Azure.Sentinel.Analytics.Management.AnalyticsManagement.Contracts.Model.ARM;
using Microsoft.Azure.Sentinel.Analytics.Management.AnalyticsManagement.Contracts.Model.ARM.ModelValidation;
using Newtonsoft.Json;
using System.Collections.Generic;
using System.ComponentModel.DataAnnotations;
using Microsoft.Azure.Sentinel.Analytics.Management.AnalyticsManagement.Contracts.Model;

namespace Microsoft.Azure.Sentinel.Analytics.Management.AnalyticsTemplatesService.Interface.Model
{
    public abstract class QueryBasedTemplateInternalModel : AnalyticsTemplateInternalModelBase
    {
        [JsonProperty("severity", Required = Required.Always)]
        public Severity Severity { get; set; }

        [JsonProperty("query", Required = Required.Always)]
        [StringLength(10000, MinimumLength = 1)]
        public string Query { get; set; }

        [JsonProperty("customDetails", Required = Required.Default, NullValueHandling = NullValueHandling.Ignore)]
        [DictionaryLength(20)]
        [DictionaryMaxKeyAndValueLengths(maxKeyLength: 20, maxValueLength: 500)] // 500 is the max length of a column name in LA
        [DictionaryKeyMatchesRegex("^[a-zA-Z]+\\w*$")] // The custom field key must start with an English letter and contain only alphanumeric characters (i.e. [a-zA-Z0-9_])
        [DictionaryValueMatchesRegex("^[a-zA-Z_]+\\w*$")] // The custom field value must start with an English letter or an underscore and contain only alphanumeric characters (i.e. [a-zA-Z0-9_])
        public Dictionary<string, string> CustomDetails { get; set; }

        [JsonProperty("entityMappings", Required = Required.Default, NullValueHandling = NullValueHandling.Ignore)]
<<<<<<< HEAD
        [ValidEntityMappings(entityMappingsMinLength: 1, entityMappingsMaxLength: 1, fieldMappingsMinLength: 1, fieldMappingsMaxLength: 3)]
=======
        [ValidEntityMappings(entityMappingsMinLength: 1, entityMappingsMaxLength: 10, fieldMappingsMinLength: 1, fieldMappingsMaxLength: 3)] // max for entityMappings is 10 - https://learn.microsoft.com/en-us/azure/sentinel/sentinel-service-limits, max for field mappings is 3, look for "three" in the docs - https://learn.microsoft.com/en-us/azure/sentinel/entities-reference
>>>>>>> f879dafb
        public List<EntityMapping> EntityMappings { get; set; }

        [JsonProperty("alertDetailsOverride", Required = Required.Default, NullValueHandling = NullValueHandling.Ignore)]
        public AlertDetailsOverride AlertDetailsOverride { get; set; }

        [JsonProperty("version", Required = Required.Default)]
        [StringLength(20)] //Version should be quite short (for example "1.2.2")
        [QueryBasedTemplateVersionValidator]
        public string Version { get; set; }
    }

    public enum Severity
    {
        Informational = 0,
        Low = 1,
        Medium = 2,
        High = 3
    }
}<|MERGE_RESOLUTION|>--- conflicted
+++ resolved
@@ -24,11 +24,7 @@
         public Dictionary<string, string> CustomDetails { get; set; }
 
         [JsonProperty("entityMappings", Required = Required.Default, NullValueHandling = NullValueHandling.Ignore)]
-<<<<<<< HEAD
-        [ValidEntityMappings(entityMappingsMinLength: 1, entityMappingsMaxLength: 1, fieldMappingsMinLength: 1, fieldMappingsMaxLength: 3)]
-=======
         [ValidEntityMappings(entityMappingsMinLength: 1, entityMappingsMaxLength: 10, fieldMappingsMinLength: 1, fieldMappingsMaxLength: 3)] // max for entityMappings is 10 - https://learn.microsoft.com/en-us/azure/sentinel/sentinel-service-limits, max for field mappings is 3, look for "three" in the docs - https://learn.microsoft.com/en-us/azure/sentinel/entities-reference
->>>>>>> f879dafb
         public List<EntityMapping> EntityMappings { get; set; }
 
         [JsonProperty("alertDetailsOverride", Required = Required.Default, NullValueHandling = NullValueHandling.Ignore)]
