Parser:
  Title: Authentication ASIM filtering parser
  Version: '0.2.2'
  LastUpdated: Sept 18, 2023
Product:
  Name: Source agnostic
Normalization:
  Schema: Authentication
  Version: '0.1.0'
References:
- Title: ASIM Authentication Schema
  Link: https://aka.ms/ASimAuthenticationDoc
- Title: ASIM
  Link: https:/aka.ms/AboutASIM
Description: |
  This ASIM parser supports filtering and normalizing Authentication logs from all supported sources to the ASIM Authentication normalized schema.
ParserName: imAuthentication
EquivalentBuiltInParser: _Im_Authentication
ParserParams:
  - Name: starttime
    Type: datetime
    Default: datetime(null)
  - Name: endtime
    Type: datetime
    Default: datetime(null)
  - Name: targetusername_has
    Type: string
    Default: '*'
ParserQuery: |
  let Generic=(starttime:datetime=datetime(null), endtime:datetime=datetime(null), targetusername_has:string="*") {
    let DisabledParsers=materialize(_GetWatchlist('ASimDisabledParsers') | where SearchKey in ('Any', 'ExcludeimAuthentication') | extend SourceSpecificParser=column_ifexists('SourceSpecificParser','') | distinct SourceSpecificParser);
    let imAuthenticationDisabled=toscalar('ExcludeimAuthentication' in (DisabledParsers) or 'Any' in (DisabledParsers)); 
    union isfuzzy=true
      vimAuthenticationEmpty
      , vimAuthenticationAADManagedIdentitySignInLogs   (starttime, endtime, targetusername_has, (imAuthenticationDisabled or('ExcludevimAuthenticationAADManagedIdentitySignInLogs'      in (DisabledParsers) )))
      , vimAuthenticationAADNonInteractiveUserSignInLogs(starttime, endtime, targetusername_has, (imAuthenticationDisabled or('ExcludevimAuthenticationAADNonInteractiveUserSignInLogs'   in (DisabledParsers) )))
      , vimAuthenticationAADServicePrincipalSignInLogs  (starttime, endtime, targetusername_has, (imAuthenticationDisabled or('ExcludevimAuthenticationAADServicePrincipalSignInLogs'     in (DisabledParsers) )))
      , vimAuthenticationSigninLogs                     (starttime, endtime, targetusername_has, (imAuthenticationDisabled or('ExcludevimAuthenticationSigninLogs'                        in (DisabledParsers) )))
      , vimAuthenticationAWSCloudTrail                  (starttime, endtime, targetusername_has, (imAuthenticationDisabled or('ExcludevimAuthenticationAWSCloudTrail'                     in (DisabledParsers) )))
      , vimAuthenticationOktaSSO                        (starttime, endtime, targetusername_has, (imAuthenticationDisabled or('ExcludevimAuthenticationOktaSSO'                           in (DisabledParsers) )))
      , vimAuthenticationM365Defender                   (starttime, endtime, targetusername_has, (imAuthenticationDisabled or('ExcludevimAuthenticationM365Defender'                      in (DisabledParsers) )))
      , vimAuthenticationMicrosoftWindowsEvent          (starttime, endtime, targetusername_has, (imAuthenticationDisabled or('ExcludevimAuthenticationMicrosoftWindowsEvent'             in (DisabledParsers) )))
      , vimAuthenticationMD4IoT                         (starttime, endtime, targetusername_has, (imAuthenticationDisabled or('ExcludevimAuthenticationMD4IoT'                            in (DisabledParsers) )))
      , vimAuthenticationPostgreSQL                     (starttime, endtime, targetusername_has, (imAuthenticationDisabled or('ExcludevimAuthenticationPostgreSQL'                    in (DisabledParsers) )))
      , vimAuthenticationSshd                           (starttime, endtime, targetusername_has, (imAuthenticationDisabled or('ExcludevimAuthenticationSshd' in (DisabledParsers) )))
      , vimAuthenticationSu                             (starttime, endtime, targetusername_has, (imAuthenticationDisabled or('ExcludevimAuthenticationSu' in (DisabledParsers) )))
      , vimAuthenticationCiscoASA                       (starttime, endtime, targetusername_has, (imAuthenticationDisabled or('ExcludevimAuthenticationCiscoASA' in (DisabledParsers) )))
      , vimAuthenticationCiscoMeraki                    (starttime, endtime, targetusername_has, (imAuthenticationDisabled or('ExcludevimAuthenticationCiscoMeraki' in (DisabledParsers) )))
      , vimAuthenticationCiscoISE                       (starttime, endtime, targetusername_has, (imAuthenticationDisabled or('ExcludevimAuthenticationCiscoISE' in (DisabledParsers) )))
      , vimAuthenticationBarracudaWAF                   (starttime, endtime, targetusername_has, (imAuthenticationDisabled or('ExcludevimAuthenticationBarracudaWAF' in (DisabledParsers) )))
      , vimAuthenticationVectraXDRAudit               (starttime, endtime, (imAuthenticationDisabled or('ExcludevimAuthenticationVectraXDRAudit' in (DisabledParsers) )))
<<<<<<< HEAD
      , vimAuthenticationSentinelOne                    (starttime, endtime, (imAuthenticationDisabled or('ExcludevimAuthenticationSentinelOne' in (DisabledParsers) )))
      , vimAuthenticationPaloAltoCortexDataLake         (starttime, endtime, targetusername_has_any=targetusername_has, disabled=(imAuthenticationDisabled or('ExcludevimAuthenticationPaloAltoCortexDataLake' in (DisabledParsers) )))
=======
      , vimAuthenticationSentinelOne                    (starttime, endtime, targetusername_has, (imAuthenticationDisabled or('ExcludevimAuthenticationSentinelOne' in (DisabledParsers) )))
      , vimAuthenticationCrowdStrikeFalconHost          (starttime=starttime, endtime=endtime, targetusername_has_any=targetusername_has, disabled=(imAuthenticationDisabled or('ExcludevimAuthenticationCrowdStrikeFalcon' in (DisabledParsers) )))
      , vimAuthenticationVMwareCarbonBlackCloud         (starttime=starttime, endtime=endtime,  targetusername_has_any=targetusername_has, disabled=(imAuthenticationDisabled or('ExcludevimAuthenticationVMwareCarbonBlackCloud' in (DisabledParsers) )))
>>>>>>> c7175428
  };
  Generic(starttime, endtime, targetusername_has)

Parsers:
  - _Im_Authentication_Empty
  - _Im_Authentication_AADManagedIdentitySignInLogs  
  - _Im_Authentication_AADNonInteractiveUserSignInLogs
  - _Im_Authentication_AADServicePrincipalSignInLogs 
  - _Im_Authentication_SigninLogs                    
  - _Im_Authentication_AWSCloudTrail                 
  - _Im_Authentication_OktaSSO         
  - _Im_Authentication_M365Defender                  
  - _Im_Authentication_MicrosoftWindowsEvent         
  - _Im_Authentication_MD4IoT
  - _Im_Authentication_PostgreSQL
  - _Im_Authentication_Sshd
  - _Im_Authentication_Su
  - _Im_Authentication_CiscoASA
  - _Im_Authentication_CiscoMeraki
  - _Im_Authentication_CiscoISE
  - _Im_Authentication_BarracudaWAF
  - _Im_Authentication_VectraXDRAudit
  - _Im_Authentication_SentinelOne
<<<<<<< HEAD
  - _Im_Authentication_PaloAltoCortexDataLake
=======
  - _Im_Authentication_VMwareCarbonBlackCloud
  - _Im_Authentication_CrowdStrikeFalconHost
>>>>>>> c7175428
<|MERGE_RESOLUTION|>--- conflicted
+++ resolved
@@ -49,14 +49,10 @@
       , vimAuthenticationCiscoISE                       (starttime, endtime, targetusername_has, (imAuthenticationDisabled or('ExcludevimAuthenticationCiscoISE' in (DisabledParsers) )))
       , vimAuthenticationBarracudaWAF                   (starttime, endtime, targetusername_has, (imAuthenticationDisabled or('ExcludevimAuthenticationBarracudaWAF' in (DisabledParsers) )))
       , vimAuthenticationVectraXDRAudit               (starttime, endtime, (imAuthenticationDisabled or('ExcludevimAuthenticationVectraXDRAudit' in (DisabledParsers) )))
-<<<<<<< HEAD
-      , vimAuthenticationSentinelOne                    (starttime, endtime, (imAuthenticationDisabled or('ExcludevimAuthenticationSentinelOne' in (DisabledParsers) )))
       , vimAuthenticationPaloAltoCortexDataLake         (starttime, endtime, targetusername_has_any=targetusername_has, disabled=(imAuthenticationDisabled or('ExcludevimAuthenticationPaloAltoCortexDataLake' in (DisabledParsers) )))
-=======
       , vimAuthenticationSentinelOne                    (starttime, endtime, targetusername_has, (imAuthenticationDisabled or('ExcludevimAuthenticationSentinelOne' in (DisabledParsers) )))
       , vimAuthenticationCrowdStrikeFalconHost          (starttime=starttime, endtime=endtime, targetusername_has_any=targetusername_has, disabled=(imAuthenticationDisabled or('ExcludevimAuthenticationCrowdStrikeFalcon' in (DisabledParsers) )))
       , vimAuthenticationVMwareCarbonBlackCloud         (starttime=starttime, endtime=endtime,  targetusername_has_any=targetusername_has, disabled=(imAuthenticationDisabled or('ExcludevimAuthenticationVMwareCarbonBlackCloud' in (DisabledParsers) )))
->>>>>>> c7175428
   };
   Generic(starttime, endtime, targetusername_has)
 
@@ -80,9 +76,6 @@
   - _Im_Authentication_BarracudaWAF
   - _Im_Authentication_VectraXDRAudit
   - _Im_Authentication_SentinelOne
-<<<<<<< HEAD
   - _Im_Authentication_PaloAltoCortexDataLake
-=======
   - _Im_Authentication_VMwareCarbonBlackCloud
-  - _Im_Authentication_CrowdStrikeFalconHost
->>>>>>> c7175428
+  - _Im_Authentication_CrowdStrikeFalconHost