--- conflicted
+++ resolved
@@ -39,11 +39,8 @@
   - _Im_NetworkSession_CiscoASA
   - _Im_NetworkSession_ForcePointFirewall
   - _Im_NetworkSession_Native
-<<<<<<< HEAD
+  - _Im_NetworkSession_CiscoMeraki
   - _Im_NetworkSession_BarracudaWAF
-=======
-  - _Im_NetworkSession_CiscoMeraki
->>>>>>> 57a13288
 ParserParams:
   - Name: starttime
     Type: datetime
@@ -112,10 +109,7 @@
     , vimNetworkSessionCiscoASA                        (starttime, endtime, srcipaddr_has_any_prefix, dstipaddr_has_any_prefix, ipaddr_has_any_prefix, dstportnumber, hostname_has_any, dvcaction, eventresult, ASimBuiltInDisabled or ('ExcludevimNetworkSessionCiscoASA'      in (DisabledParsers) ))
     , vimNetworkSessionForcePointFirewall              (starttime, endtime, srcipaddr_has_any_prefix, dstipaddr_has_any_prefix, ipaddr_has_any_prefix, dstportnumber, hostname_has_any, dvcaction, eventresult, ASimBuiltInDisabled or ('ExcludevimNetworkSessionForcePointFirewall'      in (DisabledParsers) ))
     , vimNetworkSessionNative                          (starttime, endtime, srcipaddr_has_any_prefix, dstipaddr_has_any_prefix, ipaddr_has_any_prefix, dstportnumber, hostname_has_any, dvcaction, eventresult, ASimBuiltInDisabled or ('ExcludevimNetworkSessionNative'      in (DisabledParsers) ))
-<<<<<<< HEAD
+    , vimNetworkSessionCiscoMeraki                     (starttime, endtime, srcipaddr_has_any_prefix, dstipaddr_has_any_prefix, ipaddr_has_any_prefix, dstportnumber, hostname_has_any, dvcaction, eventresult, ASimBuiltInDisabled or ('ExcludevimNetworkSessionCiscoMeraki'      in (DisabledParsers) ))
     , vimNetworkSessionBarracudaWAF                    (starttime, endtime, srcipaddr_has_any_prefix, dstipaddr_has_any_prefix, ipaddr_has_any_prefix, dstportnumber, hostname_has_any, dvcaction, eventresult, ASimBuiltInDisabled or ('ExcludevimNetworkSessionBarracudaWAF'      in (DisabledParsers) ))
-=======
-    , vimNetworkSessionCiscoMeraki                     (starttime, endtime, srcipaddr_has_any_prefix, dstipaddr_has_any_prefix, ipaddr_has_any_prefix, dstportnumber, hostname_has_any, dvcaction, eventresult, ASimBuiltInDisabled or ('ExcludevimNetworkSessionCiscoMeraki'      in (DisabledParsers) ))
->>>>>>> 57a13288
   };
   NetworkSessionsGeneric(starttime=starttime, endtime=endtime, srcipaddr_has_any_prefix=srcipaddr_has_any_prefix, dstipaddr_has_any_prefix=dstipaddr_has_any_prefix, ipaddr_has_any_prefix=ipaddr_has_any_prefix, dstportnumber=dstportnumber, hostname_has_any=hostname_has_any, dvcaction=dvcaction, eventresult=eventresult, pack=pack)