[
  {
    "workbookKey": "42CrunchAPIProtectionWorkbook",
    "logoFileName": "42CrunchLogo.svg",
    "description": "Monitor and protect APIs using the 42Crunch API microfirewall",
    "dataTypesDependencies": [
      "apifirewall_log_1_CL"
    ],
    "dataConnectorsDependencies": [
      "42CrunchAPIProtection"
    ],
    "previewImagesFileNames": [
      "42CrunchInstancesBlack.png",
      "42CrunchInstancesWhite.png",
      "42CrunchRequestsBlack.png",
      "42CrunchRequestsWhite.png",
      "42CrunchStatusBlack.png",
      "42CrunchStatusWhite.png"
    ],
    "version": "1.0.0",
    "title": "42Crunch API Protection Workbook",
    "templateRelativePath": "42CrunchAPIProtectionWorkbook.json",
    "subtitle": "",
    "provider": "42Crunch"
  },
  {
    "workbookKey": "AttackSurfaceReduction",
    "logoFileName": "M365securityposturelogo.svg",
    "description": "This workbook helps you implement the ASR rules of Windows/Defender, and to monitor them over time. The workbook can filter on ASR rules in Audit mode and Block mode.",
    "dataTypesDependencies": [
      "DeviceEvents"
    ],
    "dataConnectorsDependencies": [
      "MicrosoftThreatProtection"
    ],
    "previewImagesFileNames": [
      "AttackSurfaceReductionWhite.png",
      "AttackSurfaceReductionBlack.png"
    ],
    "version": "1.0.0",
    "title": "Attack Surface Reduction Dashboard",
    "templateRelativePath": "AttackSurfaceReduction.json",
    "subtitle": "",
    "provider": "Microsoft Sentinel community"
  },
  {
    "workbookKey": "ForcepointNGFWAdvanced",
    "logoFileName": "FPAdvLogo.svg",
    "description": "Gain threat intelligence correlated security and application insights on Forcepoint NGFW (Next Generation Firewall). Monitor Forcepoint logging servers health.",
    "dataTypesDependencies": [
      "CommonSecurityLog",
      "ThreatIntelligenceIndicator"
    ],
    "dataConnectorsDependencies": [
      "ForcepointNgfw",
      "ThreatIntelligence",
      "ForcepointNgfwAma"
    ],
    "previewImagesFileNames": [
      "ForcepointNGFWAdvancedWhite.png",
      "ForcepointNGFWAdvancedBlack.png"
    ],
    "version": "1.0.0",
    "title": "Forcepoint Next Generation Firewall (NGFW) Advanced Workbook",
    "templateRelativePath": "ForcepointNGFWAdvanced.json",
    "subtitle": "",
    "provider": "Forcepoint"
  },
  {
    "workbookKey": "AzureActivityWorkbook",
    "logoFileName": "azureactivity_logo.svg",
    "description": "Gain extensive insight into your organization's Azure Activity by analyzing, and correlating all user operations and events.\nYou can learn about all user operations, trends, and anomalous changes over time.\nThis workbook gives you the ability to drill down into caller activities and summarize detected failure and warning events.",
    "dataTypesDependencies": [
      "AzureActivity"
    ],
    "dataConnectorsDependencies": [
      "AzureActivity"
    ],
    "previewImagesFileNames": [
      "AzureActivityWhite1.png",
      "AzureActivityBlack1.png"
    ],
    "version": "2.0.0",
    "title": "Azure Activity",
    "templateRelativePath": "AzureActivity.json",
    "subtitle": "",
    "provider": "Microsoft"
  },
  {
    "workbookKey": "IdentityAndAccessWorkbook",
    "logoFileName": "Microsoft_logo.svg",
    "description": "Gain insights into Identity and access operations by collecting and analyzing security logs, using the audit and sign-in logs to gather insights into use of Microsoft products.\nYou can view anomalies and trends across login events from all users and machines. This workbook also identifies suspicious entities from login and access events.",
    "dataTypesDependencies": [
      "SecurityEvent"
    ],
    "dataConnectorsDependencies": [
      "SecurityEvents",
      "WindowsSecurityEvents"
    ],
    "previewImagesFileNames": [
      "IdentityAndAccessWhite.png",
      "IdentityAndAccessBlack.png"
    ],
    "version": "1.1.0",
    "title": "Identity & Access",
    "templateRelativePath": "IdentityAndAccess.json",
    "subtitle": "",
    "provider": "Microsoft"
  },
  {
    "workbookKey": "ConditionalAccessTrendsandChangesWorkbook",
    "logoFileName": "Microsoft_logo.svg",
    "description": "Gain insights into Conditional Access Trends and Changes.",
    "dataTypesDependencies": [ "SigninLogs" ],
    "dataConnectorsDependencies": [ "AzureActiveDirectory" ],
    "previewImagesFileNames": [ "catrendsWhite.png", "catrendsBlack.png" ],
    "version": "1.0.0",
    "title": "Conditional Access Trends and Changes",
    "templateRelativePath": "ConditionalAccessTrendsandChanges.json",
    "subtitle": "",
    "provider": "Microsoft",
    "support": {
      "tier": "Community"
    },
    "author": {
      "name": "Microsoft Sentinel Community"
    },
    "source": {
      "kind": "Community"
    },
    "categories": {
      "domains": [ "Identity" ]
    }
  },
  {
    "workbookKey": "CheckPointWorkbook",
    "logoFileName": "checkpoint_logo.svg",
    "description": "Gain insights into Check Point network activities, including number of gateways and servers, security incidents, and identify infected hosts.",
    "dataTypesDependencies": [
      "CommonSecurityLog"
    ],
    "dataConnectorsDependencies": [
      "CheckPoint"
    ],
    "previewImagesFileNames": [
      "CheckPointWhite.png",
      "CheckPointBlack.png"
    ],
    "version": "1.0.0",
    "title": "Check Point Software Technologies",
    "templateRelativePath": "CheckPoint.json",
    "subtitle": "",
    "provider": "Check Point"
  },
  {
    "workbookKey": "CiscoWorkbook",
    "logoFileName": "cisco_logo.svg",
    "description": "Gain insights into your Cisco ASA firewalls by analyzing traffic, events, and firewall operations.\nThis workbook analyzes Cisco ASA threat events and identifies suspicious ports, users, protocols and IP addresses.\nYou can learn about trends across user and data traffic directions, and drill down into the Cisco filter results.\nEasily detect attacks on your organization by monitoring management operations, such as configuration and logins.",
    "dataTypesDependencies": [
      "CommonSecurityLog"
    ],
    "dataConnectorsDependencies": [
      "CiscoASA"
    ],
    "previewImagesFileNames": [
      "CiscoWhite.png",
      "CiscoBlack.png"
    ],
    "version": "1.1.0",
    "title": "Cisco - ASA",
    "templateRelativePath": "Cisco.json",
    "subtitle": "",
    "provider": "Microsoft"
  },

  {
    "workbookKey": "ExchangeOnlineWorkbook",
    "logoFileName": "office365_logo.svg",
    "description": "Gain insights into Microsoft Exchange online by tracing and analyzing all Exchange operations and user activities.\nThis workbook let you monitor user activities, including logins, account operations, permission changes, and mailbox creations to discover suspicious trends among them.",
    "dataTypesDependencies": [
      "OfficeActivity"
    ],
    "dataConnectorsDependencies": [
      "Office365"
    ],
    "previewImagesFileNames": [
      "ExchangeOnlineWhite.png",
      "ExchangeOnlineBlack.png"
    ],
    "version": "2.0.0",
    "title": "Exchange Online",
    "templateRelativePath": "ExchangeOnline.json",
    "subtitle": "",
    "provider": "Microsoft"
  },
  {
    "workbookKey": "CloudNGFW-OverviewWorkbook",
    "logoFileName": "paloalto_logo.svg",
    "description": "Gain insights and comprehensive monitoring into Azure CloudNGFW by Palo Alto Networks by analyzing traffic and activities.\nThis workbook correlates all Palo Alto data with threat events to identify suspicious entities and relationships.\nYou can learn about trends across user and data traffic, and drill down into Palo Alto Wildfire and filter results.",
    "dataTypesDependencies": [
      "fluentbit_CL"
    ],
    "dataConnectorsDependencies": [
      "CloudNgfwByPAN"
    ],
    "previewImagesFileNames": [
      "PaloAltoOverviewWhite1.png",
      "PaloAltoOverviewBlack1.png",
      "PaloAltoOverviewWhite2.png",
      "PaloAltoOverviewBlack2.png",
      "PaloAltoOverviewWhite3.png",
      "PaloAltoOverviewBlack3.png"
    ],
    "version": "1.2.0",
    "title": "Azure CloudNGFW By Palo Alto Networks - Overview",
    "templateRelativePath": "CloudNGFW-Overview.json",
    "subtitle": "",
    "provider": "Palo Alto Networks"
  },
  {
    "workbookKey": "CloudNGFW-NetworkThreatWorkbook",
    "logoFileName": "paloalto_logo.svg",
    "description": "Gain insights into Azure CloudNGFW activities by analyzing threat events.\nYou can extract meaningful security information by correlating data between threats, applications, and time.\nThis workbook makes it easy to track malware, vulnerability, and virus log events.",
    "dataTypesDependencies": [
      "fluentbit_CL"
    ],
    "dataConnectorsDependencies": [
      "CloudNgfwByPAN"
    ],
    "previewImagesFileNames": [
      "PaloAltoNetworkThreatWhite1.png",
      "PaloAltoNetworkThreatBlack1.png",
      "PaloAltoNetworkThreatWhite2.png",
      "PaloAltoNetworkThreatBlack2.png"
    ],
    "version": "1.2.0",
    "title": "Azure CloudNGFW By Palo Alto Networks - Network Threats",
    "templateRelativePath": "CloudNGFW-NetworkThreat.json",
    "subtitle": "",
    "provider": "Palo Alto Networks"
  },
  {
    "workbookKey": "PaloAltoOverviewWorkbook",
    "logoFileName": "paloalto_logo.svg",
    "description": "Gain insights and comprehensive monitoring into Palo Alto firewalls by analyzing traffic and activities.\nThis workbook correlates all Palo Alto data with threat events to identify suspicious entities and relationships.\nYou can learn about trends across user and data traffic, and drill down into Palo Alto Wildfire and filter results.",
    "dataTypesDependencies": [
      "CommonSecurityLog"
    ],
    "dataConnectorsDependencies": [
      "PaloAltoNetworks"
    ],
    "previewImagesFileNames": [
      "PaloAltoOverviewWhite1.png",
      "PaloAltoOverviewBlack1.png",
      "PaloAltoOverviewWhite2.png",
      "PaloAltoOverviewBlack2.png",
      "PaloAltoOverviewWhite3.png",
      "PaloAltoOverviewBlack3.png"
    ],
    "version": "1.2.0",
    "title": "Palo Alto overview",
    "templateRelativePath": "PaloAltoOverview.json",
    "subtitle": "",
    "provider": "Microsoft"
  },
  {
    "workbookKey": "PaloAltoNetworkThreatWorkbook",
    "logoFileName": "paloalto_logo.svg",
    "description": "Gain insights into Palo Alto network activities by analyzing threat events.\nYou can extract meaningful security information by correlating data between threats, applications, and time.\nThis workbook makes it easy to track malware, vulnerability, and virus log events.",
    "dataTypesDependencies": [
      "CommonSecurityLog"
    ],
    "dataConnectorsDependencies": [
      "PaloAltoNetworks"
    ],
    "previewImagesFileNames": [
      "PaloAltoNetworkThreatWhite1.png",
      "PaloAltoNetworkThreatBlack1.png",
      "PaloAltoNetworkThreatWhite2.png",
      "PaloAltoNetworkThreatBlack2.png"
    ],
    "version": "1.1.0",
    "title": "Palo Alto Network Threat",
    "templateRelativePath": "PaloAltoNetworkThreat.json",
    "subtitle": "",
    "provider": "Palo Alto Networks"
  },
  {
    "workbookKey": "EsetSMCWorkbook",
    "logoFileName": "eset-logo.svg",
    "description": "Visualize events and threats from Eset Security Management Center.",
    "dataTypesDependencies": [
      "eset_CL"
    ],
    "dataConnectorsDependencies": [
      "EsetSMC"
    ],
    "previewImagesFileNames": [
      "esetSMCWorkbook-black.png",
      "esetSMCWorkbook-white.png"
    ],
    "version": "1.0.0",
    "title": "Eset Security Management Center Overview",
    "templateRelativePath": "esetSMCWorkbook.json",
    "subtitle": "",
    "provider": "Community",
	  "support": {
      "tier": "Community"
    },
    "author": {
      "name": "Tomáš Kubica"
    },
    "source": {
      "kind": "Community"
    },
    "categories": {
      "domains": [ "Security - Others" ]
    }
  },
  {
    "workbookKey": "FortigateWorkbook",
    "logoFileName": "fortinet_logo.svg",
    "description": "Gain insights into Fortigate firewalls by analyzing traffic and activities.\nThis workbook finds correlations in Fortigate threat events and identifies suspicious ports, users, protocols and IP addresses.\nYou can learn about trends across user and data traffic, and drill down into the Fortigate filter results.\nEasily detect attacks on your organization by monitoring management operations such as configuration and logins.",
    "dataTypesDependencies": [
      "CommonSecurityLog"
    ],
    "dataConnectorsDependencies": [
      "Fortinet"
    ],
    "previewImagesFileNames": [
      "FortigateWhite.png",
      "FortigateBlack.png"
    ],
    "version": "1.1.0",
    "title": "FortiGate",
    "templateRelativePath": "Fortigate.json",
    "subtitle": "",
    "provider": "Microsoft"
  },
  {
    "workbookKey": "DnsWorkbook",
    "logoFileName": "dns_logo.svg",
    "description": "Gain extensive insight into your organization's DNS by analyzing, collecting and correlating all DNS events.\nThis workbook exposes a variety of information about suspicious queries, malicious IP addresses and domain operations.",
    "dataTypesDependencies": [
      "DnsInventory",
      "DnsEvents"
    ],
    "dataConnectorsDependencies": [
      "DNS"
    ],
    "previewImagesFileNames": [
      "DnsWhite.png",
      "DnsBlack.png"
    ],
    "version": "1.3.0",
    "title": "DNS",
    "templateRelativePath": "Dns.json",
    "subtitle": "",
    "provider": "Microsoft"
  },
  {
    "workbookKey": "Office365Workbook",
    "logoFileName": "office365_logo.svg",
    "description": "Gain insights into Office 365 by tracing and analyzing all operations and activities. You can drill down into your SharePoint, OneDrive, and Exchange.\nThis workbook lets you find usage trends across users, files, folders, and mailboxes, making it easier to identify anomalies in your network.",
    "dataTypesDependencies": [
      "OfficeActivity"
    ],
    "dataConnectorsDependencies": [
      "Office365"
    ],
    "previewImagesFileNames": [
       "Office365White1.png",
       "Office365Black1.png",
       "Office365White2.png",
       "Office365Black2.png",
       "Office365White3.png",
       "Office365Black3.png"
      ],
    "version": "2.0.1",
    "title": "Office 365",
    "templateRelativePath": "Office365.json",
    "subtitle": "",
    "provider": "Microsoft"
  },
  {
    "workbookKey": "SharePointAndOneDriveWorkbook",
    "logoFileName": "office365_logo.svg",
    "description": "Gain insights into SharePoint and OneDrive by tracing and analyzing all operations and activities.\nYou can view trends across user operation, find correlations between users and files, and identify interesting information such as user IP addresses.",
    "dataTypesDependencies": [
      "OfficeActivity"
    ],
    "dataConnectorsDependencies": [
      "Office365"
    ],
    "previewImagesFileNames": [
      "SharePointAndOneDriveBlack1.png",
      "SharePointAndOneDriveBlack2.png",
      "SharePointAndOneDriveWhite1.png",
      "SharePointAndOneDriveWhite2.png"
    ],
    "version": "2.0.0",
    "title": "SharePoint & OneDrive",
    "templateRelativePath": "SharePointAndOneDrive.json",
    "subtitle": "",
    "provider": "Microsoft"
  },
  {
    "workbookKey": "AzureActiveDirectorySigninLogsWorkbook",
    "logoFileName": "azureactivedirectory_logo.svg",
    "description": "Gain insights into Microsoft Entra ID by connecting Microsoft Sentinel and using the sign-in logs to gather insights around Microsoft Entra ID scenarios. \nYou can learn about sign-in operations, such as user sign-ins and locations, email addresses, and  IP addresses of your users, as well as failed activities and the errors that triggered the failures.",
    "dataTypesDependencies": [
      "SigninLogs"
    ],
    "dataConnectorsDependencies": [
      "AzureActiveDirectory"
    ],
    "previewImagesFileNames": [
      "AADsigninBlack1.png",
      "AADsigninBlack2.png",
      "AADsigninWhite1.png",
      "AADsigninWhite2.png"
    ],
    "version": "2.4.0",
    "title": "Microsoft Entra ID Sign-in logs",
    "templateRelativePath": "AzureActiveDirectorySignins.json",
    "subtitle": "",
    "provider": "Microsoft"
  },
  {
    "workbookKey": "VirtualMachinesInsightsWorkbook",
    "logoFileName": "azurevirtualmachine_logo.svg",
    "description": "Gain rich insight into your organization's virtual machines from Azure Monitor, which analyzes and correlates data in your VM network. \nYou will get visibility on your VM parameters and behavior, and will be able to trace sent and received data. \nIdentify malicious attackers and their targets, and drill down into the protocols, source and destination IP addresses,  countries, and ports the attacks occur across.",
    "dataTypesDependencies": [
      "VMConnection",
      "ServiceMapComputer_CL",
      "ServiceMapProcess_CL"
    ],
    "dataConnectorsDependencies": [],
    "previewImagesFileNames": [
      "VMInsightBlack1.png",
      "VMInsightWhite1.png"
    ],
    "version": "1.3.0",
    "title": "VM insights",
    "templateRelativePath": "VirtualMachinesInsights.json",
    "subtitle": "",
    "provider": "Microsoft",
    "support": {
      "tier": "Microsoft"
    },
    "author": {
      "name": "Microsoft Corporation"
    },
    "source": {
      "kind": "Community"
    },
    "categories": {
      "domains": [
        "IT Operations",
        "Platform"
      ]
    }
  },
  {
    "workbookKey": "AzureActiveDirectoryAuditLogsWorkbook",
    "logoFileName": "azureactivedirectory_logo.svg",
    "description": "Gain insights into Microsoft Entra ID by connecting Microsoft Sentinel and using the audit logs to gather insights around Microsoft Entra ID scenarios. \nYou can learn about user operations, including password and group management, device activities, and top active users and apps.",
    "dataTypesDependencies": [
      "AuditLogs"
    ],
    "dataConnectorsDependencies": [
      "AzureActiveDirectory"
    ],
    "previewImagesFileNames": [
      "AzureADAuditLogsBlack1.png",
      "AzureADAuditLogsWhite1.png"
    ],
    "version": "1.2.0",
    "title": "Microsoft Entra ID Audit logs",
    "templateRelativePath": "AzureActiveDirectoryAuditLogs.json",
    "subtitle": "",
    "provider": "Microsoft"
  },
  {
    "workbookKey": "ThreatIntelligenceWorkbook",
    "logoFileName": "Azure_Sentinel.svg",
    "description": "Gain insights into threat indicators ingestion and search for indicators at scale across Microsoft 1st Party, 3rd Party, On-Premises, Hybrid, and Multi-Cloud Workloads. Indicators Search facilitates a simple interface for finding IP, File, Hash, Sender and more across your data. Seamless pivots to correlate indicators with Microsoft Sentinel: Incidents to make your threat intelligence actionable.",
    "dataTypesDependencies": [
      "ThreatIntelligenceIndicator",
      "SecurityIncident"
    ],
    "dataConnectorsDependencies": [
      "ThreatIntelligence",
      "ThreatIntelligenceTaxii",
	  "MicrosoftDefenderThreatIntelligence",
	  "ThreatIntelligenceUploadIndicatorsAPI"
    ],
    "previewImagesFileNames": [
      "ThreatIntelligenceWhite.png",
      "ThreatIntelligenceBlack.png"
    ],
    "version": "5.0.0",
    "title": "Threat Intelligence",
    "templateRelativePath": "ThreatIntelligence.json",
    "subtitle": "",
    "provider": "Microsoft"
  },
  {
    "workbookKey": "WebApplicationFirewallOverviewWorkbook",
    "logoFileName": "waf_logo.svg",
    "description": "Gain insights into your organization's Azure web application firewall (WAF). You will get a general overview of your application gateway firewall and application gateway access events.",
    "dataTypesDependencies": [
      "AzureDiagnostics"
    ],
    "dataConnectorsDependencies": [
      "WAF"
    ],
    "previewImagesFileNames": [
      "WAFOverviewBlack.png",
      "WAFOverviewWhite.png"
    ],
    "version": "1.1.0",
    "title": "Microsoft Web Application Firewall (WAF) - overview",
    "templateRelativePath": "WebApplicationFirewallOverview.json",
    "subtitle": "",
    "provider": "Microsoft"
  },
  {
    "workbookKey": "WebApplicationFirewallFirewallEventsWorkbook",
    "logoFileName": "waf_logo.svg",
    "description": "Gain insights into your organization's Azure web application firewall (WAF). You will get visibility in to your application gateway firewall. You can view anomalies and trends across all firewall event triggers, attack events, blocked URL addresses and more.",
    "dataTypesDependencies": [
      "AzureDiagnostics"
    ],
    "dataConnectorsDependencies": [
      "WAF"
    ],
    "previewImagesFileNames": [
      "WAFFirewallEventsBlack1.png",
      "WAFFirewallEventsBlack2.png",
      "WAFFirewallEventsWhite1.png",
      "WAFFirewallEventsWhite2.png"
    ],
    "version": "1.1.0",
    "title": "Microsoft Web Application Firewall (WAF) - firewall events",
    "templateRelativePath": "WebApplicationFirewallFirewallEvents.json",
    "subtitle": "",
    "provider": "Microsoft"
  },
  {
    "workbookKey": "WebApplicationFirewallGatewayAccessEventsWorkbook",
    "logoFileName": "waf_logo.svg",
    "description": "Gain insights into your organization's Azure web application firewall (WAF). You will get visibility in to your application gateway access events. You can view anomalies and trends across received and sent data, client IP addresses, URL addresses and more, and drill down into details.",
    "dataTypesDependencies": [
      "AzureDiagnostics"
    ],
    "dataConnectorsDependencies": [
      "WAF"
    ],
    "previewImagesFileNames": [
      "WAFGatewayAccessEventsBlack1.png",
      "WAFGatewayAccessEventsBlack2.png",
      "WAFGatewayAccessEventsWhite1.png",
      "WAFGatewayAccessEventsWhite2.png"
    ],
    "version": "1.2.0",
    "title": "Microsoft Web Application Firewall (WAF) - gateway access events",
    "templateRelativePath": "WebApplicationFirewallGatewayAccessEvents.json",
    "subtitle": "",
    "provider": "Microsoft"
  },
  {
    "workbookKey": "LinuxMachinesWorkbook",
    "logoFileName": "azurevirtualmachine_logo.svg",
    "description": "Gain insights into your workspaces' Linux machines by connecting Microsoft Sentinel and using the logs to gather insights around Linux events and errors.",
    "dataTypesDependencies": [
      "Syslog"
    ],
    "dataConnectorsDependencies": [
      "Syslog"
    ],
    "previewImagesFileNames": [
      "LinuxMachinesWhite.png",
      "LinuxMachinesBlack.png"
    ],
    "version": "1.1.0",
    "title": "Linux machines",
    "templateRelativePath": "LinuxMachines.json",
    "subtitle": "",
    "provider": "Microsoft"
  },
  {
    "workbookKey": "AzureFirewallWorkbook",
    "logoFileName": "AzFirewalls.svg",
    "description": "Gain insights into Azure Firewall events. You can learn about your application and network rules, see metrics for firewall activities across URLs, ports, and addresses across multiple workspaces.",
    "dataTypesDependencies": [
      "AzureDiagnostics"
    ],
    "dataConnectorsDependencies": [
      "AzureFirewall"
    ],
    "previewImagesFileNames": [
      "AzureFirewallWorkbookWhite1.PNG",
      "AzureFirewallWorkbookBlack1.PNG",
      "AzureFirewallWorkbookWhite2.PNG",
      "AzureFirewallWorkbookBlack2.PNG",
      "AzureFirewallWorkbookWhite3.PNG",
      "AzureFirewallWorkbookBlack3.PNG",
      "AzureFirewallWorkbookWhite4.PNG",
      "AzureFirewallWorkbookBlack4.PNG",
      "AzureFirewallWorkbookWhite5.PNG",
      "AzureFirewallWorkbookBlack5.PNG"
    ],
    "version": "1.3.0",
    "title": "Azure Firewall",
    "templateRelativePath": "AzureFirewallWorkbook.json",
    "subtitle": "",
    "provider": "Microsoft"
  },
  {
      "workbookKey": "AzureFirewallWorkbook-StructuredLogs",
      "logoFileName": "AzFirewalls.svg",
      "description": "Gain insights into Azure Firewall events using the new Structured Logs for Azure Firewall. You can learn about your application and network rules, see metrics for firewall activities across URLs, ports, and addresses across multiple workspaces.",
      "dataTypesDependencies": [
          "AZFWNetworkRule",
          "AZFWApplicationRule",
          "AZFWDnsQuery",
          "AZFWThreatIntel"
      ],
      "dataConnectorsDependencies": [
          "AzureFirewall"
      ],
      "previewImagesFileNames": [
          "AzureFirewallWorkbookWhite1.PNG",
          "AzureFirewallWorkbookBlack1.PNG",
          "AzureFirewallWorkbookWhite2.PNG",
          "AzureFirewallWorkbookBlack2.PNG",
          "AzureFirewallWorkbookWhite3.PNG",
          "AzureFirewallWorkbookBlack3.PNG",
          "AzureFirewallWorkbookWhite4.PNG",
          "AzureFirewallWorkbookBlack4.PNG",
          "AzureFirewallWorkbookWhite5.PNG",
          "AzureFirewallWorkbookBlack5.PNG"
      ],
      "version": "1.0.0",
      "title": "Azure Firewall Structured Logs",
      "templateRelativePath": "AzureFirewallWorkbook-StructuredLogs.json",
      "subtitle": "",
      "provider": "Microsoft"
  },
  {
    "workbookKey": "AzureDDoSStandardProtection",
    "logoFileName": "AzDDoS.svg",
    "description": "This workbook visualizes security-relevant Azure DDoS events across several filterable panels. Offering a summary tab, metrics and a investigate tabs across multiple workspaces.",
    "dataTypesDependencies": [
      "AzureDiagnostics"
    ],
    "dataConnectorsDependencies": [
      "DDOS"
    ],
    "previewImagesFileNames": [
      "AzureDDoSWhite1.PNG",
      "AzureDDoSBlack1.PNG",
      "AzureDDoSWhite2.PNG",
      "AzureDDoSBlack2.PNG",
      "AzureDDoSWhite2.PNG",
      "AzureDDoSBlack2.PNG"
    ],
    "version": "1.0.2",
    "title": "Azure DDoS Protection Workbook",
    "templateRelativePath": "AzDDoSStandardWorkbook.json",
    "subtitle": "",
    "provider": "Microsoft"
  },
  {
    "workbookKey": "MicrosoftCloudAppSecurityWorkbook",
    "logoFileName": "Microsoft_logo.svg",
    "description": "Using this workbook, you can identify which cloud apps are being used in your organization, gain insights from usage trends and drill down to a specific user and application.",
    "dataTypesDependencies": [
      "McasShadowItReporting"
    ],
    "dataConnectorsDependencies": [
      "MicrosoftCloudAppSecurity"
    ],
    "previewImagesFileNames": [
      "McasDiscoveryBlack.png",
      "McasDiscoveryWhite.png"
    ],
    "version": "1.2.0",
    "title": "Microsoft Cloud App Security - discovery logs",
    "templateRelativePath": "MicrosoftCloudAppSecurity.json",
    "subtitle": "",
    "provider": "Microsoft"
  },
  {
    "workbookKey": "F5BIGIPSytemMetricsWorkbook",
    "logoFileName": "f5_logo.svg",
    "description": "Gain insight into F5 BIG-IP health and performance.  This workbook provides visibility of various metrics including CPU, memory, connectivity, throughput and disk utilization.",
    "dataTypesDependencies": [
      "F5Telemetry_system_CL",
      "F5Telemetry_AVR_CL"
    ],
    "dataConnectorsDependencies": [
      "F5BigIp"
    ],
    "previewImagesFileNames": [
      "F5SMBlack.png",
      "F5SMWhite.png"
    ],
    "version": "1.1.0",
    "title": "F5 BIG-IP System Metrics",
    "templateRelativePath": "F5BIGIPSystemMetrics.json",
    "subtitle": "",
    "provider": "F5 Networks"
  },
  {
    "workbookKey": "F5NetworksWorkbook",
    "logoFileName": "f5_logo.svg",
    "description": "Gain insights into F5 BIG-IP Application Security Manager (ASM), by analyzing traffic and activities.\nThis workbook provides insight into F5's web application firewall events and identifies attack traffic patterns across multiple ASM instances as well as overall BIG-IP health.",
    "dataTypesDependencies": [
      "F5Telemetry_LTM_CL",
      "F5Telemetry_system_CL",
      "F5Telemetry_ASM_CL"
    ],
    "dataConnectorsDependencies": [
      "F5BigIp"
    ],
    "previewImagesFileNames": [
      "F5White.png",
      "F5Black.png"
    ],
    "version": "1.1.0",
    "title": "F5 BIG-IP ASM",
    "templateRelativePath": "F5Networks.json",
    "subtitle": "",
    "provider": "F5 Networks"
  },
  {
    "workbookKey": "AzureNetworkWatcherWorkbook",
    "logoFileName": "networkwatcher_logo.svg",
    "description": "Gain deeper understanding of your organization's Azure network traffic by analyzing, and correlating Network Security Group flow logs. \nYou can trace malicious traffic flows, and drill down into their protocols, source and destination IP addresses, machines, countries, and subnets. \nThis workbook also helps you protect your network by identifying weak NSG rules.",
    "dataTypesDependencies": [
      "AzureNetworkAnalytics_CL"
    ],
    "dataConnectorsDependencies": [],
    "previewImagesFileNames": [
      "AzureNetworkWatcherWhite.png",
      "AzureNetworkWatcherBlack.png"
    ],
    "version": "1.1.0",
    "title": "Azure Network Watcher",
    "templateRelativePath": "AzureNetworkWatcher.json",
    "subtitle": "",
    "provider": "Microsoft",
    "support": {
      "tier": "Microsoft"
    },
    "author": {
      "name": "Microsoft Corporation"
    },
    "source": {
      "kind": "Community"
    },
    "categories": {
      "domains": [
        "Security - Network"
      ]
    }
  },
  {
    "workbookKey": "ZscalerFirewallWorkbook",
    "logoFileName": "zscaler_logo.svg",
    "description": "Gain insights into your ZIA cloud firewall logs by connecting to Microsoft Sentinel.\nThe Zscaler firewall overview workbook provides an overview and ability to drill down into all cloud firewall activity in your Zscaler instance including non-web related networking events, security events, firewall rules, and bandwidth consumption",
    "dataTypesDependencies": [
      "CommonSecurityLog"
    ],
    "dataConnectorsDependencies": [
      "Zscaler"
    ],
    "previewImagesFileNames": [
      "ZscalerFirewallWhite1.png",
      "ZscalerFirewallBlack1.png",
      "ZscalerFirewallWhite2.png",
      "ZscalerFirewallBlack2.png"
    ],
    "version": "1.1.0",
    "title": "Zscaler Firewall",
    "templateRelativePath": "ZscalerFirewall.json",
    "subtitle": "",
    "provider": "Zscaler"
  },
  {
    "workbookKey": "ZscalerWebOverviewWorkbook",
    "logoFileName": "zscaler_logo.svg",
    "description": "Gain insights into your ZIA web logs by connecting to Microsoft Sentinel.\nThe Zscaler web overview workbook provides a bird's eye view and ability to drill down into all the security and networking events related to web transactions, types of devices, and bandwidth consumption.",
    "dataTypesDependencies": [
      "CommonSecurityLog"
    ],
    "dataConnectorsDependencies": [
      "Zscaler"
    ],
    "previewImagesFileNames": [
      "ZscalerWebOverviewWhite.png",
      "ZscalerWebOverviewBlack.png"
    ],
    "version": "1.1.0",
    "title": "Zscaler Web Overview",
    "templateRelativePath": "ZscalerWebOverview.json",
    "subtitle": "",
    "provider": "Zscaler"
  },
  {
    "workbookKey": "ZscalerThreatsOverviewWorkbook",
    "logoFileName": "zscaler_logo.svg",
    "description": "Gain insights into threats blocked by Zscaler Internet access on your network.\nThe Zscaler threat overview workbook shows your entire threat landscape including blocked malware, IPS/AV rules, and blocked cloud apps. Threats are displayed by threat categories, filetypes, inbound vs outbound threats, usernames, user location, and more.",
    "dataTypesDependencies": [
      "CommonSecurityLog"
    ],
    "dataConnectorsDependencies": [
      "Zscaler"
    ],
    "previewImagesFileNames": [
      "ZscalerThreatsWhite.png",
      "ZscalerThreatsBlack.png"
    ],
    "version": "1.2.0",
    "title": "Zscaler Threats",
    "templateRelativePath": "ZscalerThreats.json",
    "subtitle": "",
    "provider": "Zscaler"
  },
  {
    "workbookKey": "ZscalerOffice365AppsWorkbook",
    "logoFileName": "zscaler_logo.svg",
    "description": "Gain insights into Office 365 use on your network.\nThe Zscaler Office 365 overview workbook shows you the Microsoft apps running on your network and their individual bandwidth consumption. It also helps identify phishing attempts in which attackers disguised themselves as Microsoft services.",
    "dataTypesDependencies": [
      "CommonSecurityLog"
    ],
    "dataConnectorsDependencies": [
      "Zscaler"
    ],
    "previewImagesFileNames": [
      "ZscalerOffice365White.png",
      "ZscalerOffice365Black.png"
    ],
    "version": "1.1.0",
    "title": "Zscaler Office365 Apps",
    "templateRelativePath": "ZscalerOffice365Apps.json",
    "subtitle": "",
    "provider": "Zscaler"
  },
  {
    "workbookKey": "InsecureProtocolsWorkbook",
    "logoFileName": "Microsoft_logo.svg",
    "description": "Gain insights into insecure protocol traffic by collecting and analyzing security events from Microsoft products.\nYou can view analytics and quickly identify use of weak authentication as well as sources of legacy protocol traffic, like NTLM and SMBv1.\nYou will also have the ability to monitor use of weak ciphers, allowing you to find weak spots in your organization's security.",
    "dataTypesDependencies": [
      "SecurityEvent",
      "Event",
      "SigninLogs"
  ],
  "dataConnectorsDependencies": [
      "SecurityEvents",
      "AzureActiveDirectory",
      "WindowsSecurityEvents"
  ],
  "previewImagesFileNames": [
      "InsecureProtocolsWhite1.png",
      "InsecureProtocolsBlack1.png",
      "InsecureProtocolsWhite2.png",
      "InsecureProtocolsBlack2.png"
  ],
  "version": "2.1.0",
  "title": "Insecure Protocols",
  "templateRelativePath": "InsecureProtocols.json",
  "subtitle": "",
  "provider": "Microsoft",
  "support": {
    "tier": "Microsoft"
  },
  "author": {
    "name": "Microsoft Corporation"
  },
  "source": {
    "kind": "Community"
  },
  "categories": {
    "domains": [
      "Security - Others"
    ]
  }
},
  {
    "workbookKey": "AzureInformationProtectionWorkbook",
    "logoFileName": "informationProtection.svg",
    "description": "The Azure Information Protection Usage report workbook provides information on the volume of labeled and protected documents and emails over time, label distribution of files by label type, along with where the label was applied.",
    "dataTypesDependencies": [
      "SecurityEvent",
      "Event",
      "SigninLogs"
  ],
  "dataConnectorsDependencies": [
      "SecurityEvents",
      "AzureActiveDirectory",
      "WindowsSecurityEvents"
  ],
  "previewImagesFileNames": [
      "InsecureProtocolsWhite1.png",
      "InsecureProtocolsBlack1.png",
      "InsecureProtocolsWhite2.png",
      "InsecureProtocolsBlack2.png"
  ],
  "version": "2.1.0",
  "title": "Insecure Protocols",
  "templateRelativePath": "InsecureProtocols.json",
  "subtitle": "",
  "provider": "Microsoft",
  "support": {
    "tier": "Microsoft"
  },
  "author": {
    "name": "Amit Bergman"
  },
  "source": {
    "kind": "Community"
  },
  "categories": {
    "domains": [ "Security - Others" ]
  }
},
  {
    "workbookKey": "AmazonWebServicesNetworkActivitiesWorkbook",
    "logoFileName": "amazon_web_services_Logo.svg",
    "description": "Gain insights into AWS network related resource activities, including the creation, update, and deletions of security groups, network ACLs and routes, gateways, elastic load balancers, VPCs, subnets, and network interfaces.",
    "dataTypesDependencies": [
      "AWSCloudTrail"
    ],
    "dataConnectorsDependencies": [
      "AWS"
    ],
    "previewImagesFileNames": [
      "AwsNetworkActivitiesWhite.png",
      "AwsNetworkActivitiesBlack.png"
    ],
    "version": "1.0.0",
    "title": "AWS Network Activities",
    "templateRelativePath": "AmazonWebServicesNetworkActivities.json",
    "subtitle": "",
    "provider": "Microsoft"
  },
  {
    "workbookKey": "AmazonWebServicesUserActivitiesWorkbook",
    "logoFileName": "amazon_web_services_Logo.svg",
    "description": "Gain insights into AWS user activities, including failed sign-in attempts, IP addresses, regions, user agents, and identity types, as well as potential malicious user activities with assumed roles.",
    "dataTypesDependencies": [
      "AWSCloudTrail"
    ],
    "dataConnectorsDependencies": [
      "AWS"
    ],
    "previewImagesFileNames": [
      "AwsUserActivitiesWhite.png",
      "AwsUserActivitiesBlack.png"
    ],
    "version": "1.0.0",
    "title": "AWS User Activities",
    "templateRelativePath": "AmazonWebServicesUserActivities.json",
    "subtitle": "",
    "provider": "Microsoft"
  },
  {
    "workbookKey": "TrendMicroDeepSecurityAttackActivityWorkbook",
    "logoFileName": "trendmicro_logo.svg",
    "description": "Visualize and gain insights into the MITRE ATT&CK related activity detected by Trend Micro Deep Security.",
    "dataTypesDependencies": [
      "CommonSecurityLog"
    ],
    "dataConnectorsDependencies": [
      "TrendMicro"
    ],
    "previewImagesFileNames": [
      "TrendMicroDeepSecurityAttackActivityWhite.png",
      "TrendMicroDeepSecurityAttackActivityBlack.png"
    ],
    "version": "1.0.0",
    "title": "Trend Micro Deep Security ATT&CK Related Activity",
    "templateRelativePath": "TrendMicroDeepSecurityAttackActivity.json",
    "subtitle": "",
    "provider": "Trend Micro"
  },
  {
    "workbookKey": "TrendMicroDeepSecurityOverviewWorkbook",
    "logoFileName": "trendmicro_logo.svg",
    "description": "Gain insights into your Trend Micro Deep Security security event data by visualizing your Deep Security Anti-Malware, Firewall, Integrity Monitoring, Intrusion Prevention, Log Inspection, and Web Reputation event data.",
    "dataTypesDependencies": [
      "CommonSecurityLog"
    ],
    "dataConnectorsDependencies": [
      "TrendMicro"
    ],
    "previewImagesFileNames": [
      "TrendMicroDeepSecurityOverviewWhite1.png",
      "TrendMicroDeepSecurityOverviewBlack1.png",
      "TrendMicroDeepSecurityOverviewWhite2.png",
      "TrendMicroDeepSecurityOverviewBlack2.png"
    ],
    "version": "1.0.0",
    "title": "Trend Micro Deep Security Events",
    "templateRelativePath": "TrendMicroDeepSecurityOverview.json",
    "subtitle": "",
    "provider": "Trend Micro"
  },
  {
    "workbookKey": "ExtraHopDetectionSummaryWorkbook",
    "logoFileName": "extrahop_logo.svg",
    "description": "Gain insights into ExtraHop Reveal(x) detections by analyzing traffic and activities.\nThis workbook provides an overview of security detections in your organization's network, including high-risk detections and top participants.",
    "dataTypesDependencies": [
      "CommonSecurityLog"
    ],
    "dataConnectorsDependencies": [
      "ExtraHopNetworks",
	  "ExtraHopNetworksAma"
    ],
    "previewImagesFileNames": [
      "ExtrahopWhite.png",
      "ExtrahopBlack.png"
    ],
    "version": "1.0.0",
    "title": "ExtraHop",
    "templateRelativePath": "ExtraHopDetectionSummary.json",
    "subtitle": "",
    "provider": "ExtraHop Networks"
  },
  {
    "workbookKey": "BarracudaCloudFirewallWorkbook",
    "logoFileName": "barracuda_logo.svg",
    "description": "Gain insights into your Barracuda CloudGen Firewall by analyzing firewall operations and events.\nThis workbook provides insights into rule enforcement, network activities, including number of connections, top users, and helps you identify applications that are popular on your network.",
    "dataTypesDependencies": [
      "CommonSecurityLog",
      "Syslog"
    ],
    "dataConnectorsDependencies": [
      "BarracudaCloudFirewall"
    ],
    "previewImagesFileNames": [
      "BarracudaWhite1.png",
      "BarracudaBlack1.png",
      "BarracudaWhite2.png",
      "BarracudaBlack2.png"
    ],
    "version": "1.0.0",
    "title": "Barracuda CloudGen FW",
    "templateRelativePath": "Barracuda.json",
    "subtitle": "",
    "provider": "Barracuda"
  },
  {
    "workbookKey": "CitrixWorkbook",
    "logoFileName": "citrix_logo.svg",
    "description": "Citrix Analytics for Security aggregates and correlates information across network traffic, users, files and endpoints in Citrix environments. This generates actionable insights that enable Citrix administrators and security teams to remediate user security threats through automation while optimizing IT operations. Machine learning and artificial intelligence empowers Citrix Analytics for Security to identify and take automated action to prevent data exfiltration. While delivered as a cloud service, Citrix Analytics for Security can generate insights from resources located on-premises, in the cloud, or in hybrid architectures. The Citrix Analytics Workbook further enhances the value of both your Citrix Analytics for Security and Microsoft Sentinel. The Workbook enables you to integrate data sources together, helping you gain even richer insights. It also gives Security Operations (SOC) teams the ability to correlate data from disparate logs, helping you identify and proactively remediate security risk quickly. Additionally, valuable dashboards that were unique to the Citrix Analytics for Security can now be implemented in Sentinel. You can also create new custom Workbooks that were not previously available, helping extend the value of both investments.",
    "dataTypesDependencies": [
      "CitrixAnalytics_userProfile_CL",
      "CitrixAnalytics_riskScoreChange_CL",
      "CitrixAnalytics_indicatorSummary_CL",
      "CitrixAnalytics_indicatorEventDetails_CL"
  ],
  "dataConnectorsDependencies": [
      "Citrix"
  ],
  "previewImagesFileNames": [
      "CitrixWhite.png",
      "CitrixBlack.png"
  ],
    "version": "2.1.0",
    "title": "Citrix Analytics",
    "templateRelativePath": "Citrix.json",
    "subtitle": "",
    "provider": "Citrix Systems Inc."
  },
  {
    "workbookKey": "OneIdentityWorkbook",
    "logoFileName": "oneIdentity_logo.svg",
    "description": "This simple workbook gives an overview of sessions going through your SafeGuard for Privileged Sessions device.",
    "dataTypesDependencies": [
      "CommonSecurityLog"
    ],
    "dataConnectorsDependencies": [
      "OneIdentity"
    ],
    "previewImagesFileNames": [
      "OneIdentityWhite.png",
      "OneIdentityBlack.png"
    ],
    "version": "1.0.0",
    "title": "One Identity",
    "templateRelativePath": "OneIdentity.json",
    "subtitle": "",
    "provider": "One Identity LLC.",
	  "support": {
      "tier": "Community"
    },
    "author": {
      "name": "Amit Bergman"
    },
    "source": {
      "kind": "Community"
    },
    "categories": {
      "domains": [ "Identity" ]
    }
  },
  {
    "workbookKey": "SecurityStatusWorkbook",
    "logoFileName": "Azure_Sentinel.svg",
    "description": "This workbook gives an overview of Security Settings for VMs and Azure Arc.",
    "dataTypesDependencies": [
      "CommonSecurityLog",
      "SecurityEvent",
      "Syslog"
    ],
    "dataConnectorsDependencies": [],
    "previewImagesFileNames": [
      "AzureSentinelSecurityStatusBlack.png",
      "AzureSentinelSecurityStatusWhite.png"
    ],
    "version": "1.3.0",
    "title": "Security Status",
    "templateRelativePath": "SecurityStatus.json",
    "subtitle": "",
    "provider": "Microsoft",
    "author": {
      "name": "Microsoft"
    },
    "support": {
      "tier": "Microsoft"
    },
    "categories": {
      "verticals": [],
      "domains": [
        "IT Operations",
        "Security - Others",
        "Compliance"
      ]
    }
  },
  {
    "workbookKey": "AzureSentinelSecurityAlertsWorkbook",
    "logoFileName": "Azure_Sentinel.svg",
    "description": "Security Alerts dashboard for alerts in your Microsoft Sentinel environment.",
    "dataTypesDependencies": [
      "SecurityAlert"
    ],
    "dataConnectorsDependencies": [],
    "previewImagesFileNames": [
      "AzureSentinelSecurityAlertsWhite.png",
      "AzureSentinelSecurityAlertsBlack.png"
    ],
    "version": "1.1.0",
    "title": "Security Alerts",
    "templateRelativePath": "AzureSentinelSecurityAlerts.json",
    "subtitle": "",
    "provider": "Microsoft"
  },
  {
    "workbookKey": "SquadraTechnologiesSecRMMWorkbook",
    "logoFileName": "SquadraTechnologiesLogo.svg",
    "description": "This workbook gives an overview of security data for removable storage activity such as USB thumb drives and USB connected mobile devices.",
    "dataTypesDependencies": [
      "secRMM_CL"
    ],
    "dataConnectorsDependencies": [
      "SquadraTechnologiesSecRmm"
    ],
    "previewImagesFileNames": [
      "SquadraTechnologiesSecRMMWhite.PNG",
      "SquadraTechnologiesSecRMMBlack.PNG"
    ],
    "version": "1.0.0",
    "title": "Squadra Technologies SecRMM - USB removable storage security",
    "templateRelativePath": "SquadraTechnologiesSecRMM.json",
    "subtitle": "",
    "provider": "Squadra Technologies"
  },
  {
    "workbookKey": "IoT-Alerts",
    "logoFileName": "IoTIcon.svg",
    "description": "Gain insights into your IoT data workloads from Azure IoT Hub managed deployments, monitor alerts across all your IoT Hub deployments, detect devices at risk and act upon potential threats.",
    "dataTypesDependencies": [
      "SecurityAlert"
    ],
    "dataConnectorsDependencies": [
      "IoT"
    ],
    "previewImagesFileNames": [
      "IOTBlack1.png",
      "IOTWhite1.png"
    ],
    "version": "1.2.0",
    "title": "Azure Defender for IoT Alerts",
    "templateRelativePath": "IOT_Alerts.json",
    "subtitle": "",
    "provider": "Microsoft",
    "support": {
      "tier": "Community"
    },
    "author": {
      "name": "morshabi"
    },
    "source": {
      "kind": "Community"
    },
    "categories": {
      "domains": [
        "Internet of Things (IoT)"
      ]
    }
  },
  {
    "workbookKey": "IoTAssetDiscovery",
    "logoFileName": "IoTIcon.svg",
    "description": "IoT Devices asset discovery from Firewall logs By Azure Defender for IoT",
    "dataTypesDependencies": [
      "CommonSecurityLog"
    ],
    "dataConnectorsDependencies": [
      "Fortinet"
    ],
    "previewImagesFileNames": [
      "workbook-iotassetdiscovery-screenshot-Black.PNG",
      "workbook-iotassetdiscovery-screenshot-White.PNG"
    ],
    "version": "1.0.0",
    "title": "IoT Asset Discovery",
    "templateRelativePath": "IoTAssetDiscovery.json",
    "subtitle": "",
    "provider": "Microsoft",
    "support": {
      "tier": "Community"
    },
    "author": {
      "name": "jomeczyk"
    },
    "source": {
      "kind": "Community"
    },
    "categories": {
      "domains": [
        "Internet of Things (IoT)"
      ]
    }
   },
  {
    "workbookKey": "ForcepointCASBWorkbook",
    "logoFileName": "FP_Green_Emblem_RGB-01.svg",
    "description": "Get insights on user risk with the Forcepoint CASB (Cloud Access Security Broker) workbook.",
    "dataTypesDependencies": [
      "CommonSecurityLog"
    ],
    "dataConnectorsDependencies": [
      "ForcepointCasb",
	  "ForcepointCasbAma"
    ],
    "previewImagesFileNames": [
      "ForcepointCASBWhite.png",
      "ForcepointCASBBlack.png"
    ],
    "version": "1.0.0",
    "title": "Forcepoint Cloud Access Security Broker (CASB)",
    "templateRelativePath": "ForcepointCASB.json",
    "subtitle": "",
    "provider": "Forcepoint"
  },
  {
    "workbookKey": "ForcepointNGFWWorkbook",
    "logoFileName": "FP_Green_Emblem_RGB-01.svg",
    "description": "Get insights on firewall activities with the Forcepoint NGFW (Next Generation Firewall) workbook.",
    "dataTypesDependencies": [
      "CommonSecurityLog"
    ],
    "dataConnectorsDependencies": [
      "ForcepointNgfw",
	  "ForcepointNgfwAma"
    ],
    "previewImagesFileNames": [
      "ForcepointNGFWWhite.png",
      "ForcepointNGFWBlack.png"
    ],
    "version": "1.0.0",
    "title": "Forcepoint Next Generation Firewall (NGFW)",
    "templateRelativePath": "ForcepointNGFW.json",
    "subtitle": "",
    "provider": "Forcepoint"
  },
  {
    "workbookKey": "ForcepointDLPWorkbook",
    "logoFileName": "FP_Green_Emblem_RGB-01.svg",
    "description": "Get insights on DLP incidents with the Forcepoint DLP (Data Loss Prevention) workbook.",
    "dataTypesDependencies": [
      "ForcepointDLPEvents_CL"
    ],
    "dataConnectorsDependencies": [
      "ForcepointDlp"
    ],
    "previewImagesFileNames": [
      "ForcepointDLPWhite.png",
      "ForcepointDLPBlack.png"
    ],
    "version": "1.0.0",
    "title": "Forcepoint Data Loss Prevention (DLP)",
    "templateRelativePath": "ForcepointDLP.json",
    "subtitle": "",
    "provider": "Forcepoint"
  },
  {
    "workbookKey": "ZimperiumMTDWorkbook",
    "logoFileName": "ZIMPERIUM-logo_square2.svg",
    "description": "This workbook provides insights on Zimperium Mobile Threat Defense (MTD) threats and mitigations.",
    "dataTypesDependencies": [
      "ZimperiumThreatLog_CL",
      "ZimperiumMitigationLog_CL"
    ],
    "dataConnectorsDependencies": [
      "ZimperiumMtdAlerts"
    ],
    "previewImagesFileNames": [
      "ZimperiumWhite.png",
      "ZimperiumBlack.png"
    ],
    "version": "1.0.0",
    "title": "Zimperium Mobile Threat Defense (MTD)",
    "templateRelativePath": "ZimperiumWorkbooks.json",
    "subtitle": "",
    "provider": "Zimperium"
  },
  {
    "workbookKey": "AzureAuditActivityAndSigninWorkbook",
    "logoFileName": "azureactivedirectory_logo.svg",
    "description": "Gain insights into Microsoft Entra ID Audit, Activity and Signins with one workbook. This workbook can be used by Security and Azure administrators.",
    "dataTypesDependencies": [
      "AzureActivity",
      "AuditLogs",
      "SigninLogs"
    ],
    "dataConnectorsDependencies": [
      "AzureActiveDirectory"
    ],
    "previewImagesFileNames": [
      "AzureAuditActivityAndSigninWhite1.png",
      "AzureAuditActivityAndSigninWhite2.png",
      "AzureAuditActivityAndSigninBlack1.png",
      "AzureAuditActivityAndSigninBlack2.png"
    ],
    "version": "1.3.0",
    "title": "Azure AD Audit, Activity and Sign-in logs",
    "templateRelativePath": "AzureAuditActivityAndSignin.json",
    "subtitle": "",
    "provider": "Microsoft Sentinel community",
    "support": {
      "tier": "Community"
    },
    "author": {
      "name": "Sem Tijsseling"
    },
    "source": {
      "kind": "Community"
    },
    "categories": {
      "domains": [
        "Identity"
      ]
    }
    },
  {
    "workbookKey": "WindowsFirewall",
    "logoFileName": "Microsoft_logo.svg",
    "description": "Gain insights into Windows Firewall logs in combination with security and Azure signin logs",
    "dataTypesDependencies": [
      "WindowsFirewall",
      "SecurityEvent",
      "SigninLogs"
    ],
    "dataConnectorsDependencies": [
      "SecurityEvents",
      "WindowsFirewall",
      "WindowsSecurityEvents"
    ],
    "previewImagesFileNames": [
      "WindowsFirewallWhite1.png",
      "WindowsFirewallWhite2.png",
      "WindowsFirewallBlack1.png",
      "WindowsFirewallBlack2.png"
    ],
    "version": "1.0.0",
    "title": "Windows Firewall",
    "templateRelativePath": "WindowsFirewall.json",
    "subtitle": "",
    "provider": "Microsoft Sentinel community"
  },
  {
    "workbookKey": "EventAnalyzerwWorkbook",
    "logoFileName": "Azure_Sentinel.svg",
    "description": "The Event Analyzer workbook allows to explore, audit and speed up analysis of Windows Event Logs, including all event details and attributes, such as security, application, system, setup, directory service, DNS and others.",
    "dataTypesDependencies": [
      "SecurityEvent"
    ],
    "dataConnectorsDependencies": [
      "SecurityEvents",
      "WindowsSecurityEvents"
    ],
    "previewImagesFileNames": [
      "EventAnalyzer-Workbook-White.png",
      "EventAnalyzer-Workbook-Black.png"
    ],
    "version": "1.0.0",
    "title": "Event Analyzer",
    "templateRelativePath": "EventAnalyzer.json",
    "subtitle": "",
    "provider": "Microsoft Sentinel community"
  },
  {
    "workbookKey": "ASC-ComplianceandProtection",
    "logoFileName": "Azure_Sentinel.svg",
    "description": "Gain insight into regulatory compliance, alert trends, security posture, and more with this workbook based on Azure Security Center data.",
    "dataTypesDependencies": [
      "SecurityAlert",
      "ProtectionStatus",
      "SecurityRecommendation",
      "SecurityBaseline",
      "SecurityBaselineSummary",
      "Update",
      "ConfigurationChange"
    ],
    "dataConnectorsDependencies": [
      "AzureSecurityCenter"
    ],
    "previewImagesFileNames": [
      "ASCCaPBlack.png",
      "ASCCaPWhite.png"
    ],
    "version": "1.2.0",
    "title": "ASC Compliance and Protection",
    "templateRelativePath": "ASC-ComplianceandProtection.json",
    "subtitle": "",
    "provider": "Microsoft Sentinel community",
    "support": {
      "tier": "Community"
    },
    "author": {
      "name": "Matt Lowe"
    },
    "source": {
      "kind": "Community"
    },
    "categories": {
      "domains": [
        "Security - Cloud Security"
      ]
    }
  },
  {
    "workbookKey": "AIVectraDetectWorkbook",
    "logoFileName": "AIVectraDetect.svg",
    "description": "Start investigating network attacks surfaced by Vectra Detect directly from Sentinel. View critical hosts, accounts, campaigns and detections. Also monitor Vectra system health and audit logs.",
    "dataTypesDependencies": [
      "CommonSecurityLog"
    ],
    "dataConnectorsDependencies": [
      "AIVectraDetect"
    ],
    "previewImagesFileNames": [
      "AIVectraDetectWhite1.png",
      "AIVectraDetectBlack1.png"
    ],
    "version": "1.1.1",
    "title": "Vectra AI Detect",
    "templateRelativePath": "AIVectraDetectWorkbook.json",
    "subtitle": "",
    "provider": "Vectra AI"
  },
  {
    "workbookKey": "Perimeter81OverviewWorkbook",
    "logoFileName": "Perimeter81_Logo.svg",
    "description": "Gain insights and comprehensive monitoring into your Perimeter 81 account by analyzing activities.",
    "dataTypesDependencies": [
      "Perimeter81_CL"
    ],
    "dataConnectorsDependencies": [
      "Perimeter81ActivityLogs"
    ],
    "previewImagesFileNames": [
      "Perimeter81OverviewWhite1.png",
      "Perimeter81OverviewBlack1.png",
      "Perimeter81OverviewWhite2.png",
      "Perimeter81OverviewBlack2.png"
    ],
    "version": "1.0.0",
    "title": "Perimeter 81 Overview",
    "templateRelativePath": "Perimeter81OverviewWorkbook.json",
    "subtitle": "",
    "provider": "Perimeter 81"
  },
  {
    "workbookKey": "SymantecProxySGWorkbook",
    "logoFileName": "symantec_logo.svg",
    "description": "Gain insight into Symantec ProxySG by analyzing, collecting and correlating proxy data.\nThis workbook provides visibility into ProxySG Access logs",
    "dataTypesDependencies": [
      "Syslog"
    ],
    "dataConnectorsDependencies": [
      "SymantecProxySG"
    ],
    "previewImagesFileNames": [
      "SymantecProxySGWhite.png",
      "SymantecProxySGBlack.png"
    ],
    "version": "1.0.0",
    "title": "Symantec ProxySG",
    "templateRelativePath": "SymantecProxySG.json",
    "subtitle": "",
    "provider": "Symantec"
  },
  {
    "workbookKey": "IllusiveASMWorkbook",
    "logoFileName": "illusive_logo_workbook.svg",
    "description": "Gain insights into your organization's Cyber Hygiene and Attack Surface risk.\nIllusive ASM automates discovery and clean-up of credential violations, allows drill-down inspection of pathways to critical assets, and provides risk insights that inform intelligent decision-making to reduce attacker mobility.",
    "dataTypesDependencies": [
      "CommonSecurityLog"
    ],
    "dataConnectorsDependencies": [
      "illusiveAttackManagementSystem",
	  "illusiveAttackManagementSystemAma"
    ],
    "previewImagesFileNames": [
      "IllusiveASMWhite.png",
      "IllusiveASMBlack.png"
    ],
    "version": "1.0.0",
    "title": "Illusive ASM Dashboard",
    "templateRelativePath": "IllusiveASM.json",
    "subtitle": "",
    "provider": "Illusive"
  },
  {
    "workbookKey": "IllusiveADSWorkbook",
    "logoFileName": "illusive_logo_workbook.svg",
    "description": "Gain insights into unauthorized lateral movement in your organization's network.\nIllusive ADS is designed to paralyzes attackers and eradicates in-network threats by creating a hostile environment for the attackers across all the layers of the attack surface.",
    "dataTypesDependencies": [
      "CommonSecurityLog"
    ],
    "dataConnectorsDependencies": [
      "illusiveAttackManagementSystem",
	  "illusiveAttackManagementSystemAma"
    ],
    "previewImagesFileNames": [
      "IllusiveADSWhite.png",
      "IllusiveADSBlack.png"
    ],
    "version": "1.0.0",
    "title": "Illusive ADS Dashboard",
    "templateRelativePath": "IllusiveADS.json",
    "subtitle": "",
    "provider": "Illusive"
  },
  {
    "workbookKey": "PulseConnectSecureWorkbook",
    "logoFileName": "Azure_Sentinel.svg",
    "description": "Gain insight into Pulse Secure VPN by analyzing, collecting and correlating vulnerability data.\nThis workbook provides visibility into user VPN activities",
    "dataTypesDependencies": [
      "Syslog"
    ],
    "dataConnectorsDependencies": [
      "PulseConnectSecure"
    ],
    "previewImagesFileNames": [
      "PulseConnectSecureWhite.png",
      "PulseConnectSecureBlack.png"
    ],
    "version": "1.0.0",
    "title": "Pulse Connect Secure",
    "templateRelativePath": "PulseConnectSecure.json",
    "subtitle": "",
    "provider": "Pulse Secure"
  },
  {
    "workbookKey": "InfobloxNIOSWorkbook",
    "logoFileName": "infoblox_logo.svg",
    "description": "Gain insight into Infoblox NIOS by analyzing, collecting and correlating DHCP and DNS data.\nThis workbook provides visibility into DHCP and DNS traffic",
    "dataTypesDependencies": [
      "Syslog"
    ],
    "dataConnectorsDependencies": [
      "InfobloxNIOS"
    ],
    "previewImagesFileNames": [
      "InfobloxNIOSWhite.png",
      "InfobloxNIOSBlack.png"
    ],
    "version": "1.1.0",
    "title": "Infoblox NIOS",
    "templateRelativePath": "Infoblox-Workbook-V2.json",
    "subtitle": "",
    "provider": "Infoblox"
  },
  {
    "workbookKey": "SymantecVIPWorkbook",
    "logoFileName": "symantec_logo.svg",
    "description": "Gain insight into Symantec VIP by analyzing, collecting and correlating strong authentication data.\nThis workbook provides visibility into user authentications",
    "dataTypesDependencies": [
      "Syslog"
    ],
    "dataConnectorsDependencies": [
      "SymantecVIP"
    ],
    "previewImagesFileNames": [
      "SymantecVIPWhite.png",
      "SymantecVIPBlack.png"
    ],
    "version": "1.0.0",
    "title": "Symantec VIP",
    "templateRelativePath": "SymantecVIP.json",
    "subtitle": "",
    "provider": "Symantec"
  },
  {
    "workbookKey": "ProofPointTAPWorkbook",
    "logoFileName": "proofpointlogo.svg",
    "description": "Gain extensive insight into Proofpoint Targeted Attack Protection (TAP) by analyzing, collecting and correlating TAP log events.\nThis workbook provides visibility into message and click events that were permitted, delivered, or blocked",
    "dataTypesDependencies": [
      "ProofPointTAPMessagesBlocked_CL",
      "ProofPointTAPMessagesDelivered_CL",
      "ProofPointTAPClicksPermitted_CL",
      "ProofPointTAPClicksBlocked_CL"
    ],
    "dataConnectorsDependencies": [
      "ProofpointTAP"
    ],
    "previewImagesFileNames": [
      "ProofpointTAPWhite.png",
      "ProofpointTAPBlack.png"
    ],
    "version": "1.0.0",
    "title": "Proofpoint TAP",
    "templateRelativePath": "ProofpointTAP.json",
    "subtitle": "",
    "provider": "Proofpoint"
  },
  {
    "workbookKey": "QualysVMWorkbook",
    "logoFileName": "qualys_logo.svg",
    "description": "Gain insight into Qualys Vulnerability Management by analyzing, collecting and correlating vulnerability data.\nThis workbook provides visibility into vulnerabilities detected from vulnerability scans",
    "dataTypesDependencies": [
      "QualysHostDetection_CL"
    ],
    "dataConnectorsDependencies": [
      "QualysVulnerabilityManagement"
    ],
    "previewImagesFileNames": [
      "QualysVMWhite.png",
      "QualysVMBlack.png"
    ],
    "version": "1.0.0",
    "title": "Qualys Vulnerability Management",
    "templateRelativePath": "QualysVM.json",
    "subtitle": "",
    "provider": "Qualys"
  },
  {
    "workbookKey": "QualysVMV2Workbook",
    "logoFileName": "qualys_logo.svg",
    "description": "Gain insight into Qualys Vulnerability Management by analyzing, collecting and correlating vulnerability data.\nThis workbook provides visibility into vulnerabilities detected from vulnerability scans",
    "dataTypesDependencies": [
      "QualysHostDetectionV2_CL"
    ],
    "dataConnectorsDependencies": [
      "QualysVulnerabilityManagement"
    ],
    "previewImagesFileNames": [
      "QualysVMWhite.png",
      "QualysVMBlack.png"
    ],
    "version": "1.0.0",
    "title": "Qualys Vulnerability Management",
    "templateRelativePath": "QualysVMv2.json",
    "subtitle": "",
    "provider": "Qualys"
  },
  {
    "workbookKey": "GitHubSecurity",
    "logoFileName": "GitHub.svg",
    "description": "Gain insights to GitHub activities that may be interesting for security.",
    "dataTypesDependencies": [
      "Github_CL",
      "GitHubRepoLogs_CL"
    ],
    "dataConnectorsDependencies": [],
    "previewImagesFileNames": [
      "GitHubSecurityWhite.png",
      "GitHubSecurityBlack.png"
    ],
    "version": "1.0.0",
    "title": "GitHub Security",
    "templateRelativePath": "GitHubSecurityWorkbook.json",
    "subtitle": "",
    "provider": "Microsoft Sentinel community"
  },
  {
    "workbookKey": "VisualizationDemo",
    "logoFileName": "Azure_Sentinel.svg",
    "description": "Learn and explore the many ways of displaying information within Microsoft Sentinel workbooks",
    "dataTypesDependencies": [
      "SecurityAlert"
    ],
    "dataConnectorsDependencies": [],
    "previewImagesFileNames": [
      "VisualizationDemoBlack.png",
      "VisualizationDemoWhite.png"
    ],
    "version": "1.0.0",
    "title": "Visualizations Demo",
    "templateRelativePath": "VisualizationDemo.json",
    "subtitle": "",
    "provider": "Microsoft Sentinel Community",
    "support": {
      "tier": "Community"
    },
    "author": {
      "name": "Matt Lowe"
    },
    "source": {
      "kind": "Community"
    },
    "categories": {
      "domains": [
        "Platform"
      ]
    }
  },
  {
    "workbookKey": "SophosXGFirewallWorkbook",
    "logoFileName": "sophos_logo.svg",
    "description": "Gain insight into Sophos XG Firewall by analyzing, collecting and correlating firewall data.\nThis workbook provides visibility into network traffic",
    "dataTypesDependencies": [
      "Syslog"
    ],
    "dataConnectorsDependencies": [
      "SophosXGFirewall"
    ],
    "previewImagesFileNames": [
      "SophosXGFirewallWhite.png",
      "SophosXGFirewallBlack.png"
    ],
    "version": "1.0.0",
    "title": "Sophos XG Firewall",
    "templateRelativePath": "SophosXGFirewall.json",
    "subtitle": "",
    "provider": "Sophos"
  },
  {
    "workbookKey": "SysmonThreatHuntingWorkbook",
    "logoFileName": "sysmonthreathunting_logo.svg",
    "description": "Simplify your threat hunts using Sysmon data mapped to MITRE ATT&CK data. This workbook gives you the ability to drilldown into system activity based on known ATT&CK techniques as well as other threat hunting entry points such as user activity, network connections or virtual machine Sysmon events.\nPlease note that for this workbook to work you must have deployed Sysmon on your virtual machines in line with the instructions at https://github.com/BlueTeamLabs/sentinel-attack/wiki/Onboarding-sysmon-data-to-Azure-Sentinel",
    "dataTypesDependencies": [
      "Event"
    ],
    "dataConnectorsDependencies": [],
    "previewImagesFileNames": [
      "SysmonThreatHuntingWhite1.png",
      "SysmonThreatHuntingBlack1.png"
    ],
    "version": "1.4.0",
    "title": "Sysmon Threat Hunting",
    "templateRelativePath": "SysmonThreatHunting.json",
    "subtitle": "",
    "provider": "Microsoft Sentinel community",
    "support": {
      "tier": "Community"
    },
    "author": {
      "name": "Edoardo Gerosa"
    },
    "source": {
      "kind": "Community"
    },
    "categories": {
      "domains": [
        "Security - Threat Protection",
        "Application"
      ]
    }
  },
  {
    "workbookKey": "WebApplicationFirewallWAFTypeEventsWorkbook",
    "logoFileName": "webapplicationfirewall(WAF)_logo.svg",
    "description": "Gain insights into your organization's Azure web application firewall (WAF) across various services such as Azure Front Door Service and Application Gateway. You can view event triggers, full messages, attacks over time, among other data. Several aspects of the workbook are interactable to allow users to further understand their data",
    "dataTypesDependencies": [
      "AzureDiagnostics"
    ],
    "dataConnectorsDependencies": [
      "WAF"
    ],
    "previewImagesFileNames": [
      "WAFFirewallWAFTypeEventsBlack1.PNG",
      "WAFFirewallWAFTypeEventsBlack2.PNG",
      "WAFFirewallWAFTypeEventsBlack3.PNG",
      "WAFFirewallWAFTypeEventsBlack4.PNG",
      "WAFFirewallWAFTypeEventsWhite1.png",
      "WAFFirewallWAFTypeEventsWhite2.PNG",
      "WAFFirewallWAFTypeEventsWhite3.PNG",
      "WAFFirewallWAFTypeEventsWhite4.PNG"
    ],
    "version": "1.1.0",
    "title": "Microsoft Web Application Firewall (WAF) - Azure WAF",
    "templateRelativePath": "WebApplicationFirewallWAFTypeEvents.json",
    "subtitle": "",
    "provider": "Microsoft"
  },
  {
    "workbookKey": "OrcaAlertsOverviewWorkbook",
    "logoFileName": "Orca_logo.svg",
    "description": "A visualized overview of Orca security alerts.\nExplore, analize and learn about your security posture using Orca alerts Overview",
    "dataTypesDependencies": [
      "OrcaAlerts_CL"
    ],
    "dataConnectorsDependencies": [
      "OrcaSecurityAlerts"
    ],
    "previewImagesFileNames": [
      "OrcaAlertsWhite.png",
      "OrcaAlertsBlack.png"
    ],
    "version": "1.1.0",
    "title": "Orca alerts overview",
    "templateRelativePath": "OrcaAlerts.json",
    "subtitle": "",
    "provider": "Orca Security"
  },
  {
    "workbookKey": "CyberArkWorkbook",
    "logoFileName": "CyberArk_Logo.svg",
    "description": "The CyberArk Syslog connector allows you to easily connect all your CyberArk security solution logs with your Microsoft Sentinel, to view dashboards, create custom alerts, and improve investigation. Integration between CyberArk and Microsoft Sentinel makes use of the CEF Data Connector to properly parse and display CyberArk Syslog messages.",
    "dataTypesDependencies": [
      "CommonSecurityLog"
    ],
    "dataConnectorsDependencies": [
      "CyberArk",
	  "CyberArkAma"
    ],
    "previewImagesFileNames": [
      "CyberArkActivitiesWhite.PNG",
      "CyberArkActivitiesBlack.PNG"
    ],
    "version": "1.1.0",
    "title": "CyberArk EPV Events",
    "templateRelativePath": "CyberArkEPV.json",
    "subtitle": "",
    "provider": "CyberArk"
  },
  {
    "workbookKey": "UserEntityBehaviorAnalyticsWorkbook",
    "logoFileName": "Azure_Sentinel.svg",
    "description": "Identify compromised users and insider threats using User and Entity Behavior Analytics. Gain insights into anomalous user behavior from baselines learned from behavior patterns",
    "dataTypesDependencies": [
      "Anomalies"
    ],
    "dataConnectorsDependencies": [],
    "previewImagesFileNames": [
      "UserEntityBehaviorAnalyticsBlack2.png",
      "UserEntityBehaviorAnalyticsWhite2.png"
    ],
    "version": "2.0",
    "title": "User And Entity Behavior Analytics",
    "templateRelativePath": "UserEntityBehaviorAnalytics.json",
    "subtitle": "",
    "provider": "Microsoft",
    "support": {
      "tier": "Microsoft"
    },
    "author": {
      "name": "Microsoft Corporation"
    },
    "source": {
      "kind": "Community"
    },
    "categories": {
      "domains": [
        "User Behavior (UEBA)"
      ]
    }
  },
  {
    "workbookKey": "CitrixWAF",
    "logoFileName": "citrix_logo.svg",
    "description": "Gain insight into the Citrix WAF logs",
    "dataTypesDependencies": [
      "CommonSecurityLog"
    ],
    "dataConnectorsDependencies": [
      "CitrixWAF",
	  "CitrixWAFAma"
    ],
    "previewImagesFileNames": [
      "CitrixWAFBlack.png",
      "CitrixWAFWhite.png"
    ],
    "version": "1.0.0",
    "title": "Citrix WAF (Web App Firewall)",
    "templateRelativePath": "CitrixWAF.json",
    "subtitle": "",
    "provider": "Citrix Systems Inc."
  },
  {
    "workbookKey": "UnifiSGWorkbook",
    "logoFileName": "Azure_Sentinel.svg",
    "description": "Gain insights into Unifi Security Gateways analyzing traffic and activities.",
    "dataTypesDependencies": [
      "CommonSecurityLog"
    ],
    "dataConnectorsDependencies": [],
    "previewImagesFileNames": [
      "UnifiSGBlack.png",
      "UnifiSGWhite.png"
    ],
    "version": "1.0.0",
    "title": "Unifi Security Gateway",
    "templateRelativePath": "UnifiSG.json",
    "subtitle": "",
    "provider": "Microsoft Sentinel community",
    "support": {
      "tier": "Community"
    },
    "author": {
      "name": "SecurityJedi"
    },
    "source": {
      "kind": "Community"
    },
    "categories": {
      "domains": [
        "Security - Network"
      ]
    }
  },
  {
    "workbookKey": "UnifiSGNetflowWorkbook",
    "logoFileName": "Azure_Sentinel.svg",
    "description": "Gain insights into Unifi Security Gateways analyzing traffic and activities using Netflow.",
    "dataTypesDependencies": [
      "netflow_CL"
    ],
    "dataConnectorsDependencies": [],
    "previewImagesFileNames": [
      "UnifiSGNetflowBlack.png",
      "UnifiSGNetflowWhite.png"
    ],
    "version": "1.0.0",
    "title": "Unifi Security Gateway - NetFlow",
    "templateRelativePath": "UnifiSGNetflow.json",
    "subtitle": "",
    "provider": "Microsoft Sentinel community",
    "support": {
      "tier": "Community"
    },
    "author": {
      "name": "SecurityJedi"
    },
    "source": {
      "kind": "Community"
    },
    "categories": {
      "domains": [
        "Security - Network"
      ]
    }
  },
  {
    "workbookKey": "NormalizedNetworkEventsWorkbook",
    "logoFileName": "Azure_Sentinel.svg",
    "description": "See insights on multiple networking appliances and other network sessions, that have been parsed or mapped to the normalized networking sessions table. Note this requires enabling parsers for the different products - to learn more, visit https://aka.ms/sentinelnormalizationdocs",
    "dataTypesDependencies": [],
    "dataConnectorsDependencies": [],
    "previewImagesFileNames": [
      "NormalizedNetworkEventsWhite.png",
      "NormalizedNetworkEventsBlack.png"
    ],
    "version": "1.0.0",
    "title": "Normalized network events",
    "templateRelativePath": "NormalizedNetworkEvents.json",
    "subtitle": "",
    "provider": "Microsoft",
    "support": {
      "tier": "Community"
    },
    "author": {
      "name": "yoav fransis"
    },
    "source": {
      "kind": "Community"
    },
    "categories": {
      "domains": [
        "Networking"
      ]
    }
  },
  {
    "workbookKey": "WorkspaceAuditingWorkbook",
    "logoFileName": "Azure_Sentinel.svg",
    "description": "Workspace auditing report\r\nUse this report to understand query runs across your workspace.",
    "dataTypesDependencies": [
      "LAQueryLogs"
    ],
    "dataConnectorsDependencies": [],
    "previewImagesFileNames": [
      "WorkspaceAuditingWhite.png",
      "WorkspaceAuditingBlack.png"
    ],
    "version": "1.0.0",
    "title": "Workspace audit",
    "templateRelativePath": "WorkspaceAuditing.json",
    "subtitle": "",
    "provider": "Microsoft Sentinel community",
    "support": {
      "tier": "Community"
    },
    "author": {
      "name": "Sarah Young"
    },
    "source": {
      "kind": "Community"
    },
    "categories": {
      "domains": [
        "IT Operations"
      ]
    }
  },
  {
    "workbookKey": "MITREATTACKWorkbook",
    "logoFileName": "Azure_Sentinel.svg",
    "description": "Workbook to showcase MITRE ATT&CK Coverage for Microsoft Sentinel",
    "dataTypesDependencies": [
      "SecurityAlert"
  ],
    "dataConnectorsDependencies": [],
    "previewImagesFileNames": [
      "MITREATTACKWhite1.PNG",
      "MITREATTACKWhite2.PNG",
      "MITREATTACKBlack1.PNG",
      "MITREATTACKBlack2.PNG"
    ],
    "version": "1.0.1",
    "title": "MITRE ATT&CK Workbook",
    "templateRelativePath": "MITREAttack.json",
    "subtitle": "",
    "provider": "Microsoft Sentinel community"
  },
  {
    "workbookKey": "BETTERMTDWorkbook",
    "logoFileName": "BETTER_MTD_logo.svg",
    "description": "Workbook using the BETTER Mobile Threat Defense (MTD) connector, to give insights into your mobile devices, installed application and overall device security posture.",
    "dataTypesDependencies": [
      "BetterMTDDeviceLog_CL",
      "BetterMTDAppLog_CL",
      "BetterMTDIncidentLog_CL",
      "BetterMTDNetflowLog_CL"
    ],
    "dataConnectorsDependencies": [
      "BetterMTD"
    ],
    "previewImagesFileNames": [
      "BetterMTDWorkbookPreviewWhite1.png",
      "BetterMTDWorkbookPreviewWhite2.png",
      "BetterMTDWorkbookPreviewWhite3.png",
      "BetterMTDWorkbookPreviewBlack1.png",
      "BetterMTDWorkbookPreviewBlack2.png",
      "BetterMTDWorkbookPreviewBlack3.png"
    ],
    "version": "1.1.0",
    "title": "BETTER Mobile Threat Defense (MTD)",
    "templateRelativePath": "BETTER_MTD_Workbook.json",
    "subtitle": "",
    "provider": "BETTER Mobile"
  },
  {
    "workbookKey": "AlsidIoEWorkbook",
    "logoFileName": "Alsid.svg",
    "description": "Workbook showcasing the state and evolution of your Alsid for AD Indicators of Exposures alerts.",
    "dataTypesDependencies": [
      "AlsidForADLog_CL"
    ],
    "dataConnectorsDependencies": [
      "AlsidForAD"
    ],
    "previewImagesFileNames": [
      "AlsidIoEBlack1.png",
      "AlsidIoEBlack2.png",
      "AlsidIoEBlack3.png",
      "AlsidIoEWhite1.png",
      "AlsidIoEWhite2.png",
      "AlsidIoEWhite3.png"
    ],
    "version": "1.0.0",
    "title": "Alsid for AD | Indicators of Exposure",
    "templateRelativePath": "AlsidIoE.json",
    "subtitle": "",
    "provider": "Alsid"
  },
  {
    "workbookKey": "AlsidIoAWorkbook",
    "logoFileName": "Alsid.svg",
    "description": "Workbook showcasing the state and evolution of your Alsid for AD Indicators of Attack alerts.",
    "dataTypesDependencies": [
      "AlsidForADLog_CL"
    ],
    "dataConnectorsDependencies": [
      "AlsidForAD"
    ],
    "previewImagesFileNames": [
      "AlsidIoABlack1.png",
      "AlsidIoABlack2.png",
      "AlsidIoABlack3.png",
      "AlsidIoAWhite1.png",
      "AlsidIoAWhite2.png",
      "AlsidIoAWhite3.png"
    ],
    "version": "1.0.0",
    "title": "Alsid for AD | Indicators of Attack",
    "templateRelativePath": "AlsidIoA.json",
    "subtitle": "",
    "provider": "Alsid"
  },
  {
    "workbookKey": "InvestigationInsightsWorkbook",
    "logoFileName": "Microsoft_logo.svg",
    "description": "Help analysts gain insight into incident, bookmark and entity data through the Investigation Insights Workbook. This workbook provides common queries and detailed visualizations to help an analyst investigate suspicious activities quickly with an easy to use interface. Analysts can start their investigation from a Microsoft Sentinel incident, bookmark, or by simply entering the entity data into the workbook manually.",
    "dataTypesDependencies": [
      "AuditLogs",
      "AzureActivity",
      "CommonSecurityLog",
      "OfficeActivity",
      "SecurityEvent",
      "SigninLogs",
      "ThreatIntelligenceIndicator"
  ],
  "dataConnectorsDependencies": [
      "AzureActivity",
      "SecurityEvents",
      "Office365",
      "AzureActiveDirectory",
      "ThreatIntelligence",
      "ThreatIntelligenceTaxii",
      "WindowsSecurityEvents"
  ],
  "previewImagesFileNames": [
      "InvestigationInsightsWhite1.png",
      "InvestigationInsightsBlack1.png",
      "InvestigationInsightsWhite2.png",
      "InvestigationInsightsBlack2.png"
  ],
  "version": "1.4.1",
  "title": "Investigation Insights",
  "templateRelativePath": "InvestigationInsights.json",
  "subtitle": "",
  "provider": "Microsoft Sentinel community"
  },
  {
    "workbookKey": "AksSecurityWorkbook",
    "logoFileName": "Kubernetes_services.svg",
    "description": "See insights about the security of your AKS clusters. The workbook helps to identify sensitive operations in the clusters and get insights based on Azure Defender alerts.",
    "dataTypesDependencies": [
      "SecurityAlert",
      "AzureDiagnostics"
    ],
    "dataConnectorsDependencies": [
      "AzureSecurityCenter",
      "AzureKubernetes"
    ],
    "previewImagesFileNames": [
      "AksSecurityWhite.png",
      "AksSecurityBlack.png"
    ],
    "version": "1.5.0",
    "title": "Azure Kubernetes Service (AKS) Security",
    "templateRelativePath": "AksSecurity.json",
    "subtitle": "",
    "provider": "Microsoft"
  },
  {
    "workbookKey": "AzureKeyVaultWorkbook",
    "logoFileName": "KeyVault.svg",
    "description": "See insights about the security of your Azure key vaults. The workbook helps to identify sensitive operations in the key vaults and get insights based on Azure Defender alerts.",
    "dataTypesDependencies": [
      "SecurityAlert",
      "AzureDiagnostics"
    ],
    "dataConnectorsDependencies": [
      "AzureSecurityCenter",
      "AzureKeyVault"
    ],
    "previewImagesFileNames": [
      "AkvSecurityWhite.png",
      "AkvSecurityBlack.png"
    ],
    "version": "1.1.0",
    "title": "Azure Key Vault Security",
    "templateRelativePath": "AzureKeyVaultWorkbook.json",
    "subtitle": "",
    "provider": "Microsoft"
  },
  {
    "workbookKey": "IncidentOverview",
    "logoFileName": "Azure_Sentinel.svg",
    "description": "The Incident Overview workbook is designed to assist in triaging and investigation by providing in-depth information about the incident, including:\r\n* General information\r\n* Entity data\r\n* Triage time (time between incident creation and first response)\r\n* Mitigation time (time between incident creation and closing)\r\n* Comments\r\n\r\nCustomize this workbook by saving and editing it. \r\nYou can reach this workbook template from the incidents panel as well. Once you have customized it, the link from the incident panel will open the customized workbook instead of the template.\r\n",
    "dataTypesDependencies": [
      "SecurityAlert",
      "SecurityIncident"
    ],
    "dataConnectorsDependencies": [],
    "previewImagesFileNames": [
      "IncidentOverviewBlack1.png",
      "IncidentOverviewWhite1.png",
      "IncidentOverviewBlack2.png",
      "IncidentOverviewWhite2.png"
    ],
    "version": "2.1.0",
    "title": "Incident overview",
    "templateRelativePath": "IncidentOverview.json",
    "subtitle": "",
    "provider": "Microsoft"
  },
  {
    "workbookKey": "SecurityOperationsEfficiency",
    "logoFileName": "Azure_Sentinel.svg",
    "description": "Security operations center managers can view overall efficiency metrics and measures regarding the performance of their team. They can find operations by multiple indicators over time including severity, MITRE tactics, mean time to triage, mean time to resolve and more. The SOC manager can develop a picture of the performance in both general and specific areas over time and use it to improve efficiency.",
    "dataTypesDependencies": [
      "SecurityAlert",
      "SecurityIncident"
    ],
    "dataConnectorsDependencies": [],
    "previewImagesFileNames": [
      "SecurityEfficiencyWhite1.png",
      "SecurityEfficiencyWhite2.png",
      "SecurityEfficiencyBlack1.png",
      "SecurityEfficiencyBlack2.png"
  ],
  "version": "1.5.1",
  "title": "Security Operations Efficiency",
  "templateRelativePath": "SecurityOperationsEfficiency.json",
  "subtitle": "",
  "provider": "Microsoft"
  },
  {
    "workbookKey": "DataCollectionHealthMonitoring",
    "logoFileName": "Azure_Sentinel.svg",
    "description": "Gain insights into your workspace's data ingestion status. In this workbook, you can view additional monitors and detect anomalies that will help you determine your workspace's data collection health.",
    "dataTypesDependencies": [],
    "dataConnectorsDependencies": [],
    "previewImagesFileNames": [
        "HealthMonitoringWhite1.png",
        "HealthMonitoringWhite2.png",
        "HealthMonitoringWhite3.png",
        "HealthMonitoringBlack1.png",
        "HealthMonitoringBlack2.png",
        "HealthMonitoringBlack3.png"
    ],
    "version": "1.0.0",
    "title": "Data collection health monitoring",
    "templateRelativePath": "DataCollectionHealthMonitoring.json",
    "subtitle": "",
    "provider": "Microsoft",
    "support": { "tier": "Community" },
    "author": { "name": "morshabi" },
    "source": { "kind": "Community" },
    "categories": { "domains": [ "IT Operations", "Platform" ] }
  },
  {
    "workbookKey": "OnapsisAlarmsWorkbook",
    "logoFileName": "onapsis_logo.svg",
    "description": "Gain insights into what is going on in your SAP Systems with this overview of the alarms triggered in the Onapsis Platform. Incidents are enriched with context and next steps to help your Security team respond effectively.",
    "dataTypesDependencies": [
      "CommonSecurityLog"
    ],
    "dataConnectorsDependencies": [
      "OnapsisPlatform"
    ],
    "previewImagesFileNames": [
      "OnapsisWhite1.PNG",
      "OnapsisBlack1.PNG",
      "OnapsisWhite2.PNG",
      "OnapsisBlack2.PNG"
    ],
    "version": "1.0.0",
    "title": "Onapsis Alarms Overview",
    "templateRelativePath": "OnapsisAlarmsOverview.json",
    "subtitle": "",
    "provider": "Onapsis"
  },
  {
    "workbookKey": "DelineaWorkbook",
    "logoFileName": "DelineaLogo.svg",
    "description": "The Delinea Secret Server Syslog connector",
    "dataTypesDependencies": [
      "CommonSecurityLog"
    ],
    "dataConnectorsDependencies": [
      "DelineaSecretServer_CEF",
	  "DelineaSecretServerAma"
    ],
    "previewImagesFileNames": [
      "DelineaWorkbookWhite.PNG",
      "DelineaWorkbookBlack.PNG"
    ],
    "version": "1.0.0",
    "title": "Delinea Secret Server Workbook",
    "templateRelativePath": "DelineaWorkbook.json",
    "subtitle": "",
    "provider": "Delinea"
  },
  {
    "workbookKey": "ForcepointCloudSecurityGatewayWorkbook",
    "logoFileName": "Forcepoint_new_logo.svg",
    "description": "Use this report to understand query runs across your workspace.",
    "dataTypesDependencies": [
      "CommonSecurityLog"
    ],
    "dataConnectorsDependencies": [
      "ForcepointCSG",
	  "ForcepointCSGAma"
    ],
    "previewImagesFileNames": [
      "ForcepointCloudSecurityGatewayWhite.png",
      "ForcepointCloudSecurityGatewayBlack.png"
    ],
    "version": "1.0.0",
    "title": "Forcepoint Cloud Security Gateway Workbook",
    "templateRelativePath": "ForcepointCloudSecuirtyGateway.json",
    "subtitle": "",
    "provider": "Forcepoint"
  },
  {
    "workbookKey": "IntsightsIOCWorkbook",
    "logoFileName": "IntSights_logo.svg",
    "description": "This Microsoft Sentinel workbook provides an overview of Indicators of Compromise (IOCs) and their correlations allowing users to analyze and visualize indicators based on severity, type, and other parameters.",
    "dataTypesDependencies": [
      "ThreatIntelligenceIndicator",
      "SecurityAlert"
  ],
  "dataConnectorsDependencies": [
      "ThreatIntelligenceTaxii"
  ],
  "previewImagesFileNames": [
      "IntsightsIOCWhite.png",
      "IntsightsMatchedWhite.png",
      "IntsightsMatchedBlack.png",
      "IntsightsIOCBlack.png"
  ],
    "version": "2.0.0",
    "title": "IntSights IOC Workbook",
    "templateRelativePath": "IntsightsIOCWorkbook.json",
    "subtitle": "",
    "provider": "IntSights Cyber Intelligence"
  },
  {
    "workbookKey": "DarktraceSummaryWorkbook",
    "logoFileName": "Darktrace.svg",
    "description": "A workbook containing relevant KQL queries to help you visualise the data in model breaches from the Darktrace Connector",
    "dataTypesDependencies": [
      "CommonSecurityLog"
    ],
    "dataConnectorsDependencies": [
      "Darktrace",
	  "DarktraceAma"
    ],
    "previewImagesFileNames": [
      "AIA-DarktraceSummaryWhite.png",
      "AIA-DarktraceSummaryBlack.png"
    ],
    "version": "1.1.0",
    "title": "AI Analyst Darktrace Model Breach Summary",
    "templateRelativePath": "AIA-Darktrace.json",
    "subtitle": "",
    "provider": "Darktrace"
  },
  {
    "workbookKey": "TrendMicroXDR",
    "logoFileName": "trendmicro_logo.svg",
    "description": "Gain insights from Trend Vision One with this overview of the Alerts triggered.",
    "dataTypesDependencies": [
      "TrendMicro_XDR_WORKBENCH_CL"
  ],
  "dataConnectorsDependencies": [
      "TrendMicroXDR"
  ],
  "previewImagesFileNames": [
      "TrendMicroXDROverviewWhite.png",
      "TrendMicroXDROverviewBlack.png"
  ],
  "version": "1.3.0",
    "title": "Trend Vision One Alert Overview",
    "templateRelativePath": "TrendMicroXDROverview.json",
    "subtitle": "",
    "provider": "Trend Micro"
  },
  {
    "workbookKey": "CyberpionOverviewWorkbook",
    "logoFileName": "cyberpion_logo.svg",
    "description": "Use Cyberpion's Security Logs and this workbook, to get an overview of your online assets, gain insights into their current state, and find ways to better secure your ecosystem.",
    "dataTypesDependencies": [
      "CyberpionActionItems_CL"
    ],
    "dataConnectorsDependencies": [
      "CyberpionSecurityLogs"
    ],
    "previewImagesFileNames": [
      "CyberpionActionItemsBlack.png",
      "CyberpionActionItemsWhite.png"
    ],
    "version": "1.0.0",
    "title": "Cyberpion Overview",
    "templateRelativePath": "CyberpionOverviewWorkbook.json",
    "subtitle": "",
    "provider": "Cyberpion"
  },
  {
    "workbookKey": "SolarWindsPostCompromiseHuntingWorkbook",
    "logoFileName": "MSTIC-Logo.svg",
    "description": "This hunting workbook is intended to help identify activity related to the Solorigate compromise and subsequent attacks discovered in December 2020",
    "dataTypesDependencies": [
      "CommonSecurityLog",
      "SigninLogs",
      "AuditLogs",
      "AADServicePrincipalSignInLogs",
      "OfficeActivity",
      "BehaviorAnalytics",
      "SecurityEvent",
      "DeviceProcessEvents",
      "SecurityAlert",
      "DnsEvents"
    ],
    "dataConnectorsDependencies": [
      "AzureActiveDirectory",
      "SecurityEvents",
      "Office365",
      "MicrosoftThreatProtection",
      "DNS",
      "WindowsSecurityEvents"
    ],
    "previewImagesFileNames": [
      "SolarWindsPostCompromiseHuntingWhite.png",
      "SolarWindsPostCompromiseHuntingBlack.png"
    ],
    "version": "1.5.1",
    "title": "SolarWinds Post Compromise Hunting",
    "templateRelativePath": "SolarWindsPostCompromiseHunting.json",
    "subtitle": "",
    "provider": "Microsoft",
	  "support": {
      "tier": "Microsoft"
    },
    "author": {
      "name": "Shain"
    },
    "source": {
      "kind": "Community"
    },
    "categories": {
      "domains": [ "Security - Others" ]
    }
  },
  {
    "workbookKey": "ProofpointPODWorkbook",
    "logoFileName": "proofpointlogo.svg",
    "description": "Gain insights into your Proofpoint on Demand Email Security activities, including maillog and messages data. The Workbook provides users with an executive dashboard showing the reporting capabilities, message traceability and monitoring.",
    "dataTypesDependencies": [
      "ProofpointPOD_maillog_CL",
      "ProofpointPOD_message_CL"
    ],
    "dataConnectorsDependencies": [
      "ProofpointPOD"
    ],
    "previewImagesFileNames": [
      "ProofpointPODMainBlack1.png",
      "ProofpointPODMainBlack2.png",
      "ProofpointPODMainWhite1.png",
      "ProofpointPODMainWhite2.png",
      "ProofpointPODMessageSummaryBlack.png",
      "ProofpointPODMessageSummaryWhite.png",
      "ProofpointPODTLSBlack.png",
      "ProofpointPODTLSWhite.png"
    ],
    "version": "1.0.0",
    "title": "Proofpoint On-Demand Email Security",
    "templateRelativePath": "ProofpointPOD.json",
    "subtitle": "",
    "provider": "Proofpoint"
  },
  {
    "workbookKey": "CiscoUmbrellaWorkbook",
    "logoFileName": "cisco_logo.svg",
    "description": "Gain insights into Cisco Umbrella activities, including the DNS, Proxy and Cloud Firewall data. Workbook shows general information along with threat landscape including categories, blocked destinations and URLs.",
    "dataTypesDependencies": [
      "Cisco_Umbrella_dns_CL",
      "Cisco_Umbrella_proxy_CL",
      "Cisco_Umbrella_ip_CL",
      "Cisco_Umbrella_cloudfirewall_CL"
    ],
    "dataConnectorsDependencies": [
      "CiscoUmbrellaDataConnector"
    ],
    "previewImagesFileNames": [
      "CiscoUmbrellaDNSBlack1.png",
      "CiscoUmbrellaDNSBlack2.png",
      "CiscoUmbrellaDNSWhite1.png",
      "CiscoUmbrellaDNSWhite2.png",
      "CiscoUmbrellaFirewallBlack.png",
      "CiscoUmbrellaFirewallWhite.png",
      "CiscoUmbrellaMainBlack1.png",
      "CiscoUmbrellaMainBlack2.png",
      "CiscoUmbrellaMainWhite1.png",
      "CiscoUmbrellaMainWhite2.png",
      "CiscoUmbrellaProxyBlack1.png",
      "CiscoUmbrellaProxyBlack2.png",
      "CiscoUmbrellaProxyWhite1.png",
      "CiscoUmbrellaProxyWhite2.png"
    ],
    "version": "1.0.0",
    "title": "Cisco Umbrella",
    "templateRelativePath": "CiscoUmbrella.json",
    "subtitle": "",
    "provider": "Cisco"
  },
  {
    "workbookKey": "AnalyticsEfficiencyWorkbook",
    "logoFileName": "Azure_Sentinel.svg",
    "description": "Gain insights into the efficacy of your analytics rules. In this workbook you can analyze and monitor the analytics rules found in your workspace to achieve better performance by your SOC.",
    "dataTypesDependencies": [
      "SecurityAlert",
      "SecurityIncident"
    ],
    "dataConnectorsDependencies": [],
    "previewImagesFileNames": [
      "AnalyticsEfficiencyBlack.png",
      "AnalyticsEfficiencyWhite.png"
    ],
    "version": "1.2.0",
    "title": "Analytics Efficiency",
    "templateRelativePath": "AnalyticsEfficiency.json",
    "subtitle": "",
    "provider": "Microsoft"
  },
  {
    "workbookKey": "WorkspaceUsage",
    "logoFileName": "Azure_Sentinel.svg",
    "description": "Gain insights into your workspace's usage. In this workbook, you can view your workspace's data consumption, latency, recommended tasks and Cost and Usage statistics.",
    "dataTypesDependencies": [],
    "dataConnectorsDependencies": [],
    "previewImagesFileNames": [
      "WorkspaceUsageBlack.png",
      "WorkspaceUsageWhite.png"
    ],
    "version": "1.6.0",
    "title": "Workspace Usage Report",
    "templateRelativePath": "WorkspaceUsage.json",
    "subtitle": "",
    "provider": "Microsoft Sentinel community",
    "support": {
      "tier": "Community"
    },
    "author": {
      "name": "Clive Watson"
    },
    "source": {
      "kind": "Community"
    },
    "categories": {
      "domains": [
        "IT Operations"
      ]
    }
  },
  {
    "workbookKey": "SentinelCentral",
    "logoFileName": "Azure_Sentinel.svg",
    "description": "Use this report to view Incident (and Alert data) across many workspaces, this works with Azure Lighthouse and across any subscription you have access to.",
    "dataTypesDependencies": [
      "SecurityIncident"
  ],
    "dataConnectorsDependencies": [],
    "previewImagesFileNames": [
      "SentinelCentralBlack.png",
      "SentinelCentralWhite.png"
    ],
    "version": "2.1.1",
    "title": "Microsoft Sentinel Central",
    "templateRelativePath": "SentinelCentral.json",
    "subtitle": "",
    "provider": "Microsoft Sentinel community"
  },
  {
    "workbookKey": "CognniIncidentsWorkbook",
    "logoFileName": "cognni-logo.svg",
    "description": "Gain intelligent insights into the risks to your important financial, legal, HR, and governance information. This workbook lets you monitor your at-risk information to determine when and why incidents occurred, as well as who was involved. These incidents are broken into high, medium, and low risk incidents for each information category.",
    "dataTypesDependencies": [
      "CognniIncidents_CL"
    ],
    "dataConnectorsDependencies": [
      "CognniSentinelDataConnector"
    ],
    "previewImagesFileNames": [
      "CognniBlack.PNG",
      "CognniWhite.PNG"
    ],
    "version": "1.0.0",
    "title": "Cognni Important Information Incidents",
    "templateRelativePath": "CognniIncidentsWorkbook.json",
    "subtitle": "",
    "provider": "Cognni"
  },
  {
    "workbookKey": "pfsense",
    "logoFileName": "pfsense_logo.svg",
    "description": "Gain insights into pfsense logs from both filterlog and nginx.",
    "dataTypesDependencies": [
      "CommonSecurityLog"
    ],
    "dataConnectorsDependencies": [],
    "previewImagesFileNames": [
      "pfsenseBlack.png",
      "pfsenseWhite.png"
    ],
    "version": "1.0.0",
    "title": "pfsense",
    "templateRelativePath": "pfsense.json",
    "subtitle": "",
    "provider": "Microsoft Sentinel community",
    "support": {
      "tier": "Community"
    },
    "author": {
      "name": "dicolanl"
    },
    "source": {
      "kind": "Community"
    },
    "categories": {
      "domains": [
        "Security - Network"
      ]
    }
  },
  {
    "workbookKey": "ExchangeCompromiseHunting",
    "logoFileName": "MSTIC-Logo.svg",
    "description": "This workbook is intended to help defenders in responding to the Exchange Server vulnerabilities disclosed in March 2021, as well as hunting for potential compromise activity. More details on these vulnearbilities can be found at: https://aka.ms/exchangevulns",
    "dataTypesDependencies": [
      "SecurityEvent",
      "W3CIISLog"
    ],
    "dataConnectorsDependencies": [
      "SecurityEvents",
      "AzureMonitor(IIS)",
      "WindowsSecurityEvents"
    ],
    "previewImagesFileNames": [
      "ExchangeBlack.png",
      "ExchangeWhite.png"
    ],
    "version": "1.0.0",
    "title": "Exchange Compromise Hunting",
    "templateRelativePath": "ExchangeCompromiseHunting.json",
    "subtitle": "",
    "provider": "Microsoft",
    "support": {
      "tier": "Community"
    },
    "author": {
      "name": "Pete Bryan"
    },
    "source": {
      "kind": "Community"
    },
    "categories": {
      "domains": [
        "Security - Threat Protection"
      ]
    }
  },
  {
    "workbookKey": "SOCProcessFramework",
    "logoFileName": "Azure_Sentinel.svg",
    "description": "Built by Microsoft's Sentinel GBB's - This workbook contains years of SOC Best Practices and is intended to help SOCs mature and leverage industry standards in Operationalizing their SOC in using Microsoft Sentinel. It contains Processes and Procedures every SOC should consider and builds a high level of operational excellence.",
    "dataTypesDependencies": [],
    "dataConnectorsDependencies": [],
    "previewImagesFileNames": [
      "SOCProcessFrameworkCoverImage1White.png",
      "SOCProcessFrameworkCoverImage1Black.png",
      "SOCProcessFrameworkCoverImage2White.png",
      "SOCProcessFrameworkCoverImage2Black.png"
    ],
    "version": "1.1.0",
    "title": "SOC Process Framework",
    "templateRelativePath": "SOCProcessFramework.json",
    "subtitle": "",
    "provider": "Microsoft Sentinel Community"
  },
  {
    "workbookKey": "Building_a_SOCLargeStaffWorkbook",
    "logoFileName": "Azure_Sentinel.svg",
    "description": "Built by Microsoft's Sentinel GBB's - This workbook contains years of SOC Best Practices and is intended to help SOCs mature and leverage industry standards in Operationalizing their SOC in using Microsoft Sentinel. It contains Processes and Procedures every SOC should consider and builds a high level of operational excellence.",
    "dataTypesDependencies": [],
    "dataConnectorsDependencies": [],
    "previewImagesFileNames": [
        "SOCProcessFrameworkCoverImage1White.png",
        "SOCProcessFrameworkCoverImage1Black.png",
        "SOCProcessFrameworkCoverImage2White.png",
        "SOCProcessFrameworkCoverImage2Black.png"
    ],
    "version": "1.1.0",
    "title": "SOC Large Staff",
    "templateRelativePath": "Building_a_SOCLargeStaff.json",
    "subtitle": "",
    "provider": "Microsoft Sentinel Community"
},
{
    "workbookKey": "Building_a_SOCMediumStaffWorkbook",
    "logoFileName": "Azure_Sentinel.svg",
    "description": "Built by Microsoft's Sentinel GBB's - This workbook contains years of SOC Best Practices and is intended to help SOCs mature and leverage industry standards in Operationalizing their SOC in using Microsoft Sentinel. It contains Processes and Procedures every SOC should consider and builds a high level of operational excellence.",
    "dataTypesDependencies": [],
    "dataConnectorsDependencies": [],
    "previewImagesFileNames": [
        "SOCProcessFrameworkCoverImage1White.png",
        "SOCProcessFrameworkCoverImage1Black.png",
        "SOCProcessFrameworkCoverImage2White.png",
        "SOCProcessFrameworkCoverImage2Black.png"
    ],
    "version": "1.1.0",
    "title": "SOC Medium Staff",
    "templateRelativePath": "Building_a_SOCMediumStaff.json",
    "subtitle": "",
    "provider": "Microsoft Sentinel Community"
},
{
    "workbookKey": "Building_a_SOCPartTimeStaffWorkbook",
    "logoFileName": "Azure_Sentinel.svg",
    "description": "Built by Microsoft's Sentinel GBB's - This workbook contains years of SOC Best Practices and is intended to help SOCs mature and leverage industry standards in Operationalizing their SOC in using Microsoft Sentinel. It contains Processes and Procedures every SOC should consider and builds a high level of operational excellence.",
    "dataTypesDependencies": [],
    "dataConnectorsDependencies": [],
    "previewImagesFileNames": [
        "SOCProcessFrameworkCoverImage1White.png",
        "SOCProcessFrameworkCoverImage1Black.png",
        "SOCProcessFrameworkCoverImage2White.png",
        "SOCProcessFrameworkCoverImage2Black.png"
    ],
    "version": "1.1.0",
    "title": "SOC Part Time Staff",
    "templateRelativePath": "Building_a_SOCPartTimeStaff.json",
    "subtitle": "",
    "provider": "Microsoft Sentinel Community"
},
{
    "workbookKey": "Building_a_SOCSmallStaffWorkbook",
    "logoFileName": "Azure_Sentinel.svg",
    "description": "Built by Microsoft's Sentinel GBB's - This workbook contains years of SOC Best Practices and is intended to help SOCs mature and leverage industry standards in Operationalizing their SOC in using Microsoft Sentinel. It contains Processes and Procedures every SOC should consider and builds a high level of operational excellence.",
    "dataTypesDependencies": [],
    "dataConnectorsDependencies": [],
    "previewImagesFileNames": [
        "SOCProcessFrameworkCoverImage1White.png",
        "SOCProcessFrameworkCoverImage1Black.png",
        "SOCProcessFrameworkCoverImage2White.png",
        "SOCProcessFrameworkCoverImage2Black.png"
    ],
    "version": "1.1.0",
    "title": "SOC Small Staff",
    "templateRelativePath": "Building_a_SOCSmallStaff.json",
    "subtitle": "",
    "provider": "Microsoft Sentinel Community"
},
{
    "workbookKey": "SOCIRPlanningWorkbook",
    "logoFileName": "Azure_Sentinel.svg",
    "description": "Built by Microsoft's Sentinel GBB's - This workbook contains years of SOC Best Practices and is intended to help SOCs mature and leverage industry standards in Operationalizing their SOC in using Microsoft Sentinel. It contains Processes and Procedures every SOC should consider and builds a high level of operational excellence.",
    "dataTypesDependencies": [],
    "dataConnectorsDependencies": [],
    "previewImagesFileNames": [
        "SOCProcessFrameworkCoverImage1White.png",
        "SOCProcessFrameworkCoverImage1Black.png",
        "SOCProcessFrameworkCoverImage2White.png",
        "SOCProcessFrameworkCoverImage2Black.png"
    ],
    "version": "1.1.0",
    "title": "SOC IR Planning",
    "templateRelativePath": "SOCIRPlanning.json",
    "subtitle": "",
    "provider": "Microsoft Sentinel Community"
},
{
    "workbookKey": "UpdateSOCMaturityScoreWorkbook",
    "logoFileName": "Azure_Sentinel.svg",
    "description": "Built by Microsoft's Sentinel GBB's - This workbook contains years of SOC Best Practices and is intended to help SOCs mature and leverage industry standards in Operationalizing their SOC in using Microsoft Sentinel. It contains Processes and Procedures every SOC should consider and builds a high level of operational excellence.",
    "dataTypesDependencies": [],
    "dataConnectorsDependencies": [],
    "previewImagesFileNames": [
        "SOCProcessFrameworkCoverImage1White.png",
        "SOCProcessFrameworkCoverImage1Black.png",
        "SOCProcessFrameworkCoverImage2White.png",
        "SOCProcessFrameworkCoverImage2Black.png"
    ],
    "version": "1.1.0",
    "title": "Update SOC Maturity Score",
    "templateRelativePath": "UpdateSOCMaturityScore.json",
    "subtitle": "",
    "provider": "Microsoft Sentinel Community"
},
  {
    "workbookKey": "Microsoft365SecurityPosture",
    "logoFileName": "M365securityposturelogo.svg",
    "description": "This workbook presents security posture data collected from Azure Security Center, M365 Defender, Defender for Endpoint, and Microsoft Cloud App Security. This workbook relies on the M365 Security Posture Playbook in order to bring the data in.",
    "dataTypesDependencies": [
      "M365SecureScore_CL",
      "MDfESecureScore_CL",
      "MDfEExposureScore_CL",
      "MDfERecommendations_CL",
      "MDfEVulnerabilitiesList_CL",
      "McasShadowItReporting"
    ],
    "dataConnectorsDependencies": [],
    "previewImagesFileNames": [
      "M365securitypostureblack.png",
      "M365securityposturewhite.png"
    ],
    "version": "1.0.0",
    "title": "Microsoft 365 Security Posture",
    "templateRelativePath": "M365SecurityPosture.json",
    "subtitle": "",
    "provider": "Microsoft Sentinel Community",
    "support": {
      "tier": "Community"
    },
    "author": {
      "name": "Matt Lowe"
    },
    "source": {
      "kind": "Community"
    },
    "categories": {
      "domains": [
        "Security - Others"
      ]
    }
  },
  {
    "workbookKey": "AzureSentinelCost",
    "logoFileName": "Azure_Sentinel.svg",
    "description": "This workbook provides an estimated cost across the main billed items in Microsoft Sentinel: ingestion, retention and automation. It also provides insight about the possible impact of the Microsoft 365 E5 offer.",
    "dataTypesDependencies": [
      "Usage"
  ],
  "dataConnectorsDependencies": [],
  "previewImagesFileNames": [
      "AzureSentinelCostWhite.png",
      "AzureSentinelCostBlack.png"
  ],
  "version": "1.5.1",
    "title": "Microsoft Sentinel Cost",
    "templateRelativePath": "AzureSentinelCost.json",
    "subtitle": "",
    "provider": "Microsoft Sentinel Community"
  },
  {
    "workbookKey": "ADXvsLA",
    "logoFileName": "Azure_Sentinel.svg",
    "description": "This workbook shows the tables from Microsoft Sentinel which are backed up in ADX. It also provides a comparison between the entries in the Microsoft Sentinel tables and the ADX tables. Lastly some general information about the queries and ingestion on ADX is shown.",
    "dataTypesDependencies": [],
    "dataConnectorsDependencies": [],
    "previewImagesFileNames": [
      "ADXvsLABlack.PNG",
      "ADXvsLAWhite.PNG"
    ],
    "version": "1.0.0",
    "title": "ADXvsLA",
    "templateRelativePath": "ADXvsLA.json",
    "subtitle": "",
    "provider": "Microsoft Sentinel Community",
    "support": {
      "tier": "Community"
    },
    "author": {
      "name": "Naomi"
    },
    "source": {
      "kind": "Community"
    },
    "categories": {
      "domains": [
        "Platform"
      ]
    }
  },
  {
    "workbookKey": "MicrosoftDefenderForOffice365",
    "logoFileName": "office365_logo.svg",
    "description": "Gain insights into your Microsoft Defender for Office 365 raw data logs.  This workbook lets you look at trends in email senders, attachments and embedded URL data to find anomalies. You can also search by, sender, recipient, subject, attachment or embedded URL to find where the related messages have been sent.",
    "dataTypesDependencies": [
      "EmailEvents",
      "EmailUrlInfo",
      "EmailAttachmentInfo"
    ],
    "dataConnectorsDependencies": [],
    "previewImagesFileNames": [
      "MDOWhite1.png",
      "MDOBlack1.png",
      "MDOWhite2.png",
      "MDOBlack2.png"
    ],
    "version": "1.0.0",
    "title": "Microsoft Defender For Office 365",
    "templateRelativePath": "MicrosoftDefenderForOffice365.json",
    "subtitle": "",
    "provider": "Microsoft Sentinel Community",
    "support": {
        "tier": "Community"
      },
      "author": {
        "name": "Brian Delaney"
      },
      "source": {
        "kind": "Community"
      },
      "categories": {
        "domains": [ "Security - Others" ]
      }
  },
  {
    "workbookKey": "ProofPointThreatDashboard",
    "logoFileName": "proofpointlogo.svg",
    "description": "Provides an overview of email threat activity based on log data provided by ProofPoint",
    "dataTypesDependencies": [
      "ProofpointPOD_message_CL",
      "ProofpointPOD_maillog_CL",
      "ProofPointTAPClicksBlocked_CL",
      "ProofPointTAPClicksPermitted_CL",
      "ProofPointTAPMessagesBlocked_CL",
      "ProofPointTAPMessagesDelivered_CL"
    ],
    "dataConnectorsDependencies": [
      "ProofpointTAP",
      "ProofpointPOD"
    ],
    "previewImagesFileNames": [
      "ProofPointThreatDashboardBlack1.png",
      "ProofPointThreatDashboardWhite1.png"
    ],
    "version": "1.0.0",
    "title": "ProofPoint Threat Dashboard",
    "templateRelativePath": "ProofPointThreatDashboard.json",
    "subtitle": "",
    "provider": "Microsoft Sentinel Community",
    "support": {
      "tier": "Community"
    },
    "author": {
      "name": "reprise99"
    },
    "source": {
      "kind": "Community"
    },
    "categories": {
      "domains": [
        "Security - Others"
      ]
    }
  },
  {
    "workbookKey": "AMAmigrationTracker",
    "logoFileName": "Azure_Sentinel.svg",
    "description": "See what Azure and Azure Arc servers have Log Analytics agent or Azure Monitor agent installed. Review what DCR (data collection rules) apply to your machines and whether you are collecting logs from those machines into your selected workspaces.",
    "dataTypesDependencies": [],
    "dataConnectorsDependencies": [],
    "previewImagesFileNames": [
      "AMAtrackingWhite1.png",
      "AMAtrackingWhite2.png",
      "AMAtrackingWhite3.png",
      "AMAtrackingWhite4.png",
      "AMAtrackingBlack1.png",
      "AMAtrackingBlack2.png",
      "AMAtrackingBlack3.png",
      "AMAtrackingBlack4.png"
    ],
    "version": "1.1.0",
    "title": "AMA migration tracker",
    "templateRelativePath": "AMAmigrationTracker.json",
    "subtitle": "",
    "provider": "Microsoft Sentinel Community",
    "support": {
      "tier": "Community"
    },
    "author": {
      "name": "mariavaladas"
    },
    "source": {
      "kind": "Community"
    },
    "categories": {
      "domains": [
        "Platform",
        "Migration"
      ]
    }
  },
  {
    "workbookKey": "AdvancedKQL",
    "logoFileName": "Azure_Sentinel.svg",
    "description": "This interactive Workbook is designed to improve your KQL proficiency by using a use-case driven approach.",
    "dataTypesDependencies": [],
    "dataConnectorsDependencies": [],
    "previewImagesFileNames": [
      "AdvancedKQLWhite.png",
      "AdvancedKQLBlack.png"
    ],
    "version": "1.3.0",
    "title": "Advanced KQL for Microsoft Sentinel",
    "templateRelativePath": "AdvancedKQL.json",
    "subtitle": "",
    "provider": "Microsoft Sentinel Community"
  },
  {
    "workbookKey": "DSTIMWorkbook",
    "logoFileName": "DSTIM.svg",
    "description": "Identify sensitive data blast radius (i.e., who accessed sensitive data, what kinds of sensitive data, from where and when) in a given data security incident investigation or as part of Threat Hunting. Prioritize your investigation based on insights provided with integrations with Watchlists(VIPUsers, TerminatedEmployees and HighValueAssets), Threat Intelligence feed, UEBA baselines and much more.",
    "dataTypesDependencies": [
      "DSMAzureBlobStorageLogs",
      "DSMDataClassificationLogs",
      "DSMDataLabelingLogs",
      "Anomalies",
      "ThreatIntelligenceIndicator",
      "AADManagedIdentitySignInLogs",
      "SecurityAlert",
      "SigninLogs"
    ],
    "dataConnectorsDependencies": [],
    "previewImagesFileNames": [
      "DSTIMWorkbookBlack.png",
      "DSTIMWorkbookWhite.png"
    ],
    "version": "1.9.0",
    "title": "Data Security - Sensitive Data Impact Assessment",
    "templateRelativePath": "DSTIMWorkbook.json",
    "subtitle": "",
    "provider": "Microsoft",
    "featureFlag": "DSTIMWorkbook",
    "support": {
      "tier": "Community"
    },
    "author": {
      "name": "avital-m"
    },
    "source": {
      "kind": "Community"
    },
    "categories": {
      "domains": [
        "Security - Others"
      ]
    }
  },
  {
    "workbookKey": "IntrotoKQLWorkbook",
    "logoFileName": "Azure_Sentinel.svg",
    "description": "Learn and practice the Kusto Query Language. This workbook introduces and provides 100 to 200 level content for new and existing users looking to learn KQL. This workbook will be updated with content over time.",
    "dataTypesDependencies": [],
    "dataConnectorsDependencies": [],
    "previewImagesFileNames": [
      "IntrotoKQL-black.png",
      "IntrotoKQL-white.png"
    ],
    "version": "1.0.0",
    "title": "Intro to KQL",
    "templateRelativePath": "IntrotoKQL.json",
    "subtitle": "",
    "provider": "Microsoft Sentinel Community"
  },
  {
    "workbookKey": "Log4jPostCompromiseHuntingWorkbook",
    "logoFileName": "Log4j.svg",
    "description": "This hunting workbook is intended to help identify activity related to the Log4j compromise discovered in December 2021.",
    "dataTypesDependencies": [
      "SecurityNestedRecommendation",
      "AzureDiagnostics",
      "OfficeActivity",
      "W3CIISLog",
      "AWSCloudTrail",
      "SigninLogs",
      "AADNonInteractiveUserSignInLogs",
      "imWebSessions",
      "imNetworkSession"
    ],
    "dataConnectorsDependencies": [],
    "previewImagesFileNames": [
      "Log4jPostCompromiseHuntingBlack.png",
      "Log4jPostCompromiseHuntingWhite.png"
    ],
    "version": "1.0.0",
    "title": "Log4j Post Compromise Hunting",
    "templateRelativePath": "Log4jPostCompromiseHunting.json",
    "subtitle": "",
    "provider": "Microsoft Sentinel Community"
	},
{
  "workbookKey": "Log4jImpactAssessmentWorkbook",
  "logoFileName": "Log4j.svg",
  "description": "This hunting workbook is intended to help identify activity related to the Log4j compromise discovered in December 2021.",
  "dataTypesDependencies": [
      "SecurityIncident",
      "SecurityAlert",
      "AzureSecurityCenter",
      "MDfESecureScore_CL",
      "MDfEExposureScore_CL",
      "MDfERecommendations_CL",
      "MDfEVulnerabilitiesList_CL"
  ],
  "dataConnectorsDependencies": [],
  "previewImagesFileNames": [
    "Log4jPostCompromiseHuntingBlack.png",
    "Log4jPostCompromiseHuntingWhite.png"
  ],
  "version": "1.0.0",
  "title": "Log4j Impact Assessment",
  "templateRelativePath": "Log4jImpactAssessment.json",
  "subtitle": "",
  "provider": "Microsoft Sentinel Community"
},
  {
    "workbookKey": "UserMap",
    "logoFileName": "Azure_Sentinel.svg",
    "description": "This Workbook shows MaliciousIP, User SigninLog Data (this shows user Signin Locations and distance between as well as order visited) and WAF information.",
    "dataTypesDependencies": [
      "SigninLogs",
      "AzureDiagnostics",
      "WireData",
      "VMconnection",
      "CommonSecurityLog",
      "WindowsFirewall",
      "W3CIISLog",
      "DnsEvents"
    ],
    "dataConnectorsDependencies": [
      "AzureActiveDirectory"
    ],
    "previewImagesFileNames": [
      "UserMapBlack.png",
      "UserMapWhite.png"
    ],
    "version": "1.0.1",
    "title": "User Map information",
    "templateRelativePath": "UserMap.json",
    "subtitle": "",
    "provider": "Microsoft Sentinel Community",
    "support": {
      "tier": "Community"
    },
    "author": {
      "name": "Clive Watson"
    },
    "source": {
      "kind": "Community"
    },
    "categories": {
      "domains": [
        "Security - Threat Protection"
      ]
    }
  },
  {
    "workbookKey": "AWSS3",
    "logoFileName": "amazon_web_services_Logo.svg",
    "description": "This workbook shows quick summary of AWS S3 data (AWSCloudTrail, AWSGuardDuty, AWSVPCFlow). To visulaize the data, make sure you configure AWS S3 connector and data geting ingested into Sentinel",
    "dataTypesDependencies": [
      "AWSCloudTrail",
      "AWSGuardDuty",
      "AWSVPCFlow"
    ],
    "dataConnectorsDependencies": [
      "AWSS3"
    ],
    "previewImagesFileNames": [
      "AWSS3Black.png",
      "AWSS3White.png",
      "AWSS3White1.png"
    ],
    "version": "1.0.0",
    "title": "AWS S3 Workbook",
    "templateRelativePath": "AWSS3.json",
    "subtitle": "",
    "provider": "Microsoft Sentinel Community",
    "support": {
      "tier": "Community"
    },
    "author": {
      "name": "Clive Watson"
    },
    "source": {
      "kind": "Community"
    },
    "categories": {
      "domains": [
        "Security - Cloud Security"
      ]
    }
  },
  {
    "workbookKey": "LogSourcesAndAnalyticRulesCoverageWorkbook",
    "logoFileName": "Azure_Sentinel.svg",
    "description": "This workbook is intended to show how the different tables in a Log Analytics workspace are being used by the different Microsoft Sentinel features, like analytics, hunting queries, playbooks and queries in general.",
    "dataTypesDependencies": [],
    "dataConnectorsDependencies": [],
    "previewImagesFileNames": [
      "LogSourcesAndAnalyticRulesCoverageBlack.png",
      "LogSourcesAndAnalyticRulesCoverageWhite.png"
    ],
    "version": "1.1.0",
    "title": "Log Sources & Analytic Rules Coverage",
    "templateRelativePath": "LogSourcesAndAnalyticRulesCoverage.json",
    "subtitle": "",
    "provider": "Microsoft Sentinel Community",
    "support": {
      "tier": "Community"
    },
    "author": {
      "name": "Eli Forbes"
    },
    "source": {
      "kind": "Community"
    },
    "categories": {
      "domains": [
        "Security - Others"
      ]
    }
  },
  {
    "workbookKey": "CiscoFirepower",
    "logoFileName": "cisco-logo-72px.svg",
    "description": "Gain insights into your Cisco Firepower firewalls. This workbook analyzes Cisco Firepower device logs.",
    "dataTypesDependencies": [
      "CommonSecurityLog"
    ],
    "dataConnectorsDependencies": [],
    "previewImagesFileNames": [
      "CiscoFirepowerBlack.png",
      "CiscoFirepowerWhite.png"
    ],
    "version": "1.0.0",
    "title": "Cisco Firepower",
    "templateRelativePath": "CiscoFirepower.json",
    "subtitle": "",
    "provider": "Microsoft Sentinel Community",
    "support": {
      "tier": "Community"
    },
    "author": {
      "name": "Samik Roy"
    },
    "source": {
      "kind": "Community"
    },
    "categories": {
      "domains": [
        "Security - Network"
      ]
    }
  },
  {
    "workbookKey": "MicrorosftTeams",
    "logoFileName": "microsoftteams.svg",
    "description": "This workbook is intended to identify the activities on Microrsoft Teams.",
    "dataTypesDependencies": [
      "OfficeActivity"
    ],
    "dataConnectorsDependencies": [],
    "previewImagesFileNames": [
      "MicrosoftTeamsBlack.png",
      "MicrosoftTeamsWhite.png"
    ],
    "version": "1.0.0",
    "title": "Microsoft Teams",
    "templateRelativePath": "MicrosoftTeams.json",
    "subtitle": "",
    "provider": "Microsoft Sentinel Community"
  },
  {
    "workbookKey": "ArchivingBasicLogsRetention",
    "logoFileName": "ArchivingBasicLogsRetention.svg",
    "description": "This workbooks shows workspace and table retention periods, basic logs, and search & restore tables. It also allows you to update table retention periods, plans, and delete search or restore tables.",
    "dataTypesDependencies": [],
    "dataConnectorsDependencies": [],
    "previewImagesFileNames": [
      "ArchivingBasicLogsRetentionBlack1.png",
      "ArchivingBasicLogsRetentionWhite1.png"
    ],
    "version": "1.1.0",
    "title": "Archiving, Basic Logs, and Retention",
    "templateRelativePath": "ArchivingBasicLogsRetention.json",
    "subtitle": "",
    "provider": "Microsoft Sentinel Community",
    "support": {
      "tier": "Community"
    },
    "author": {
      "name": "seanstark-ms"
    },
    "source": {
      "kind": "Community"
    },
    "categories": {
      "domains": [
        "Platform",
        "IT Operations"
      ]
    }
  },
{
  "workbookKey": "OktaSingleSignOnWorkbook",
  "logoFileName": "okta_logo.svg",
  "description": "Gain extensive insight into Okta Single Sign-On (SSO) by analyzing, collecting and correlating Audit and Event events.\nThis workbook provides visibility into message and click events that were permitted, delivered, or blocked.",
  "dataTypesDependencies": [
      "Okta_CL",
      "OktaSSO"
  ],
  "dataConnectorsDependencies": [
      "OktaSSO",
      "OktaSSOv2"
  ],
  "previewImagesFileNames": [
      "OktaSingleSignOnWhite.png",
      "OktaSingleSignOnBlack.png"
  ],
  "version": "1.2",
  "title": "Okta Single Sign-On",
  "templateRelativePath": "OktaSingleSignOn.json",
  "subtitle": "",
  "provider": "Okta"
},
{
  "workbookKey": "CiscoMerakiWorkbook",
  "logoFileName": "cisco-logo-72px.svg",
  "description": "Gain insights into the Events from Cisco Meraki Solution and analyzing all the different types of Security Events. This workbook also helps in identifying the Events from affected devices, IPs and the nodes where malware was successfully detected.\nIP data received in Events is correlated with Threat Intelligence to identify if the reported IP address is known bad based on threat intelligence data.",
  "dataTypesDependencies": [
      "meraki_CL",
      "CiscoMerakiNativePoller",
      "ThreatIntelligenceIndicator"
  ],
  "dataConnectorsDependencies": [
      "CiscoMeraki",
      "CiscoMerakiNativePolling",
      "ThreatIntelligence"
  ],
  "previewImagesFileNames": [
      "CiscoMerakiWorkbookWhite.png",
      "CiscoMerakiWorkbookBlack.png"
  ],
  "version": "1.0.0",
  "title": "CiscoMerakiWorkbook",
  "templateRelativePath": "CiscoMerakiWorkbook.json",
  "subtitle": "",
  "provider": "Microsoft"
},
{
  "workbookKey": "SentinelOneWorkbook",
  "logoFileName": "Azure_Sentinel.svg",
  "description": "Sets the time name for analysis.",
  "dataTypesDependencies": [
      "SentinelOne_CL"
  ],
  "dataConnectorsDependencies": [
      "SentinelOne"
  ],
  "previewImagesFileNames": [
      "SentinelOneBlack.png",
      "SentinelOneWhite.png"
  ],
  "version": "1.0.0",
  "title": "SentinelOneWorkbook",
  "templateRelativePath": "SentinelOne.json",
  "subtitle": "",
  "provider": "Microsoft"
},
{
  "workbookKey": "TrendMicroApexOneWorkbook",
  "logoFileName": "trendmicro_logo.svg",
  "description": "Sets the time name for analysis.",
  "dataTypesDependencies": [
      "CommonSecurityLog"
  ],
  "dataConnectorsDependencies": [
      "TrendMicroApexOne",
	  "TrendMicroApexOneAma"
  ],
  "previewImagesFileNames": [
      "TrendMicroApexOneBlack.png",
      "TrendMicroApexOneWhite.png"
  ],
  "version": "1.0.0",
  "title": "Trend Micro Apex One",
  "templateRelativePath": "TrendMicroApexOne.json",
  "subtitle": "",
  "provider": "TrendMicro"
},
{
  "workbookKey": "ContrastProtect",
  "logoFileName": "contrastsecurity_logo.svg",
  "description": "Select the time range for this Overview.",
  "dataTypesDependencies": [
      "CommonSecurityLog"
  ],
  "dataConnectorsDependencies": [
      "ContrastProtect",
	  "ContrastProtectAma"
  ],
  "previewImagesFileNames": [
      "ContrastProtectAllBlack.png",
      "ContrastProtectAllWhite.png",
      "ContrastProtectEffectiveBlack.png",
      "ContrastProtectEffectiveWhite.png",
      "ContrastProtectSummaryBlack.png",
      "ContrastProtectSummaryWhite.png"
  ],
  "version": "1.0.0",
  "title": "Contrast Protect",
  "templateRelativePath": "ContrastProtect.json",
  "subtitle": "",
  "provider": "contrast security"
},
{
  "workbookKey": "ArmorbloxOverview",
  "logoFileName": "armorblox.svg",
  "description": "INCIDENTS FROM SELECTED TIME RANGE",
  "dataTypesDependencies": [
      "Armorblox_CL"
  ],
  "dataConnectorsDependencies": [
      "Armorblox"
  ],
  "previewImagesFileNames": [
      "ArmorbloxOverviewBlack01.png",
      "ArmorbloxOverviewBlack02.png",
      "ArmorbloxOverviewWhite01.png",
      "ArmorbloxOverviewWhite02.png"
  ],
  "version": "1.0.0",
  "title": "Armorblox",
  "templateRelativePath": "ArmorbloxOverview.json",
  "subtitle": "",
  "provider": "Armorblox"
},
{
  "workbookKey": "CiscoETDWorkbook",
  "logoFileName": "cisco-logo-72px.svg",
  "description": "Analyze email threat data seamlessly with the workbook, correlating information from the Secure Email Threat Defense API to identify and mitigate suspicious activities, providing insights into trends and allowing for precise filtering and analysis",
  "dataTypesDependencies": [ 
      "CiscoETD_CL"
  ],
  "dataConnectorsDependencies": [ 
      "CiscoETD"
  ],
  "previewImagesFileNames": [ 
      "CiscoETDBlack01.PNG", 
      "CiscoETDBlack02.PNG",
      "CiscoETDWhite01.PNG",
      "CiscoETDWhite02.PNG"
  ],
  "version": "1.0",
  "title": "Cisco Email Threat Defense",
  "templateRelativePath": "CiscoETD.json",
  "subtitle": "",
  "provider": "Cisco"
},
{
  "workbookKey": "PaloAltoCDL",
  "logoFileName": "paloalto_logo.svg",
  "description": "Sets the time name for analysis",
  "dataTypesDependencies": [
      "CommonSecurityLog"
  ],
  "dataConnectorsDependencies": [
      "PaloAltoCDL",
	  "PaloAltoCDLAma"
  ],
  "previewImagesFileNames": [
      "PaloAltoBlack.png",
      "PaloAltoWhite.png"
  ],
  "version": "1.0.0",
  "title": "Palo Alto Networks Cortex Data Lake",
  "templateRelativePath": "PaloAltoCDL.json",
  "subtitle": "",
  "provider": "Palo Alto Networks"
},
{
  "workbookKey": "VMwareCarbonBlack",
  "logoFileName": "Azure_Sentinel.svg",
  "description": "Sets the time name for analysis",
  "dataTypesDependencies": [
      "CarbonBlackEvents_CL",
      "CarbonBlackAuditLogs_CL",
      "CarbonBlackNotifications_CL"
  ],
  "dataConnectorsDependencies": [
      "VMwareCarbonBlack"
  ],
  "previewImagesFileNames": [
      "VMwareCarbonBlack.png",
      "VMwareCarbonWhite.png"
  ],
  "version": "1.0.0",
  "title": "VMware Carbon Black Cloud",
  "templateRelativePath": "VMwareCarbonBlack.json",
  "subtitle": "",
  "provider": "Microsoft"
},
{
  "workbookKey": "VMwareSDWAN",
  "logoFileName": "vmware_sase_logo.svg",
  "description": "This workbook is intended to provide an overview on security events on VMware SD-WAN and Cloud Web Security.",
  "dataTypesDependencies": [
      "VMware_CWS_Weblogs_CL",
      "VMware_VECO_EventLogs_CL"
  ],
  "dataConnectorsDependencies": [
      "VMwareSDWAN"
  ],
  "previewImagesFileNames": [
    "vmwaresdwan_sentinel_audit_overview_Black.png",
    "vmwaresdwan_sentinel_audit_overview_White.png",
    "vmwaresdwan_sentinel_connectivity_overview_Black.png",
    "vmwaresdwan_sentinel_connectivity_overview_White.png",
    "vmwaresdwan_sentinel_cws_agents_events_Black.png",
    "vmwaresdwan_sentinel_cws_agents_events_White.png",
    "vmwaresdwan_sentinel_cws_casb_Black.png",
    "vmwaresdwan_sentinel_cws_casb_White.png",
    "vmwaresdwan_sentinel_cws_cf_users_policy_Black.png",
    "vmwaresdwan_sentinel_cws_cf_users_policy_White.png",
    "vmwaresdwan_sentinel_cws_overview_Black.png",
    "vmwaresdwan_sentinel_cws_overview_White.png",
    "vmwaresdwan_sentinel_cws_sasepop_urlf_Black.png",
    "vmwaresdwan_sentinel_cws_sasepop_urlf_White.png",
    "vmwaresdwan_sentinel_cws_urlf_Black.png",
    "vmwaresdwan_sentinel_cws_urlf_White.png",
    "vmwaresdwan_sentinel_efs_idps_categories_Black.png",
    "vmwaresdwan_sentinel_efs_idps_categories_White.png",
    "vmwaresdwan_sentinel_idps_activity_Black.png",
    "vmwaresdwan_sentinel_idps_activity_White.png",
    "vmwaresdwan_sentinel_nsd_overview_Black.png",
    "vmwaresdwan_sentinel_nsd_overview_White.png",
    "vmwaresdwan_sentinel_nsd_via_vcg_Black.png",
    "vmwaresdwan_sentinel_nsd_via_vcg_White.png",
    "vmwaresdwan_sentinel_sdwan_efs_statefulfw_Black.png",
    "vmwaresdwan_sentinel_sdwan_efs_statefulfw_White.png"
  ],
  "version": "1.0.0",
  "title": "VMware SD-WAN and SASE",
  "templateRelativePath": "VMwareSASESOCDashboard.json",
  "subtitle": "",
  "provider": "velocloud"
},
{
  "workbookKey": "arista-networks",
  "logoFileName": "AristaAwakeSecurity.svg",
  "description": "Sets the time name for analysis",
  "dataTypesDependencies": [
      "CommonSecurityLog"
  ],
  "dataConnectorsDependencies": [
      "AristaAwakeSecurity"
  ],
  "previewImagesFileNames": [
      "AristaAwakeSecurityDevicesBlack.png",
      "AristaAwakeSecurityDevicesWhite.png",
      "AristaAwakeSecurityModelsBlack.png",
      "AristaAwakeSecurityModelsWhite.png",
      "AristaAwakeSecurityOverviewBlack.png",
      "AristaAwakeSecurityOverviewWhite.png"
  ],
  "version": "1.0.0",
  "title": "Arista Awake",
  "templateRelativePath": "AristaAwakeSecurityWorkbook.json",
  "subtitle": "",
  "provider": "Arista Networks"
},
{
  "workbookKey": "TomcatWorkbook",
  "logoFileName": "Azure_Sentinel.svg",
  "description": "Sets the time name for analysis",
  "dataTypesDependencies": [
      "Tomcat_CL"
  ],
  "dataConnectorsDependencies": [
      "ApacheTomcat"
  ],
  "previewImagesFileNames": [
      "TomcatBlack.png",
      "TomcatWhite.png"
  ],
  "version": "1.0.0",
  "title": "ApacheTomcat",
  "templateRelativePath": "Tomcat.json",
  "subtitle": "",
  "provider": "Apache"
},
{
  "workbookKey": "ClarotyWorkbook",
  "logoFileName": "Azure_Sentinel.svg",
  "description": "Sets the time name for analysis",
  "dataTypesDependencies": [
      "CommonSecurityLog"
  ],
  "dataConnectorsDependencies": [
      "Claroty",
	  "ClarotyAma"
  ],
  "previewImagesFileNames": [
      "ClarotyBlack.png",
      "ClarotyWhite.png"
  ],
  "version": "1.0.0",
  "title": "Claroty",
  "templateRelativePath": "ClarotyOverview.json",
  "subtitle": "",
  "provider": "Claroty"
},
{
  "workbookKey": "ApacheHTTPServerWorkbook",
  "logoFileName": "apache.svg",
  "description": "Sets the time name for analysis",
  "dataTypesDependencies": [
      "ApacheHTTPServer_CL"
  ],
  "dataConnectorsDependencies": [
      "ApacheHTTPServer"
  ],
  "previewImagesFileNames": [
      "ApacheHTTPServerOverviewBlack01.png",
      "ApacheHTTPServerOverviewBlack02.png",
      "ApacheHTTPServerOverviewWhite01.png",
      "ApacheHTTPServerOverviewWhite02.png"
  ],
  "version": "1.0.0",
  "title": "Apache HTTP Server",
  "templateRelativePath": "ApacheHTTPServer.json",
  "subtitle": "",
  "provider": "Apache Software Foundation"
},
{
  "workbookKey": "OCIWorkbook",
  "logoFileName": "Azure_Sentinel.svg",
  "description": "Sets the time name for analysis",
  "dataTypesDependencies": [
      "OCI_Logs_CL"
  ],
  "dataConnectorsDependencies": [
      "OracleCloudInfrastructureLogsConnector"
  ],
  "previewImagesFileNames": [
      "OCIBlack.png",
      "OCIWhite.png"
  ],
  "version": "1.0.0",
  "title": "Oracle Cloud Infrastructure",
  "templateRelativePath": "OracleCloudInfrastructureOCI.json",
  "subtitle": "",
  "provider": "Microsoft"
},
{
  "workbookKey": "OracleWeblogicServerWorkbook",
  "logoFileName": "Azure_Sentinel.svg",
  "description": "Sets the time name for analysis",
  "dataTypesDependencies": [
      "OracleWebLogicServer_CL"
  ],
  "dataConnectorsDependencies": [
      "OracleWebLogicServer"
  ],
  "previewImagesFileNames": [
      "OracleWeblogicServerBlack.png",
      "OracleWeblogicServerWhite.png"
  ],
  "version": "1.0.0",
  "title": "Oracle WebLogic Server",
  "templateRelativePath": "OracleWorkbook.json",
  "subtitle": "",
  "provider": "Oracle"
},
{
  "workbookKey": "BitglassWorkbook",
  "logoFileName": "Azure_Sentinel.svg",
  "description": "Sets the time name for analysis",
  "dataTypesDependencies": [
      "BitglassLogs_CL"
  ],
  "dataConnectorsDependencies": [
      "Bitglass"
  ],
  "previewImagesFileNames": [
      "BitglassBlack.png",
      "BitglassWhite.png"
  ],
  "version": "1.0.0",
  "title": "Bitglass",
  "templateRelativePath": "Bitglass.json",
  "subtitle": "",
  "provider": "Bitglass"
},
{
  "workbookKey": "NGINXWorkbook",
  "logoFileName": "Azure_Sentinel.svg",
  "description": "Sets the time name for analysis",
  "dataTypesDependencies": [
      "NGINX_CL"
  ],
  "dataConnectorsDependencies": [
      "NGINXHTTPServer"
  ],
  "previewImagesFileNames": [
      "NGINXOverviewBlack01.png",
      "NGINXOverviewBlack02.png",
      "NGINXOverviewWhite01.png",
      "NGINXOverviewWhite02.png"
  ],
  "version": "1.0.0",
  "title": "NGINX HTTP Server",
  "templateRelativePath": "NGINX.json",
  "subtitle": "",
  "provider": "Microsoft"
},
{
  "workbookKey": "vArmourAppContollerWorkbook",
  "logoFileName": "varmour-logo.svg",
  "description": "Sets the time name for analysis",
  "dataTypesDependencies": [
      "CommonSecurityLog"
  ],
  "dataConnectorsDependencies": [
      "vArmourAC",
      "vArmourACAma"
  ],
  "previewImagesFileNames": [
      "vArmourAppControllerAppBlack.png",
      "vArmourAppControllerAppBlack-1.png",
      "vArmourAppControllerAppBlack-2.png",
      "vArmourAppControllerAppBlack-3.png",
      "vArmourAppControllerAppBlack-4.png",
      "vArmourAppControllerAppBlack-5.png",
      "vArmourAppControllerAppBlack-6.png",
      "vArmourAppControllerAppBlack-7.png",
      "vArmourAppControllerAppWhite.png",
      "vArmourAppControllerAppWhite-1.png",
      "vArmourAppControllerAppWhite-2.png",
      "vArmourAppControllerAppWhite-3.png",
      "vArmourAppControllerAppWhite-4.png",
      "vArmourAppControllerAppWhite-5.png",
      "vArmourAppControllerAppWhite-6.png",
      "vArmourAppControllerAppWhite-7.png"
  ],
  "version": "1.0.0",
  "title": "vArmour Application Controller",
  "templateRelativePath": "vArmour_AppContoller_Workbook.json",
  "subtitle": "",
  "provider": "vArmour"
},
{
  "workbookKey": "CorelightWorkbook",
  "logoFileName": "corelight.svg",
  "description": "Sets the time name for analysis",
  "dataTypesDependencies": [
      "Corelight_CL"
  ],
  "dataConnectorsDependencies": [
      "Corelight"
  ],
  "previewImagesFileNames": [
      "CorelightConnectionsBlack1.png",
      "CorelightConnectionsBlack2.png",
      "CorelightConnectionsWhite1.png",
      "CorelightConnectionsWhite2.png",
      "CorelightDNSBlack1.png",
      "CorelightDNSWhite1.png",
      "CorelightFileBlack1.png",
      "CorelightFileBlack2.png",
      "CorelightFileWhite1.png",
      "CorelightFileWhite2.png",
      "CorelightMainBlack1.png",
      "CorelightMainWhite1.png",
      "CorelightSoftwareBlack1.png",
      "CorelightSoftwareWhite1.png"
  ],
  "version": "1.0.0",
  "title": "Corelight",
  "templateRelativePath": "Corelight.json",
  "subtitle": "",
  "provider": "Corelight"
},
{
  "workbookKey": "LookoutEvents",
  "logoFileName": "lookout.svg",
  "description": "Sets the time name for analysis",
  "dataTypesDependencies": [
      "Lookout_CL"
  ],
  "dataConnectorsDependencies": [
      "LookoutAPI"
  ],
  "previewImagesFileNames": [
      "SampleLookoutWorkBookBlack.png",
      "SampleLookoutWorkBookWhite.png"
  ],
  "version": "1.0.0",
  "title": "Lookout",
  "templateRelativePath": "LookoutEvents.json",
  "subtitle": "",
  "provider": "Lookout"
},
{
  "workbookKey": "sentinel-MicrosoftPurview",
  "logoFileName": "MicrosoftPurview.svg",
  "description": "Sets the time name for analysis",
  "dataTypesDependencies": [
      "AzureDiagnostics"
  ],
  "dataConnectorsDependencies": [
      "MicrosoftAzurePurview"
  ],
  "previewImagesFileNames": [
      ""
  ],
  "version": "1.0.0",
  "title": "Microsoft Purview",
  "templateRelativePath": "MicrosoftPurview.json",
  "subtitle": "",
  "provider": "Microsoft"
},
{
  "workbookKey": "InfobloxCDCB1TDWorkbook",
  "logoFileName": "infoblox_logo.svg",
  "description": "Get a closer look at your BloxOne DNS Query/Response logs, DHCP logs and Threat Defense security event data. This workbook is intended to help visualize BloxOne query data as part of the Infoblox Cloud solution. Drilldown your data and visualize events, trends, and anomalous changes over time.",
  "dataTypesDependencies": [
      "CommonSecurityLog"
  ],
  "dataConnectorsDependencies": [
      "InfobloxCloudDataConnector",
	  "InfobloxCloudDataConnectorAma"
  ],
  "previewImagesFileNames": [
      "InfobloxCDCB1TDBlack.png",
      "InfobloxCDCB1TDWhite.png"
  ],
  "version": "2.0.0",
  "title": "Infoblox CDC BloxOne DDI & Threat Defense DNS Workbook",
  "templateRelativePath": "InfobloxCDCB1TDWorkbook.json",
  "subtitle": "",
  "provider": "Infoblox"
},
{
  "workbookKey": "InfobloxSOCInsightsWorkbook",
  "logoFileName": "infoblox_logo.svg",
  "description": "Get a closer look at your Infoblox SOC Insights. This workbook is intended to help visualize your BloxOne SOC Insights data as part of the Infoblox SOC Insights Solution. Drilldown your data and visualize events, trends, and anomalous changes over time.",
  "dataTypesDependencies": [
      "InfobloxInsight",
      "InfobloxInsightAssets",
      "InfobloxInsightComments",
      "InfobloxInsightIndicators",
      "InfobloxInsightEvents"
  ],
  "dataConnectorsDependencies": [
      "InfobloxSOCInsightsDataConnector_AMA",
	  "InfobloxSOCInsightsDataConnector_API",
	  "InfobloxSOCInsightsDataConnector_Legacy"
  ],
  "previewImagesFileNames": [
      "InfobloxSOCInsightsBlack.png",
      "InfobloxSOCInsightsWhite.png"
  ],
  "version": "1.0.0",
  "title": "Infoblox SOC Insights Workbook",
  "templateRelativePath": "InfobloxSOCInsightsWorkbook.json",
  "subtitle": "",
  "provider": "Infoblox"
},
{
  "workbookKey": "UbiquitiUniFiWorkbook",
  "logoFileName": "ubiquiti.svg",
  "description": "Sets the time name for analysis",
  "dataTypesDependencies": [
      "Ubiquiti_CL"
  ],
  "dataConnectorsDependencies": [
      "UbiquitiUnifi"
  ],
  "previewImagesFileNames": [
      "UbiquitiOverviewBlack01.png",
      "UbiquitiOverviewBlack02.png",
      "UbiquitiOverviewWhite01.png",
      "UbiquitiOverviewWhite02.png"
  ],
  "version": "1.0.0",
  "title": "Ubiquiti UniFi",
  "templateRelativePath": "Ubiquiti.json",
  "subtitle": "",
  "provider": "Microsoft"
},
{
  "workbookKey": "VMwareESXiWorkbook",
  "logoFileName": "Azure_Sentinel.svg",
  "description": "Sets the time name for analysis",
  "dataTypesDependencies": [
      "Syslog"
  ],
  "dataConnectorsDependencies": [
      "VMwareESXi"
  ],
  "previewImagesFileNames": [
      "VMWareESXiBlack.png",
      "VMWareESXiWhite.png"
  ],
  "version": "1.0.0",
  "title": "VMware ESXi",
  "templateRelativePath": "VMWareESXi.json",
  "subtitle": "",
  "provider": "Microsoft"
},
{
  "workbookKey": "SnowflakeWorkbook",
  "logoFileName": "Azure_Sentinel.svg",
  "description": "Sets the time name for analysis",
  "dataTypesDependencies": [
      "Snowflake_CL"
  ],
  "dataConnectorsDependencies": [
      "SnowflakeDataConnector"
  ],
  "previewImagesFileNames": [
      "SnowflakeBlack.png",
      "SnowflakeWhite.png"
  ],
  "version": "1.0.0",
  "title": "Snowflake",
  "templateRelativePath": "Snowflake.json",
  "subtitle": "",
  "provider": "Snowflake"
},
{
  "workbookKey": "LastPassWorkbook",
  "logoFileName": "LastPass.svg",
  "description": "Sets the time name for analysis",
  "dataTypesDependencies": [
      "LastPassNativePoller_CL"
  ],
  "dataConnectorsDependencies": [
      "LastPassAPIConnector"
  ],
  "previewImagesFileNames": [
      "LastPassBlack.png",
      "LastPassWhite.png"
  ],
  "version": "1.0.0",
  "title": "Lastpass Enterprise Activity Monitoring",
  "templateRelativePath": "LastPassWorkbook.json",
  "subtitle": "",
  "provider": "LastPass"
},
{
  "workbookKey": "SecurityBridgeWorkbook",
  "logoFileName": "SecurityBridgeLogo-Vector-TM_75x75.svg",
  "description": "Sets the time name for analysis",
  "dataTypesDependencies": [
      "SecurityBridgeLogs"
  ],
  "dataConnectorsDependencies": [
      "SecurityBridgeSAP"
  ],
  "previewImagesFileNames": [""],
  "version": "1.0.0",
  "title": "SecurityBridge App",
  "templateRelativePath": "SecurityBridgeThreatDetectionforSAP.json",
  "subtitle": "",
  "provider": "SecurityBridge"
},
{
  "workbookKey": "PaloAltoPrismaCloudWorkbook",
  "logoFileName": "paloalto_logo.svg",
  "description": "Sets the time name for analysis.",
  "dataTypesDependencies": [
      "PaloAltoPrismaCloudAlert_CL",
      "PaloAltoPrismaCloudAudit_CL"
  ],
  "dataConnectorsDependencies": [
      "PaloAltoPrismaCloud"
  ],
  "previewImagesFileNames": [
      "PaloAltoPrismaCloudBlack01.png",
      "PaloAltoPrismaCloudBlack02.png",
      "PaloAltoPrismaCloudWhite01.png",
      "PaloAltoPrismaCloudWhite02.png"
  ],
  "version": "1.0.0",
  "title": "Palo Alto Prisma",
  "templateRelativePath": "PaloAltoPrismaCloudOverview.json",
  "subtitle": "",
  "provider": "Microsoft"
},
{
  "workbookKey": "PingFederateWorkbook",
  "logoFileName": "PingIdentity.svg",
  "description": "Sets the time name for analysis",
  "dataTypesDependencies": [
      "PingFederateEvent"
  ],
  "dataConnectorsDependencies": [
      "PingFederate",
	  "PingFederateAma"
  ],
  "previewImagesFileNames": [
      "PingFederateBlack1.png",
      "PingFederateWhite1.png"
  ],
  "version": "1.0.0",
  "title": "PingFederate",
  "templateRelativePath": "PingFederate.json",
  "subtitle": "",
  "provider": "Microsoft"
},
{
  "workbookKey": "McAfeeePOWorkbook",
  "logoFileName": "mcafee_logo.svg",
  "description": "Sets the time name for analysis",
  "dataTypesDependencies": [
      "McAfeeEPOEvent"
  ],
  "dataConnectorsDependencies": [
      "McAfeeePO"
  ],
  "previewImagesFileNames": [
      "McAfeeePOBlack1.png",
      "McAfeeePOBlack2.png",
      "McAfeeePOWhite1.png",
      "McAfeeePOWhite2.png"
  ],
  "version": "1.0.0",
  "title": "McAfee ePolicy Orchestrator",
  "templateRelativePath": "McAfeeePOOverview.json",
  "subtitle": "",
  "provider": "Microsoft"
},
{
  "workbookKey": "OracleDatabaseAudit",
  "logoFileName": "oracle_logo.svg",
  "description": "Sets the time name for analysis",
  "dataTypesDependencies": [
      "Syslog"
  ],
  "dataConnectorsDependencies": [
      "OracleDatabaseAudit"
  ],
  "previewImagesFileNames": [
      "OracleDatabaseAuditBlack1.png",
      "OracleDatabaseAuditBlack2.png",
      "OracleDatabaseAuditWhite1.png",
      "OracleDatabaseAuditWhite2.png"
  ],
  "version": "1.0.0",
  "title": "Oracle Database Audit",
  "templateRelativePath": "OracleDatabaseAudit.json",
  "subtitle": "",
  "provider": "Oracle"
},
{
  "workbookKey": "SenservaProAnalyticsWorkbook",
  "logoFileName": "SenservaPro_logo.svg",
  "description": "Sets the time name for analysis",
  "dataTypesDependencies": [
      "SenservaPro_CL"
  ],
  "dataConnectorsDependencies": [
      "SenservaPro"
  ],
  "previewImagesFileNames": [
      "SenservaProAnalyticsBlack.png",
      "SenservaProAnalyticsWhite.png"
  ],
  "version": "1.0.0",
  "title": "SenservaProAnalytics",
  "templateRelativePath": "SenservaProAnalyticsWorkbook.json",
  "subtitle": "",
  "provider": "Senserva Pro"
},
{
  "workbookKey": "SenservaProMultipleWorkspaceWorkbook",
  "logoFileName": "SenservaPro_logo.svg",
  "description": "Sets the time name for analysis",
  "dataTypesDependencies": [
      "SenservaPro_CL"
  ],
  "dataConnectorsDependencies": [
      "SenservaPro"
  ],
  "previewImagesFileNames": [
      "SenservaProMultipleWorkspaceWorkbookBlack.png",
      "SenservaProMultipleWorkspaceWorkbookWhite.png"
  ],
  "version": "1.0.0",
  "title": "SenservaProMultipleWorkspace",
  "templateRelativePath": "SenservaProMultipleWorkspaceWorkbook.json",
  "subtitle": "",
  "provider": "Senserva Pro"
},
{
  "workbookKey": "SenservaProSecureScoreMultiTenantWorkbook",
  "logoFileName": "SenservaPro_logo.svg",
  "description": "Sets the time name for analysis",
  "dataTypesDependencies": [
      "SenservaPro_CL"
  ],
  "dataConnectorsDependencies": [
      "SenservaPro"
  ],
  "previewImagesFileNames": [
      "SenservaProSecureScoreMultiTenantBlack.png",
      "SenservaProSecureScoreMultiTenantWhite.png"
  ],
  "version": "1.0.0",
  "title": "SenservaProSecureScoreMultiTenant",
  "templateRelativePath": "SenservaProSecureScoreMultiTenantWorkbook.json",
  "subtitle": "",
  "provider": "Senserva Pro"
},
{
  "workbookKey": "CiscoSecureEndpointOverviewWorkbook",
  "logoFileName": "cisco-logo-72px.svg",
  "description": "Sets the time name for analysis",
  "dataTypesDependencies": [
      "CiscoSecureEndpoint"
  ],
  "dataConnectorsDependencies": [
      "CiscoSecureEndpoint"
  ],
  "previewImagesFileNames": [
      "CiscoSecureEndpointBlack.png",
      "CiscoSecureEndpointWhite.png"
  ],
  "version": "1.0.0",
  "title": "Cisco Secure Endpoint",
  "templateRelativePath": "Cisco Secure Endpoint Overview.json",
  "subtitle": "",
  "provider": "Cisco"
},
{
  "workbookKey": "InfoSecGlobalWorkbook",
  "logoFileName": "infosecglobal.svg",
  "description": "Sets the time name for analysis.",
  "dataTypesDependencies": [
      "InfoSecAnalytics_CL"
  ],
  "dataConnectorsDependencies": [
      "InfoSecDataConnector"
  ],
  "previewImagesFileNames": [
      "InfoSecGlobalWorkbookBlack.png",
      "InfoSecGlobalWorkbookWhite.png"
  ],
  "version": "1.0.0",
  "title": "AgileSec Analytics Connector",
  "templateRelativePath": "InfoSecGlobal.json",
  "subtitle": "",
  "provider": "InfoSecGlobal"
},
{
  "workbookKey": "CrowdStrikeFalconEndpointProtectionWorkbook",
  "logoFileName": "crowdstrike.svg",
  "description": "Sets the time name for analysis",
  "dataTypesDependencies": [
      "CrowdstrikeReplicatorLogs_CL"
  ],
  "dataConnectorsDependencies": [
      "CrowdstrikeReplicator"
  ],
  "previewImagesFileNames": [
      "CrowdStrikeFalconEndpointProtectionBlack.png",
      "CrowdStrikeFalconEndpointProtectionWhite.png"
  ],
  "version": "1.0.0",
  "title": "CrowdStrike Falcon Endpoint Protection",
  "templateRelativePath": "CrowdStrikeFalconEndpointProtection.json",
  "subtitle": "",
  "provider": "Microsoft"
},
{
  "workbookKey": "IronDefenseAlertDashboard",
  "logoFileName": "IronNet.svg",
  "description": "Sets the time name for analysis",
  "dataTypesDependencies": [
      "CommonSecurityLog"
  ],
  "dataConnectorsDependencies": [
      "IronNetIronDefense"
  ],
  "previewImagesFileNames": [
      "IronDefenseDashboardBlack.png",
      "IronDefenseDashboardWhite.png"
  ],
  "version": "1.0.0",
  "title": "IronDefenseAlertDashboard",
  "templateRelativePath": "IronDefenseAlertDashboard.json",
  "subtitle": "",
  "provider": "Microsoft"
},
{
  "workbookKey": "IronDefenseAlertDetails",
  "logoFileName": "IronNet.svg",
  "description": "Sets the time name for analysis",
  "dataTypesDependencies": [
      "CommonSecurityLog"
  ],
  "dataConnectorsDependencies": [
      "IronNetIronDefense"
  ],
  "previewImagesFileNames": [
      "IronDefenseAlertsBlack.png",
      "IronDefenseAlertsWhite.png"
  ],
  "version": "1.0.0",
  "title": "IronDefenseAlertDetails",
  "templateRelativePath": "IronDefenseAlertDetails.json",
  "subtitle": "",
  "provider": "Microsoft"
},
{
  "workbookKey": "CiscoSEGWorkbook",
  "logoFileName": "cisco-logo-72px.svg",
  "description": "Sets the time name for analysis",
  "dataTypesDependencies": [
      "CommonSecurityLog"
  ],
  "dataConnectorsDependencies": [
      "CiscoSEG",
	  "CiscoSEGAma"
  ],
  "previewImagesFileNames": [
      "CiscoSEGBlack.png",
      "CiscoSEGWhite.png"
  ],
  "version": "1.0.0",
  "title": "Cisco Secure Email Gateway",
  "templateRelativePath": "CiscoSEG.json",
  "subtitle": "",
  "provider": "Cisco"
},
{
  "workbookKey": "EatonForeseerHealthAndAccess",
  "logoFileName": "Azure_Sentinel.svg",
  "description": "This workbook gives an insight into the health of all the Windows VMs in this subscription running Eaton Foreseer and       the unauthorized access into the Eaton Foreseer application running on these VMs.",
  "dataTypesDependencies": [
      "SecurityEvent"
  ],
  "dataConnectorsDependencies": [],
  "previewImagesFileNames": [
      "EatonForeseerHealthAndAccessBlack.png",
      "EatonForeseerHealthAndAccessWhite.png"
  ],
  "version": "1.0.0",
  "title": "EatonForeseerHealthAndAccess",
  "templateRelativePath": "EatonForeseerHealthAndAccess.json",
  "subtitle": "",
  "provider": "Eaton"
},
{
  "workbookKey": "PCIDSSComplianceWorkbook",
  "logoFileName": "Azure_Sentinel.svg",
  "description": "Choose your subscription and workspace in which PCI assets are deployed",
  "dataTypesDependencies": [
      "AzureDaignostics",
      "SecurityEvent",
      "SecurityAlert",
      "OracleDatabaseAuditEvent",
      "Syslog",
      "Anomalies"
  ],
  "dataConnectorsDependencies": [],
  "previewImagesFileNames": [
      "PCIDSSComplianceBlack01.PNG",
      "PCIDSSComplianceBlack02.PNG",
      "PCIDSSComplianceWhite01.PNG",
      "PCIDSSComplianceWhite02.PNG"
  ],
  "version": "1.0.0",
  "title": "PCI DSS Compliance",
  "templateRelativePath": "PCIDSSCompliance.json",
  "subtitle": "",
  "provider": "Microsoft"
},
{
  "workbookKey": "SonraiSecurityWorkbook",
  "logoFileName": "Sonrai.svg",
  "description": "Sets the time name for analysis",
  "dataTypesDependencies": [
      "Sonrai_Tickets_CL"
  ],
  "dataConnectorsDependencies": [
      "SonraiDataConnector"
  ],
  "previewImagesFileNames": [
      "SonraiWorkbookBlack.png",
      "SonraiWorkbookWhite.png"
  ],
  "version": "1.0.0",
  "title": "Sonrai",
  "templateRelativePath": "Sonrai.json",
  "subtitle": "",
  "provider": "Sonrai"
},
{
  "workbookKey": "SemperisDSPWorkbook",
  "logoFileName": "Semperis.svg",
  "description": "Specify the time range on which to query the data",
  "dataTypesDependencies": [
      "dsp_parser"
  ],
  "dataConnectorsDependencies": [
      "SemperisDSP"
  ],
  "previewImagesFileNames": [
      "SemperisDSPOverview1Black.png",
      "SemperisDSPOverview1White.png",
      "SemperisDSPOverview2Black.png",
      "SemperisDSPOverview2White.png",
      "SemperisDSPOverview3Black.png",
      "SemperisDSPOverview3White.png"
  ],
  "version": "1.0.0",
  "title": "Semperis Directory Services Protector",
  "templateRelativePath": "SemperisDSPWorkbook.json",
  "subtitle": "",
  "provider": "Semperis"
},
{
  "workbookKey": "BoxWorkbook",
  "logoFileName": "box.svg",
  "description": "Sets the time name for analysis",
  "dataTypesDependencies": [
      "BoxEvents_CL"
  ],
  "dataConnectorsDependencies": [
      "BoxDataConnector"
  ],
  "previewImagesFileNames": [
      "BoxBlack1.png",
      "BoxWhite1.png",
      "BoxBlack2.png",
      "BoxWhite2.png"
  ],
  "version": "1.0.0",
  "title": "Box",
  "templateRelativePath": "Box.json",
  "subtitle": "",
  "provider": "Box"
},
{
  "workbookKey": "SymantecEndpointProtection",
  "logoFileName": "symantec_logo.svg",
  "description": "Sets the time name for analysis",
  "dataTypesDependencies": [
      "SymantecEndpointProtection"
  ],
  "dataConnectorsDependencies": [
      "SymantecEndpointProtection"
  ],
  "previewImagesFileNames": [
      "SymantecEndpointProtectionBlack.png",
      "SymantecEndpointProtectionWhite.png"
  ],
  "version": "1.0.0",
  "title": "Symantec Endpoint Protection",
  "templateRelativePath": "SymantecEndpointProtection.json",
  "subtitle": "",
  "provider": "Symantec"
},
{
  "workbookKey": "DynamicThreatModeling&Response",
  "logoFileName": "Azure_Sentinel.svg",
  "description": "Sets the time name for analysis",
  "dataTypesDependencies": [
      "SecurityAlert"
  ],
  "dataConnectorsDependencies": [],
  "previewImagesFileNames": [
      "DynamicThreatModeling&ResponseWhite.png",
      "DynamicThreatModeling&ResponseBlack.png"
  ],
  "version": "1.0.0",
  "title": "Dynamic Threat Modeling Response",
  "templateRelativePath": "DynamicThreatModeling&Response.json",
  "subtitle": "",
  "provider": "Microsoft"
},
{
  "workbookKey": "ThreatAnalysis&Response",
  "logoFileName": "Azure_Sentinel.svg",
  "description": "The Defenders for IoT workbook provide guided investigations for OT entities based on open incidents, alert notifications, and activities for OT assets. They also provide a hunting experience across the MITRE ATT&CK® framework for ICS, and are designed to enable analysts, security engineers, and MSSPs to gain situational awareness of OT security posture.",
  "dataTypesDependencies": [
      "SecurityAlert"
  ],
  "dataConnectorsDependencies": [],
  "previewImagesFileNames": [
      "ThreatAnalysis&ResponseWhite1.png",
      "ThreatAnalysis&ResponseWhite2.png",
      "ThreatAnalysis&ResponseWhite3.png",
      "ThreatAnalysis&ResponseWhite4.png",
      "ThreatAnalysis&ResponseBlack1.png",
      "ThreatAnalysis&ResponseBlack2.png",
      "ThreatAnalysis&ResponseBlack3.png",
      "ThreatAnalysis&ResponseBlack4.png"
  ],
  "version": "1.0.1",
  "title": "Threat Analysis Response",
  "templateRelativePath": "ThreatAnalysis&Response.json",
  "subtitle": "",
  "provider": "Microsoft"
},
{
  "workbookKey": "TrendMicroCAS",
  "logoFileName": "Trend_Micro_Logo.svg",
  "description": "Sets the time name for analysis",
  "dataTypesDependencies": [
      "TrendMicroCAS_CL"
  ],
  "dataConnectorsDependencies": [
      "TrendMicroCAS"
  ],
  "previewImagesFileNames": [
      "TrendMicroCASBlack.png",
      "TrendMicroCASWhite.png"
  ],
  "version": "1.0.0",
  "title": "TrendMicroCAS",
  "templateRelativePath": "TrendMicroCAS.json",
  "subtitle": "",
  "provider": "TrendMicro"
},
{
  "workbookKey": "GitHubSecurityWorkbook",
  "logoFileName": "GitHub.svg",
  "description": "Gain insights to GitHub activities that may be interesting for security.",
  "dataTypesDependencies": [
      "GitHubAuditLogPolling_CL"
  ],
  "dataConnectorsDependencies": [
      "GitHubEcAuditLogPolling"
  ],
  "previewImagesFileNames": [
    "GitHubSecurityBlack.png",
    "GitHubSecurityWhite.png"
  ],
  "version": "1.0.0",
  "title": "GithubWorkbook",
  "templateRelativePath": "GitHub.json",
  "subtitle": "",
  "provider": "Microsoft"
},
{
  "workbookKey": "GCPDNSWorkbook",
  "logoFileName": "google_logo.svg",
  "description": "Sets the time name for analysis",
  "dataTypesDependencies": [
      "GCPCloudDNS"
  ],
  "dataConnectorsDependencies": [
      "GCPDNSDataConnector"
  ],
  "previewImagesFileNames": [
      "GCPDNSBlack.png",
      "GCPDNSWhite.png"
  ],
  "version": "1.0.0",
  "title": "Google Cloud Platform DNS",
  "templateRelativePath": "GCPDNS.json",
  "subtitle": "",
  "provider": "Microsoft"
},
{
  "workbookKey": "AtlassianJiraAuditWorkbook",
    "logoFileName": "atlassian.svg",
  "description": "Sets the time name for analysis",
  "dataTypesDependencies": [
      "AtlassianJiraNativePoller_CL"
  ],
  "dataConnectorsDependencies": [
      "AtlassianJira"
  ],
  "previewImagesFileNames": [
      "AtlassianJiraAuditWhite.png",
      "AtlassianJiraAuditBlack.png"
  ],
  "version": "1.0.0",
  "title": "AtlassianJiraAudit",
  "templateRelativePath": "AtlassianJiraAudit.json",
  "subtitle": "",
  "provider": "Atlassian"
},
{
  "workbookKey": "DigitalGuardianWorkbook",
  "logoFileName": "Azure_Sentinel.svg",
  "description": "Sets the time name for analysis",
  "dataTypesDependencies": [
      "DigitalGuardianDLPEvent"
  ],
  "dataConnectorsDependencies": [
      "DigitalGuardianDLP"
  ],
  "previewImagesFileNames": [
      "DigitalGuardianBlack.png",
      "DigitalGuardianWhite.png"
  ],
  "version": "1.0.0",
  "title": "DigitalGuardianDLP",
  "templateRelativePath": "DigitalGuardian.json",
  "subtitle": "",
  "provider": "Digital Guardian"
},
{
  "workbookKey": "CiscoDuoWorkbook",
  "logoFileName": "cisco-logo-72px.svg",
  "description": "Sets the time name for analysis",
  "dataTypesDependencies": [
      "CiscoDuo_CL"
  ],
  "dataConnectorsDependencies": [
      "CiscoDuoSecurity"
  ],
  "previewImagesFileNames": [
      "CiscoDuoWhite.png",
      "CiscoDuoBlack.png"
  ],
  "version": "1.0.0",
  "title": "CiscoDuoSecurity",
  "templateRelativePath": "CiscoDuo.json",
  "subtitle": "",
  "provider": "Cisco"
},
{
  "workbookKey": "SlackAudit",
  "logoFileName": "slacklogo.svg",
  "description": "Sets the time name for analysis",
  "dataTypesDependencies": [
      "SlackAudit_CL"
  ],
  "dataConnectorsDependencies": [
      "SlackAuditAPI"
  ],
  "previewImagesFileNames": [
      "SlackAuditApplicationActivityBlack1.png",
      "SlackAuditApplicationActivityWhite1.png"
  ],
  "version": "1.0.0",
  "title": "SlackAudit",
  "templateRelativePath": "SlackAudit.json",
  "subtitle": "",
  "provider": "Slack"
},
{
  "workbookKey": "CiscoWSAWorkbook",
  "logoFileName": "cisco-logo-72px.svg",
  "description": "Sets the time name for analysis",
  "dataTypesDependencies": [
      "Syslog"
  ],
  "dataConnectorsDependencies": [
      "CiscoWSA"
  ],
  "previewImagesFileNames": [
      "CiscoWSAWhite.png",
      "CiscoWSABlack.png"
  ],
  "version": "1.0.0",
  "title": "CiscoWSA",
  "templateRelativePath": "CiscoWSA.json",
  "subtitle": "",
  "provider": "Cisco"
},
{
  "workbookKey": "GCP-IAM-Workbook",
  "logoFileName": "google_logo.svg",
  "description": "Sets the time name for analysis",
  "dataTypesDependencies": [
      "GCP_IAM_CL"
  ],
  "dataConnectorsDependencies": [
      "GCPIAMDataConnector"
  ],
  "previewImagesFileNames": [
      "GCPIAMBlack01.png",
      "GCPIAMBlack02.png",
      "GCPIAMWhite01.png",
      "GCPIAMWhite02.png"
  ],
  "version": "1.0.0",
  "title": "Google Cloud Platform IAM",
  "templateRelativePath": "GCP_IAM.json",
  "subtitle": "",
  "provider": "Google"
},
{
  "workbookKey": "ImpervaWAFCloudWorkbook",
  "logoFileName": "Imperva_DarkGrey_final_75x75.svg",
  "description": "Sets the time name for analysis.",
  "dataTypesDependencies": [
      "ImpervaWAFCloud_CL"
  ],
  "dataConnectorsDependencies": [
      "ImpervaWAFCloudAPI"
  ],
  "previewImagesFileNames": [
      "ImpervaWAFCloudBlack01.png",
      "ImpervaWAFCloudBlack02.png",
      "ImpervaWAFCloudWhite01.png",
      "ImpervaWAFCloudWhite02.png"
  ],
  "version": "1.0.0",
  "title": "Imperva WAF Cloud Overview",
  "templateRelativePath": "Imperva WAF Cloud Overview.json",
  "subtitle": "",
  "provider": "Microsoft"
},
{
  "workbookKey": "ZscalerZPAWorkbook",
  "logoFileName": "ZscalerLogo.svg",
  "description": "Select the time range for this Overview.",
  "dataTypesDependencies": [
      "ZPA_CL"
  ],
  "dataConnectorsDependencies": [
      "ZscalerPrivateAccess"
  ],
  "previewImagesFileNames": [
      "ZscalerZPABlack.png",
      "ZscalerZPAWhite.png"
  ],
  "version": "1.0.0",
  "title": "Zscaler Private Access (ZPA)",
  "templateRelativePath": "ZscalerZPA.json",
  "subtitle": "",
  "provider": "Zscaler"
},
{
  "workbookKey": "GoogleWorkspaceWorkbook",
  "logoFileName": "google_logo.svg",
  "description": "Sets the time name for analysis",
  "dataTypesDependencies": [
      "GWorkspace_ReportsAPI_admin_CL",
      "GWorkspace_ReportsAPI_calendar_CL",
      "GWorkspace_ReportsAPI_drive_CL",
      "GWorkspace_ReportsAPI_login_CL",
      "GWorkspace_ReportsAPI_login_CL",
      "GWorkspace_ReportsAPI_mobile_CL"
  ],
  "dataConnectorsDependencies": [
      "GoogleWorkspaceReportsAPI"
  ],
  "previewImagesFileNames": [
      "GoogleWorkspaceBlack.png",
      "GoogleWorkspaceWhite.png"
  ],
  "version": "1.0.0",
  "title": "GoogleWorkspaceReports",
  "templateRelativePath": "GoogleWorkspace.json",
  "subtitle": "",
  "provider": "Microsoft"
},
{
  "workbookKey": "NCProtectWorkbook",
  "logoFileName": "NCProtectIcon.svg",
  "description": "Sets the time name for analysis",
  "dataTypesDependencies": [
      "NCProtectUAL_CL"
  ],
  "dataConnectorsDependencies": [
      "NucleusCyberNCProtect"
  ],
  "previewImagesFileNames": [""],
  "version": "1.0.0",
  "title": "NucleusCyberProtect",
  "templateRelativePath": "NucleusCyber_NCProtect_Workbook.json",
  "subtitle": "",
  "provider": "archTIS"
},
{
  "workbookKey": "CiscoISEWorkbook",
  "logoFileName": "cisco-logo-72px.svg",
  "description": "Sets the time name for analysis",
  "dataTypesDependencies": [
      "Syslog"
  ],
  "dataConnectorsDependencies": [
      "CiscoISE"
  ],
  "previewImagesFileNames": [
    "CiscoISEBlack1.png",
    "CiscoISEBlack2.png",
    "CiscoISEWhite1.png",
    "CiscoISEWhite2.png"
  ],
  "version": "1.0.0",
  "title": "Cisco ISE",
  "templateRelativePath": "CiscoISE.json",
  "subtitle": "",
  "provider": "Cisco"
},
{
  "workbookKey": "IoTOTThreatMonitoringwithDefenderforIoTWorkbook",
  "logoFileName": "Azure_Sentinel.svg",
  "description": "The OT Threat Monitoring with Defender for IoT Workbook features OT filtering for Security Alerts, Incidents, Vulnerabilities and Asset Inventory. The workbook features a dynamic assessment of the MITRE ATT&CK for ICS matrix across your environment to analyze and respond to OT-based threats. This workbook is designed to enable SecOps Analysts, Security Engineers, and MSSPs to gain situational awareness for IT/OT security posture.",
  "dataTypesDependencies": [
      "SecurityAlert",
      "SecurityIncident"
  ],
  "dataConnectorsDependencies": [],
  "previewImagesFileNames": [
    "IoTOTThreatMonitoringwithDefenderforIoTBlack.png",
    "IoTOTThreatMonitoringwithDefenderforIoTWhite.png"
  ],
  "version": "1.0.0",
  "title": "Microsoft Defender for IoT",
  "templateRelativePath": "IoTOTThreatMonitoringwithDefenderforIoT.json",
  "subtitle": "",
  "provider": "Microsoft"
},
{
  "workbookKey": "ZeroTrust(TIC3.0)Workbook",
  "logoFileName": "Azure_Sentinel.svg",
  "description": "Sets the time name for analysis",
  "dataTypesDependencies": [
      "SecurityRecommendation"
  ],
  "dataConnectorsDependencies": [],
  "previewImagesFileNames": [
      "ZeroTrust(TIC3.0)Black1.PNG",
      "ZeroTrust(TIC3.0)White1.PNG"
  ],
  "version": "1.0.0",
  "title": "ZeroTrust(TIC3.0)",
  "templateRelativePath": "ZeroTrustTIC3.json",
  "subtitle": "",
  "provider": "Microsoft"
},
{
  "workbookKey": "CybersecurityMaturityModelCertification(CMMC)2.0Workbook",
  "logoFileName": "Azure_Sentinel.svg",
  "description": "Sets the time name for analysis.",
  "dataTypesDependencies": [
      "InformationProtectionLogs_CL",
      "AuditLogs",
      "SecurityIncident",
      "SigninLogs",
      "AzureActivity"
  ],
  "dataConnectorsDependencies": [],
  "previewImagesFileNames": [
    "CybersecurityMaturityModelCertificationBlack.png",
    "CybersecurityMaturityModelCertificationWhite.png"
  ],
  "version": "1.0.0",
  "title": "CybersecurityMaturityModelCertification(CMMC)2.0",
  "templateRelativePath": "CybersecurityMaturityModelCertification_CMMCV2.json",
  "subtitle": "",
  "provider": "Microsoft"
},
{
  "workbookKey": "NISTSP80053Workbook",
  "logoFileName": "Azure_Sentinel.svg",
  "description": "Sets the time name for analysis.",
  "dataTypesDependencies": [
      "SigninLogs",
      "AuditLogs",
      "AzureActivity",
      "OfficeActivity",
      "SecurityEvents",
      "CommonSecurityLog",
      "SecurityIncident",
      "SecurityRecommendation"
  ],
  "dataConnectorsDependencies": [
      "SecurityEvents"
  ],
  "previewImagesFileNames": [
    "NISTSP80053Black.png",
    "NISTSP80053White.png"
  ],
  "version": "1.0.0",
  "title": "NISTSP80053workbook",
  "templateRelativePath": "NISTSP80053.json",
  "subtitle": "",
  "provider": "Microsoft"
},
{
  "workbookKey": "DarktraceWorkbook",
  "logoFileName": "Darktrace.svg",
  "description": "The Darktrace Workbook visualises Model Breach and AI Analyst data received by the Darktrace Data Connector and visualises events across the network, SaaS, IaaS and Email.",
  "dataTypesDependencies": [
      "darktrace_model_alerts_CL"
  ],
  "dataConnectorsDependencies": [
      "DarktraceRESTConnector"
  ],
  "previewImagesFileNames": [
      "DarktraceWorkbookBlack01.png",
      "DarktraceWorkbookBlack02.png",
      "DarktraceWorkbookWhite01.png",
      "DarktraceWorkbookWhite02.png"
  ],
  "version": "1.0.1",
  "title": "Darktrace",
  "templateRelativePath": "DarktraceWorkbook.json",
  "subtitle": "",
  "provider": "Darktrace"
},
{
  "workbookKey": "RecordedFutureAlertOverviewWorkbook",
  "logoFileName": "RecordedFuture.svg",
  "description": "Recorded Future Alerts Overview Workbook. This workbook will visualize playbook alerts imported via the RecordedFuture-Alert-Importer.",
  "dataTypesDependencies": [
      "RecordedFuturePortalAlerts_CL"
  ],
  "dataConnectorsDependencies": [],
  "previewImagesFileNames": [
      "RecordedFutureAlertOverviewWhite.png",
      "RecordedFutureAlertOverviewBlack.png"
  ],
  "version": "1.0.1",
  "title": "Recorded Future - Alerts Overview",
  "templateRelativePath": "RecordedFutureAlertOverview.json",
  "subtitle": "",
  "provider": "Recorded Future"
},
{
  "workbookKey": "RecordedFuturePlaybookAlertOverviewWorkbook",
  "logoFileName": "RecordedFuture.svg",
  "description": "Recorded Future Playbook Alerts Overview Workbook. This workbook will visualize playbook alerts imported via the RecordedFuture-Playbook-Alert-Importer.",
  "dataTypesDependencies": [
      "RecordedFuturePlaybookAlerts_CL"
  ],
  "dataConnectorsDependencies": [],
  "previewImagesFileNames": [
      "RecordedFuturePlaybookAlertOverviewWhite1.png",
      "RecordedFuturePlaybookAlertOverviewBlack1.png"
  ],
  "version": "1.0.1",
  "title": "Recorded Future - Playbook Alerts Overview",
  "templateRelativePath": "RecordedFuturePlaybookAlertOverview.json",
  "subtitle": "",
  "provider": "Recorded Future"
},
{
  "workbookKey": "RecordedFutureDomainCorrelationWorkbook",
  "logoFileName": "RecordedFuture.svg",
  "description": "Recorded Future Domain Correlation Workbook. This workbook will visualize Recorded Future threat intelligence data together with infrastructure logs ingested in to Sentinel.",
  "dataTypesDependencies": [
      "ThreatIntelligenceIndicator"
  ],
  "dataConnectorsDependencies": [],
  "previewImagesFileNames": [
      "RecordedFutureDomainCorrelationWhite.png",
      "RecordedFutureDomainCorrelationBlack.png"
  ],
  "version": "1.0.1",
  "title": "Recorded Future - Domain Correlation",
  "templateRelativePath": "RecordedFutureDomainCorrelation.json",
  "subtitle": "",
  "provider": "Recorded Future"
},
{
  "workbookKey": "RecordedFutureHashCorrelationWorkbook",
  "logoFileName": "RecordedFuture.svg",
  "description": "Recorded Future Hash Correlation Workbook. This workbook will visualize Recorded Future threat intelligence data together with infrastructure logs ingested in to Sentinel.",
  "dataTypesDependencies": [
      "ThreatIntelligenceIndicator"
  ],
  "dataConnectorsDependencies": [],
  "previewImagesFileNames": [
      "RecordedFutureHashCorrelationWhite.png",
      "RecordedFutureHashCorrelationBlack.png"
  ],
  "version": "1.0.1",
  "title": "Recorded Future - Hash Correlation",
  "templateRelativePath": "RecordedFutureHashCorrelation.json",
  "subtitle": "",
  "provider": "Recorded Future"
},
{
  "workbookKey": "RecordedFutureIPCorrelationWorkbook",
  "logoFileName": "RecordedFuture.svg",
  "description": "Recorded Future IP Correlation Workbook. This workbook will visualize Recorded Future threat intelligence data together with infrastructure logs ingested in to Sentinel.",
  "dataTypesDependencies": [
      "ThreatIntelligenceIndicator"
  ],
  "dataConnectorsDependencies": [],
  "previewImagesFileNames": [
      "RecordedFutureIPCorrelationWhite.png",
      "RecordedFutureIPCorrelationBlack.png"
  ],
  "version": "1.0.1",
  "title": "Recorded Future - IP Correlation",
  "templateRelativePath": "RecordedFutureIPCorrelation.json",
  "subtitle": "",
  "provider": "Recorded Future"
},
{
  "workbookKey": "RecordedFutureURLCorrelationWorkbook",
  "logoFileName": "RecordedFuture.svg",
  "description": "Recorded Future URL Correlation Workbook. This workbook will visualize Recorded Future threat intelligence data together with infrastructure logs ingested in to Sentinel.",
  "dataTypesDependencies": [
      "ThreatIntelligenceIndicator"
  ],
  "dataConnectorsDependencies": [],
  "previewImagesFileNames": [
      "RecordedFutureUrlCorrelationWhite.png",
      "RecordedFutureUrlCorrelationBlack.png"
  ],
  "version": "1.0.1",
  "title": "Recorded Future - URL Correlation",
  "templateRelativePath": "RecordedFutureURLCorrelation.json",
  "subtitle": "",
  "provider": "Recorded Future"
},
{
  "workbookKey": "RecordedFutureThreatActorHuntingWorkbook",
  "logoFileName": "RecordedFuture.svg",
  "description": "Recorded Future Threat Actor Hunting Workbook. This workbook will visualize Recorded Future threat map and hunting indicators ingested in to Microsoft Sentinel.",
  "dataTypesDependencies": [
      "ThreatIntelligenceIndicator"
  ],
  "dataConnectorsDependencies": [],
  "previewImagesFileNames": [
      "RecordedFutureThreatActorHuntingWhite.png",
      "RecordedFutureThreatActorHuntingBlack.png"
  ],
  "version": "1.0.1",
  "title": "Recorded Future - Threat Actor Hunting",
  "templateRelativePath": "RecordedFutureThreatActorHunting.json",
  "subtitle": "",
  "provider": "Recorded Future"
},
{
  "workbookKey": "RecordedFutureMalwareThreatHuntingWorkbook",
  "logoFileName": "RecordedFuture.svg",
  "description": "Recorded Future Malware Threat Hunting Workbook. This workbook will visualize Recorded Future malware threat map and hunting indicators ingested in to Microsoft Sentinel.",
  "dataTypesDependencies": [
      "ThreatIntelligenceIndicator"
  ],
  "dataConnectorsDependencies": [],
  "previewImagesFileNames": [
      "RecordedFutureMalwareThreatHuntingWhite.png",
      "RecordedFutureMalwareThreatHuntingBlack.png"
  ],
  "version": "1.0.0",
  "title": "Recorded Future - Malware Threat Hunting",
  "templateRelativePath": "RecordedFutureMalwareThreatHunting.json",
  "subtitle": "",
  "provider": "Recorded Future"
},
{
  "workbookKey": "MaturityModelForEventLogManagement_M2131",
  "logoFileName": "contrastsecurity_logo.svg",
  "description": "Select the time range for this Overview.",
  "dataTypesDependencies": [],
  "dataConnectorsDependencies": [],
  "previewImagesFileNames": [
      "MaturityModelForEventLogManagement_M2131Black.png",
      "MaturityModelForEventLogManagement_M2131White.png"
  ],
  "version": "1.0.0",
  "title": "MaturityModelForEventLogManagementM2131",
  "templateRelativePath": "MaturityModelForEventLogManagement_M2131.json",
  "subtitle": "",
  "provider": "Microsoft"
},
{
  "workbookKey": "AzureSQLSecurityWorkbook",
  "logoFileName": "AzureSQL.svg",
  "description": "Sets the time window in days to search around the alert",
  "dataTypesDependencies": [
      "AzureDiagnostics",
      "SecurityAlert",
      "SecurityIncident"
  ],
  "dataConnectorsDependencies": [
      "AzureSql"
  ],
  "previewImagesFileNames": [""],
  "version": "1.0.0",
  "title": "Azure SQL Database Workbook",
  "templateRelativePath": "Workbook-AzureSQLSecurity.json",
  "subtitle": "",
  "provider": "Microsoft"
},
{
  "workbookKey": "ContinuousDiagnostics&Mitigation",
  "logoFileName": "Azure_Sentinel.svg",
  "description": "Select the time range for this Overview.",
  "dataTypesDependencies": [],
  "dataConnectorsDependencies": [],
  "previewImagesFileNames": [
      "ContinuousDiagnostics&MitigationBlack.png",
      "ContinuousDiagnostics&MitigationWhite.png"
  ],
  "version": "1.0.0",
  "title": "ContinuousDiagnostics&Mitigation",
  "templateRelativePath": "ContinuousDiagnostics&Mitigation.json",
  "subtitle": "",
  "provider": "Microsoft"
},
{
  "workbookKey": "AtlasianJiraAuditWorkbook",
  "logoFileName": "atlassian.svg",
  "description": "Select the time range for this Overview.",
  "dataTypesDependencies": [
      "AtlassianJiraNativePoller_CL"
  ],
  "dataConnectorsDependencies": [
      "AtlassianJira"
  ],
  "previewImagesFileNames": [
      "AtlassianJiraAuditBlack.png",
      "AtlassianJiraAuditWhite.png"
  ],
  "version": "1.0.0",
  "title": "AtlasianJiraAuditWorkbook",
  "templateRelativePath": "AtlasianJiraAuditWorkbook.json",
  "subtitle": "",
  "provider": "Microsoft"
},
{
  "workbookKey": "AzureSecurityBenchmark",
  "logoFileName": "Azure_Sentinel.svg",
  "description": "Azure Security Benchmark v3 Workbook provides a mechanism for viewing log queries, azure resource graph, and policies aligned to ASB controls across Microsoft security offerings, Azure, Microsoft 365, 3rd Party, On-Premises, and Multi-cloud workloads. This workbook enables Security Architects, Engineers, SecOps Analysts, Managers, and IT Pros to gain situational awareness visibility for the security posture of cloud workloads. There are also recommendations for selecting, designing, deploying, and configuring Microsoft offerings for alignment with respective ASB requirements and practices.",
  "dataTypesDependencies": [
      "SecurityRegulatoryCompliance",
      "AzureDiagnostics",
      "SecurityIncident",
      "SigninLogs",
      "SecurityAlert"
  ],
  "dataConnectorsDependencies": [],
  "previewImagesFileNames": [
      "AzureSecurityBenchmarkBlack.png",
      "AzureSecurityBenchmarkWhite.png"
  ],
  "version": "1.0.0",
  "title": "Azure Security Benchmark",
  "templateRelativePath": "AzureSecurityBenchmark.json",
  "subtitle": "",
  "provider": "Microsoft"
},
{
  "workbookKey": "ZNAccessOrchestratorAudit",
  "logoFileName": "ZeroNetworks.svg",
  "description": "This workbook provides a summary of ZeroNetworks data.",
  "dataTypesDependencies": [
      "ZNAccessOrchestratorAudit_CL",
      "ZNAccessOrchestratorAuditNativePoller_CL"
  ],
  "dataConnectorsDependencies": [
      "ZeroNetworksAccessOrchestratorAuditFunction",
      "ZeroNetworksAccessOrchestratorAuditNativePoller"
  ],
  "previewImagesFileNames": [""],
  "version": "1.0.0",
  "title": "Zero NetWork",
  "templateRelativePath": "ZNSegmentAudit.json",
  "subtitle": "",
  "provider": "Zero Networks"
},
{
  "workbookKey": "FireworkWorkbook",
  "logoFileName": "Flare.svg",
  "description": "Select the time range for this Overview.",
  "dataTypesDependencies": [
      "Firework_CL"
  ],
  "dataConnectorsDependencies": [
      "FlareSystemsFirework"
  ],
  "previewImagesFileNames": [
      "FireworkOverviewBlack01.png",
      "FireworkOverviewBlack02.png",
      "FireworkOverviewWhite01.png",
      "FireworkOverviewWhite02.png"
  ],
  "version": "1.0.0",
  "title": "FlareSystemsFirework",
  "templateRelativePath": "FlareSystemsFireworkOverview.json",
  "subtitle": "",
  "provider": "Flare Systems"
},
{
  "workbookKey": "TaniumWorkbook",
  "logoFileName": "Tanium.svg",
  "description": "Visualize Tanium endpoint and module data",
  "dataTypesDependencies": [
      "TaniumComplyCompliance_CL",
      "TaniumComplyVulnerabilities_CL",
      "TaniumDefenderHealth_CL",
      "TaniumDiscoverUnmanagedAssets_CL",
      "TaniumHighUptime_CL",
      "TaniumMainAsset_CL",
      "TaniumPatchListApplicability_CL",
      "TaniumPatchListCompliance_CL",
      "TaniumSCCMClientHealth_CL",
      "TaniumThreatResponse_CL"
  ],
  "dataConnectorsDependencies": [],
  "previewImagesFileNames": [
      "TaniumComplyBlack.png",
      "TaniumComplyWhite.png",
      "TaniumDiscoverBlack.png",
      "TaniumDiscoverWhite.png",
      "TaniumMSToolingHealthBlack.png",
      "TaniumMSToolingHealthWhite.png",
      "TaniumPatchBlack.png",
      "TaniumPatchWhite.png",
      "TaniumThreatResponseAlertsBlack.png",
      "TaniumThreatResponseAlertsWhite.png",
      "TaniumThreatResponseBlack.png",
      "TaniumThreatResponseWhite.png"
  ],
  "version": "1.0",
  "title": "Tanium Workbook",
  "templateRelativePath": "TaniumWorkbook.json",
  "subtitle": "",
  "provider": "Tanium"
},
{
  "workbookKey": "ActionableAlertsDashboard",
  "logoFileName": "Cybersixgill.svg",
  "description": "None.",
  "dataTypesDependencies": [
      "CyberSixgill_Alerts_CL"
  ],
  "dataConnectorsDependencies": [
      "CybersixgillActionableAlerts"
  ],
  "previewImagesFileNames": [
    "ActionableAlertsDashboardWhite.PNG",
    "ActionableAlertsDashboardBlack.PNG"
    ],
  "version": "1.0.0",
  "title": "Cybersixgill Actionable Alerts Dashboard",
  "templateRelativePath": "ActionableAlertsDashboard.json",
  "subtitle": "",
  "provider": "Cybersixgill"
},
{
  "workbookKey": "ActionableAlertsList",
  "logoFileName": "Cybersixgill.svg",
  "description": "None.",
  "dataTypesDependencies": [
      "CyberSixgill_Alerts_CL"
  ],
  "dataConnectorsDependencies": [
      "CybersixgillActionableAlerts"
  ],
  "previewImagesFileNames": [
    "ActionableAlertsListBlack.PNG",
    "ActionableAlertsListWhite.PNG"],
  "version": "1.0.0",
  "title": "Cybersixgill Actionable Alerts List",
  "templateRelativePath": "ActionableAlertsList.json",
  "subtitle": "",
  "provider": "Cybersixgill"
},
{
  "workbookKey": "ArgosCloudSecurityWorkbook",
  "logoFileName": "argos-logo.svg",
  "description": "The ARGOS Cloud Security integration for Microsoft Sentinel allows you to have all your important cloud security events in one place.",
  "dataTypesDependencies": [
      "ARGOS_CL"
  ],
  "dataConnectorsDependencies": [
      "ARGOSCloudSecurity"
  ],
  "previewImagesFileNames": [
      "ARGOSCloudSecurityWorkbookBlack.png",
      "ARGOSCloudSecurityWorkbookWhite.png"
  ],
  "version": "1.0.0",
  "title": "ARGOS Cloud Security",
  "templateRelativePath": "ARGOSCloudSecurityWorkbook.json",
  "subtitle": "",
  "provider": "ARGOS Cloud Security"
},
{
  "workbookKey": "JamfProtectWorkbook",
  "logoFileName": "jamf_logo.svg",
  "description": "This Jamf Protect Workbook for Microsoft Sentinel enables you to ingest Jamf Protect events forwarded into Microsoft Sentinel.\n Providing reports into all alerts, device controls and Unfied Logs.",
  "dataTypesDependencies": [
      "jamfprotect_CL"
  ],
  "dataConnectorsDependencies": [],
  "previewImagesFileNames": [
      "JamfProtectDashboardBlack.png",
      "JamfProtectDashboardWhite.png"
  ],
  "version": "2.0.0",
  "title": "Jamf Protect Workbook",
  "templateRelativePath": "JamfProtectDashboard.json",
  "subtitle": "",
  "provider": "Jamf Software, LLC"
},
{
  "workbookKey": "AIVectraStream",
  "logoFileName": "AIVectraDetect.svg",
  "description": "",
  "dataTypesDependencies": [
      "VectraStream_CL"
  ],
  "dataConnectorsDependencies": [
      "AIVectraStream"
  ],
  "previewImagesFileNames": [
    "AIVectraDetectBlack1.png",
    "AIVectraDetectWhite1.png"
    ],
  "version": "1.0.0",
  "title": "AIVectraStreamWorkbook",
  "templateRelativePath": "AIVectraStreamWorkbook.json",
  "subtitle": "",
  "provider": "Vectra AI"
},
{
  "workbookKey": "SecurityScorecardWorkbook",
  "logoFileName": "SecurityScorecard-Cybersecurity-Ratings.svg",
  "description": "This Workbook provides immediate insight into the data coming from SecurityScorecard's three Sentinel data connectors: SecurityScorecard Cybersecurity Ratings, SecurityScorecard Cybersecurity Ratings - Factors, and SecurityScorecard Cybersecurity Ratings - Issues.",
  "dataTypesDependencies": [
      "SecurityScorecardFactor_CL",
      "SecurityScorecardIssues_CL",
      "SecurityScorecardRatings_CL"
  ],
  "dataConnectorsDependencies": [
      "SecurityScorecardFactorAzureFunctions",
      "SecurityScorecardIssueAzureFunctions",
      "SecurityScorecardRatingsAzureFunctions"
  ],
  "previewImagesFileNames": [
      "SecurityScorecardBlack1.png",
      "SecurityScorecardBlack2.png",
      "SecurityScorecardBlack3.png",
      "SecurityScorecardBlack4.png",
      "SecurityScorecardBlack5.png",
      "SecurityScorecardBlack6.png",
      "SecurityScorecardWhite1.png",
      "SecurityScorecardWhite2.png",
      "SecurityScorecardWhite3.png",
      "SecurityScorecardWhite4.png",
      "SecurityScorecardWhite5.png",
      "SecurityScorecardWhite6.png"
  ],
  "version": "1.0.0",
  "title": "SecurityScorecard",
  "templateRelativePath": "SecurityScorecardWorkbook.json",
  "subtitle": "",
  "provider": "SecurityScorecard"
},
{
  "workbookKey": "DigitalShadowsWorkbook",
  "logoFileName": "DigitalShadowsLogo.svg",
  "description": "For gaining insights into Digital Shadows logs.",
  "dataTypesDependencies": [
      "DigitalShadows_CL"
  ],
  "dataConnectorsDependencies": [
      "DigitalShadowsSearchlightAzureFunctions"
  ],
  "previewImagesFileNames": [
      "DigitalShadowsBlack1.png",
      "DigitalShadowsBlack2.png",
      "DigitalShadowsBlack3.png",
      "DigitalShadowsWhite1.png",
      "DigitalShadowsWhite2.png",
      "DigitalShadowsWhite3.png"
  ],
  "version": "1.0.0",
  "title": "Digital Shadows",
  "templateRelativePath": "DigitalShadows.json",
  "subtitle": "",
  "provider": "Digital Shadows"
},
{
  "workbookKey": "SalesforceServiceCloudWorkbook",
  "logoFileName": "salesforce_logo.svg",
  "description": "Sets the time name for analysis.",
  "dataTypesDependencies": [
      "SalesforceServiceCloud"
  ],
  "dataConnectorsDependencies": [
      "SalesforceServiceCloud_CL"
  ],
  "previewImagesFileNames": [""],
  "version": "1.0.0",
  "title": "Salesforce Service Cloud",
  "templateRelativePath": "SalesforceServiceCloud.json",
  "subtitle": "",
  "provider": "Salesforce"
},
{
  "workbookKey": "NetworkSessionSolution",
  "logoFileName": "Azure_Sentinel.svg",
  "description": "This workbook is included as part of Network Session Essentials solution and gives a summary of analyzed traffic, helps with threat analysis and investigating suspicious IP's and traffic analysis. Network Session Essentials Solution also includes playbooks to periodically summarize the logs thus enhancing user experience and improving data search. For the effective usage of workbook, we highly recommend to enable the summarization playbooks that are provided with this solution.",
  "dataTypesDependencies": [
      "AWSVPCFlow",
      "DeviceNetworkEvents",
      "SecurityEvent",
      "WindowsEvent",
      "CommonSecurityLog",
      "Syslog",
      "CommonSecurityLog",
      "VMConnection",
      "AzureDiagnostics",
      "AzureDiagnostics",
      "CommonSecurityLog",
      "Corelight_CL",
      "VectraStream",
      "CommonSecurityLog",
      "CommonSecurityLog",
      "Syslog",
      "CiscoMerakiNativePoller"
  ],
  "dataConnectorsDependencies": [
      "AWSS3",
      "MicrosoftThreatProtection",
      "SecurityEvents",
      "WindowsForwardedEvents",
      "Zscaler",
      "MicrosoftSysmonForLinux",
      "PaloAltoNetworks",
      "AzureMonitor(VMInsights)",
      "AzureFirewall",
      "AzureNSG",
      "CiscoASA",
      "Corelight",
      "AIVectraStream",
      "CheckPoint",
      "Fortinet",
      "CiscoMeraki"
  ],
  "previewImagesFileNames": [""],
  "version": "1.0.0",
  "title": "Network Session Essentials",
  "templateRelativePath": "NetworkSessionEssentials.json",
  "subtitle": "",
  "provider": "Microsoft"
},
{
  "workbookKey": "SAPSODAnalysis",
  "logoFileName": "SAPVMIcon.svg",
  "description": "SAP SOD Analysis",
  "dataTypesDependencies": [
      "SAPAuditLog"
  ],
  "dataConnectorsDependencies": [
      "SAP"
  ],
  "previewImagesFileNames": [""],
  "version": "2.0.0",
  "title": "SAP SOD Analysis",
  "templateRelativePath": "SAP - Segregation of Duties v2.0 (by Aliter Consulting).json",
  "subtitle": "",
  "provider": "Aliter Consulting"
},
{
  "workbookKey": "TheomWorkbook",
  "logoFileName": "theom-logo.svg",
  "description": "Theom Alert Statistics",
  "dataTypesDependencies": [
      "TheomAlerts_CL"
  ],
  "dataConnectorsDependencies": [
      "Theom"
  ],
  "previewImagesFileNames": [
      "TheomWorkbook-black.png",
      "TheomWorkbook-white.png"
  ],
  "version": "1.0.0",
  "title": "Theom",
  "templateRelativePath": "Theom.json",
  "subtitle": "",
  "provider": "Theom"
},
{
  "workbookKey": "DynatraceWorkbooks",
  "logoFileName": "dynatrace.svg",
  "description": "This workbook brings together queries and visualizations to assist you in identifying potential threats surfaced by Dynatrace.",
  "dataTypesDependencies": [
    "DynatraceAttacks",
    "DynatraceAuditLogs",
    "DynatraceProblems",
    "DynatraceRuntimeVulnerabilities"
  ],
  "dataConnectorsDependencies": [
    "DynatraceAttacks",
    "DynatraceAuditLogs",
    "DynatraceProblems",
    "DynatraceRuntimeVulnerabilities"
  ],
  "previewImagesFileNames": [
    "DynatraceWorkbookBlack.png",
    "DynatraceWorkbookWhite.png"
  ],
  "version": "3.0.1",
  "title": "Dynatrace",
  "templateRelativePath": "Dynatrace.json",
  "subtitle": "",
  "provider": "Dynatrace"
},
{
  "workbookKey": "MDOWorkbook",
  "logoFileName": "Azure_Sentinel.svg",
  "description": "Gain extensive insight into your organization's Microsoft Defender for Office Activity by analyzing, and correlating events.\nYou can track malware and phishing detection over time.",
  "dataTypesDependencies": [
      "SecurityAlert"
  ],
  "dataConnectorsDependencies": [
      "MicrosoftThreatProtection"
  ],
  "previewImagesFileNames": [
    "MDOBlack1.png",
    "MDOBlack2.png",
    "MDOWhite1.png",
    "MDOWhite2.png"
  ],
  "version": "1.0.0",
  "title": "Microsoft Defender XDR MDOWorkbook",
  "templateRelativePath": "MDO Insights.json",
  "subtitle": "",
  "provider": "Microsoft"
},
{
  "workbookKey": "AnomaliesVisualizationWorkbook",
  "logoFileName": "Azure_Sentinel.svg",
  "description": "A workbook that provides contextual information to a user for better insight on Anomalies and their impact. The workbook will help with investigation of anomalies as well as identify patterns that can lead to a threat.",
  "dataTypesDependencies": [
      "Anomalies"
  ],
  "dataConnectorsDependencies": [],
  "previewImagesFileNames": [
      "AnomaliesVisualizationWorkbookWhite.png",
      "AnomaliesVisualizationWorkbookBlack.png"
  ],
  "version": "1.0.0",
  "title": "AnomaliesVisulization",
  "templateRelativePath": "AnomaliesVisualization.json",
  "subtitle": "",
  "provider": "Microsoft Sentinel Community"
},
{
  "workbookKey": "AnomalyDataWorkbook",
  "logoFileName": "Azure_Sentinel.svg",
  "description": "A workbook providing details, related Incident, and related Hunting Workbook for a specific Anomaly.",
  "dataTypesDependencies": [
      "Anomalies"
  ],
  "dataConnectorsDependencies": [],
  "previewImagesFileNames": [
      "AnomalyDataWorkbookWhite.png",
      "AnomalyDataWorkbookBlack.png"
  ],
  "version": "1.0.0",
  "title": "AnomalyData",
  "templateRelativePath": "AnomalyData.json",
  "subtitle": "",
  "provider": "Microsoft Sentinel Community"
},
{
  "workbookKey": "MicrosoftExchangeLeastPrivilegewithRBAC-Online",
  "logoFileName": "Azure_Sentinel.svg",
  "description": "This Workbook, dedicated to Exchange Online environments is built to have a simple view of non-standard RBAC delegations on an Exchange Online tenant. This Workbook allow you to go deep dive on custom delegation and roles and also members of each delegation, including the nested level and the group imbrication on your environment.",
  "dataTypesDependencies": [
      "ESIExchangeOnlineConfig_CL"
  ],
  "dataConnectorsDependencies": [
      "ESI-ExchangeOnlineCollector"
  ],
  "previewImagesFileNames": [
      "MicrosoftExchangeLeastPrivilegewithRBAC-OnlineBlack.png",
      "MicrosoftExchangeLeastPrivilegewithRBAC-OnlineWhite.png"
  ],
  "version": "1.1.0",
  "title": "Microsoft Exchange Least Privilege with RBAC - Online",
  "templateRelativePath": "Microsoft Exchange Least Privilege with RBAC - Online.json",
  "subtitle": "",
  "provider": "Microsoft"
},
{
  "workbookKey": "MicrosoftExchangeLeastPrivilegewithRBAC",
  "logoFileName": "Azure_Sentinel.svg",
  "description": "This Workbook, dedicated to On-Premises environments is built to have a simple view of non-standard RBAC delegations on an On-Premises Exchange environment. This Workbook allow you to go deep dive on custom delegation and roles and also members of each delegation, including the nested level and the group imbrication on your environment. Required Data Connector: Exchange Security Insights On-Premises Collector.",
  "dataTypesDependencies": [
      "ESIExchangeConfig_CL"
  ],
  "dataConnectorsDependencies": [
      "ESI-ExchangeOnPremisesCollector",
      "ESI-ExchangeAdminAuditLogEvents"
  ],
  "previewImagesFileNames": [
      "MicrosoftExchangeLeastPrivilegewithRBACBlack.png",
      "MicrosoftExchangeLeastPrivilegewithRBACWhite.png"
  ],
  "version": "1.0.1",
  "title": "Microsoft Exchange Least Privilege with RBAC",
  "templateRelativePath": "Microsoft Exchange Least Privilege with RBAC.json",
  "subtitle": "",
  "provider": "Microsoft"
},
{
  "workbookKey": "MicrosoftExchangeSearchAdminAuditLog",
  "logoFileName": "Azure_Sentinel.svg",
  "description": "This workbook is dedicated to On-Premises Exchange organizations. It uses the MSExchange Management event logs to give you a simple way to view administrators’ activities in your Exchange environment with Cmdlets usage statistics and multiple pivots to understand who and/or what is affected to modifications on your environment. Required Data Connector: Exchange Audit Event logs via Legacy Agent.",
  "dataTypesDependencies": [
      "ESIExchangeConfig_CL"
  ],
  "dataConnectorsDependencies": [
      "ESI-ExchangeOnPremisesCollector",
      "ESI-ExchangeAdminAuditLogEvents"
  ],
  "previewImagesFileNames": [
      "MicrosoftExchangeSearchAdminAuditLogBlack.png",
      "MicrosoftExchangeSearchAdminAuditLogWhite.png"
  ],
  "version": "1.0.1",
  "title": "Microsoft Exchange Search AdminAuditLog",
  "templateRelativePath": "Microsoft Exchange Search AdminAuditLog.json",
  "subtitle": "",
  "provider": "Microsoft"
},
{
  "workbookKey": "MicrosoftExchangeSearchAdminAuditLog-Online",
  "logoFileName": "Azure_Sentinel.svg",
  "description": "This workbook is dedicated to Online Exchange organizations. It uses the Office Activity logs to give you a simple way to view administrators’ activities in your Exchange environment with Cmdlets usage statistics and multiple pivots to understand who and/or what is affected to modifications on your environment. Required Data Connector: Microsoft 365 (Exchange).",
  "dataTypesDependencies": [
      "OfficeActivity"
  ],
  "dataConnectorsDependencies": [
      "Office365"
  ],
  "previewImagesFileNames": [
      "MicrosoftExchangeOnlineSearchAdminAuditLogBlack.png",
      "MicrosoftExchangeOnlineSearchAdminAuditLogWhite.png"
  ],
  "version": "1.0.0",
  "title": "Microsoft Exchange Search AdminAuditLog - Online",
  "templateRelativePath": "Microsoft Exchange Search AdminAuditLog - Online.json",
  "subtitle": "",
  "provider": "Microsoft"
},
{
  "workbookKey": "MicrosoftExchangeSecurityMonitoring",
  "logoFileName": "Azure_Sentinel.svg",
  "description": "This Workbook is dedicated to On-Premises Exchange organizations. It uses the MSExchange Management event logs and Microsoft Exchange Security configuration collected by data connectors. It helps to track admin actions, especially on VIP Users and/or on Sensitive Cmdlets. This workbook allows also to list Exchange Services changes, local account activities and local logon on Exchange Servers. Required Data Connector: Exchange Audit Event logs via Legacy Agent.",
  "dataTypesDependencies": [
      "ESIExchangeConfig_CL"
  ],
  "dataConnectorsDependencies": [
      "ESI-ExchangeOnPremisesCollector",
      "ESI-ExchangeAdminAuditLogEvents"
  ],
  "previewImagesFileNames": [
      "MicrosoftExchangeSecurityMonitoringBlack.png",
      "MicrosoftExchangeSecurityMonitoringWhite.png"
  ],
  "version": "1.0.1",
  "title": "Microsoft Exchange Admin Activity",
  "templateRelativePath": "Microsoft Exchange Admin Activity.json",
  "subtitle": "",
  "provider": "Microsoft"
},
{
  "workbookKey": "MicrosoftExchangeAdminActivity-Online",
  "logoFileName": "Azure_Sentinel.svg",
  "description": "This Workbook is dedicated to Online Exchange organizations. It uses Office Activity logs. It helps to track admin actions, especially on VIP Users and/or on Sensitive Cmdlets. Required Data Connector: Microsoft 365 (Exchange).",
  "dataTypesDependencies": [
      "OfficeActivity"
  ],
  "dataConnectorsDependencies": [
      "Office365"
  ],
  "previewImagesFileNames": [
      "MicrosoftExchangeAdminActivity-OnlineBlack.png",
      "MicrosoftExchangeAdminActivity-OnlineWhite.png"
  ],
  "version": "1.0.0",
  "title": "Microsoft Exchange Online Admin Activity",
  "templateRelativePath": "Microsoft Exchange Admin Activity - Online.json",
  "subtitle": "",
  "provider": "Microsoft"
},
{
  "workbookKey": "MicrosoftExchangeSecurityReview-Online",
  "logoFileName": "Azure_Sentinel.svg",
  "description": "This Workbook is dedicated to Exchange Online tenants. It displays and highlights current Security configuration on various Exchange components specific to Online including delegations, the transport configuration and the linked security risks, and risky protocols.",
  "dataTypesDependencies": [
      "ESIExchangeOnlineConfig_CL"
  ],
  "dataConnectorsDependencies": [
      "ESI-ExchangeOnlineCollector"
  ],
  "previewImagesFileNames": [
    "MicrosoftExchangeSecurityReview-OnlineBlack.png",
    "MicrosoftExchangeSecurityReview-OnlineWhite.png"
  ],
  "version": "1.1.0",
  "title": "Microsoft Exchange Security Review - Online",
  "templateRelativePath": "Microsoft Exchange Security Review - Online.json",
  "subtitle": "",
  "provider": "Microsoft"
},
{
  "workbookKey": "MicrosoftExchangeSecurityReview",
  "logoFileName": "Azure_Sentinel.svg",
  "description": "This Workbook is dedicated to On-Premises Exchange organizations. It displays and highlights current Security configuration on various Exchange components including delegations, rights on databases, Exchange and most important AD Groups with members including nested groups, local administrators of servers. This workbook helps also to understand the transport configuration and the linked security risks. Required Data Connector: Exchange Security Insights On-Premises Collector.",
  "dataTypesDependencies": [
      "ESIExchangeConfig_CL"
  ],
  "dataConnectorsDependencies": [
      "ESI-ExchangeOnPremisesCollector",
      "ESI-ExchangeAdminAuditLogEvents"
  ],
  "previewImagesFileNames": [
      "MicrosoftExchangeSecurityReviewBlack.png",
      "MicrosoftExchangeSecurityReviewWhite.png"
    ],
  "version": "1.0.1",
  "title": "Microsoft Exchange Security Review",
  "templateRelativePath": "Microsoft Exchange Security Review.json",
  "subtitle": "",
  "provider": "Microsoft"
},
{
  "workbookKey": "ibossMalwareAndC2Workbook",
  "logoFileName": "iboss_logo.svg",
  "description": "A workbook providing insights into malware and C2 activity detected by iboss.",
  "dataTypesDependencies": [],
  "dataConnectorsDependencies": [
  "ibossAma"
  ],
  "previewImagesFileNames": [""],
  "version": "1.0.0",
  "title": "iboss Malware and C2",
  "templateRelativePath": "ibossMalwareAndC2.json",
  "subtitle": "",
  "provider": "iboss"
},
{
  "workbookKey": "ibossWebUsageWorkbook",
  "logoFileName": "iboss_logo.svg",
  "description": "A workbook providing insights into web usage activity detected by iboss.",
  "dataTypesDependencies": [],
  "dataConnectorsDependencies": [
  "ibossAma"
  ],
  "previewImagesFileNames": [""],
  "version": "1.0.0",
  "title": "iboss Web Usage",
  "templateRelativePath": "ibossWebUsage.json",
  "subtitle": "",
  "provider": "iboss"
},
{
  "workbookKey": "CynerioOverviewWorkbook",
  "logoFileName": "Cynerio.svg",
  "description": "An overview of Cynerio Security events",
  "dataTypesDependencies": ["CynerioEvent_CL"],
  "dataConnectorsDependencies": ["CynerioSecurityEvents"],
  "previewImagesFileNames": ["CynerioOverviewBlack.png", "CynerioOverviewWhite.png"],
  "version": "1.0.0",
  "title": "Cynerio Overview Workbook",
  "templateRelativePath": "CynerioOverviewWorkbook.json",
  "subtitle": "",
  "provider": "Cynerio"
},
{
  "workbookKey": "ReversingLabs-CapabilitiesOverview",
  "logoFileName": "reversinglabs.svg",
  "description": "The ReversingLabs-CapabilitiesOverview workbook provides a high level look at your threat intelligence capabilities and how they relate to your operations.",
  "dataTypesDependencies": [],
  "dataConnectorsDependencies": [],
  "previewImagesFileNames": [
      "ReversingLabsTiSummary-White.png",
      "ReversingLabsTiSummary-Black.png",
      "ReversingLabsOpsSummary-White.png",
      "ReversingLabsOpsSummary-Black.png"
  ],
  "version": "1.1.1",
  "title": "ReversingLabs-CapabilitiesOverview",
  "templateRelativePath": "ReversingLabs-CapabilitiesOverview.json",
  "subtitle": "",
  "provider": "ReversingLabs"
},
{
  "workbookKey": "vCenter",
  "logoFileName": "Azure_Sentinel.svg",
  "description": "This data connector depends on a parser based on Kusto Function **vCenter** to work as expected. [Follow steps to get this Kusto Function](https://aka.ms/sentinel-vCenter-parser)",
  "dataTypesDependencies": [
      "vCenter_CL"
  ],
  "dataConnectorsDependencies": [
      "VMwarevCenter"
  ],
  "previewImagesFileNames": [""],
  "version": "1.0.0",
  "title": "vCenter",
  "templateRelativePath": "vCenter.json",
  "subtitle": "",
  "provider": "VMware"
},
{
  "workbookKey": "SAP-Monitors-AlertsandPerformance",
  "logoFileName": "SAPVMIcon.svg",
  "description": "SAP -Monitors- Alerts and Performance",
  "dataTypesDependencies": [
      "SAPAuditLog"
  ],
  "dataConnectorsDependencies": [
      "SAP"
  ],
  "previewImagesFileNames": [""],
  "version": "2.0.1",
  "title": "SAP -Monitors- Alerts and Performance",
  "templateRelativePath": "SAP -Monitors- Alerts and Performance.json",
  "subtitle": "",
  "provider": "Microsoft"
},
{
  "workbookKey": "SAP-SecurityAuditlogandInitialAccess",
  "logoFileName": "SAPVMIcon.svg",
  "description": "SAP -Security Audit log and Initial Access",
  "dataTypesDependencies": [
      "SAPAuditLog"
  ],
  "dataConnectorsDependencies": [
      "SAP"
  ],
  "previewImagesFileNames": [""],
  "version": "2.0.1",
  "title": "SAP -Security Audit log and Initial Access",
  "templateRelativePath": "SAP -Security Audit log and Initial Access.json",
  "subtitle": "",
  "provider": "Microsoft"
},
{
  "workbookKey": "DNSSolutionWorkbook",
  "logoFileName": "Azure_Sentinel.svg",
  "description": "This workbook is included as part of the DNS Essentials solution and gives a summary of analyzed DNS traffic. It also helps with threat analysis and investigating suspicious Domains, IPs and DNS traffic. DNS Essentials Solution also includes a playbook to periodically summarize the logs, thus enhancing the user experience and improving data search. For effective usage of workbook, we highly recommend enabling the summarization playbook that is provided with this solution.",
  "dataTypesDependencies": [],
  "dataConnectorsDependencies": [],
  "previewImagesFileNames": [
      "DNSDomainWorkbookWhite.png",
      "DNSDomainWorkbookBlack.png"
  ],
  "version": "1.0.0",
  "title": "DNS Solution Workbook",
  "templateRelativePath": "DNSSolutionWorkbook.json",
  "subtitle": "",
  "provider": "Microsoft"
},
{
  "workbookKey": "MicrosoftPowerBIActivityWorkbook",
  "logoFileName": "PowerBILogo.svg",
  "description": "This workbook provides details on Microsoft PowerBI Activity",
  "dataTypesDependencies": [
      "PowerBIActivity"
  ],
  "dataConnectorsDependencies": [
      "Microsoft PowerBI (Preview)"
  ],
  "previewImagesFileNames": [
      "MicrosoftPowerBIActivityWorkbookBlack.png",
      "MicrosoftPowerBIActivityWorkbookWhite.png"
  ],
  "version": "1.0.0",
  "title": "Microsoft PowerBI Activity Workbook",
  "templateRelativePath": "MicrosoftPowerBIActivityWorkbook.json",
  "subtitle": "",
  "provider": "Microsoft"
},
{
  "workbookKey": "MicrosoftThreatIntelligenceWorkbook",
  "logoFileName": "Azure_Sentinel.svg",
  "description": "Gain insights into threat indicators ingestion and search for indicators at scale across Microsoft 1st Party, 3rd Party, On-Premises, Hybrid, and Multi-Cloud Workloads. Indicators Search facilitates a simple interface for finding IP, File, Hash, Sender and more across your data. Seamless pivots to correlate indicators with Microsoft Sentinel: Incidents to make your threat intelligence actionable.",
  "dataTypesDependencies": [
      "ThreatIntelligenceIndicator",
      "SecurityIncident"
  ],
  "dataConnectorsDependencies": [
      "ThreatIntelligence",
      "ThreatIntelligenceTaxii"
  ],
  "previewImagesFileNames": [
      "ThreatIntelligenceWhite.png",
      "ThreatIntelligenceBlack.png"
  ],
  "version": "1.0.0",
  "title": "Threat Intelligence",
  "templateRelativePath": "MicrosoftThreatIntelligence.json",
  "subtitle": "",
  "provider": "Microsoft"
},
  {
    "workbookKey": "MicrosoftDefenderForEndPoint",
    "logoFileName": "Azure_Sentinel.svg",
    "description": "A wokbook to provide details about Microsoft Defender for Endpoint Advance Hunting to Overview & Analyse data brought through M365 Defender Connector.",
    "dataTypesDependencies": [],
    "dataConnectorsDependencies": [],
    "previewImagesFileNames": [
      "microsoftdefenderforendpointwhite.png",
      "microsoftdefenderforendpointblack.png"
    ],
    "version": "1.0.0",
    "title": "Microsoft Defender For EndPoint",
    "templateRelativePath": "MicrosoftDefenderForEndPoint.json",
    "subtitle": "",
    "provider": "Microsoft Sentinel Community"
  },
  {
    "workbookKey": "MicrosoftSentinelDeploymentandMigrationTracker",
    "logoFileName": "Azure_Sentinel.svg",
    "description": "Use this workbook as a tool to define, track, and complete key deployment/migraiton tasks for Microsoft Sentinel. This workbook serves as a central hub for monitoring and configuring key areas of the product without having to leave the workbook and start over.",
    "dataTypesDependencies": [],
    "dataConnectorsDependencies": [],
    "previewImagesFileNames": [
      "microsoftsentineldeploymentandmigration-black.png",
      "microsoftsentineldeploymentandmigration-white.png"
    ],
    "version": "1.1.2",
    "title": "Microsoft Sentinel Deployment and Migration Tracker",
    "templateRelativePath": "MicrosoftSentinelDeploymentandMigrationTracker.json",
    "subtitle": "",
    "provider": "Microsoft Sentinel Community",
    "support": {
      "tier": "Community"
    },
    "author": {
      "name": "Matt Lowe"
    },
    "source": {
      "kind": "Community"
    },
    "categories": {
      "domains": [
        "Platform"
      ]
    }
  },
  {
    "workbookKey": "MicrosoftDefenderForIdentity",
    "logoFileName": "Azure_Sentinel.svg",
    "description": "Use this workbook to analyse the advance hunting data ingested for Defender For Identity.",
    "dataTypesDependencies": [
      "IdentityLogonEvents",
      "IdentityQueryEvents",
      "IdentityDirectoryEvents",
      "SecurityAlert"
    ],
    "dataConnectorsDependencies": [],
    "previewImagesFileNames": [
        "microsoftdefenderforidentity-black.png",
        "microsoftdefenderforidentity-white.png"
    ],
    "version": "1.0.0",
    "title": "Microsoft Defender For Identity",
    "templateRelativePath": "MicrosoftDefenderForIdentity.json",
    "subtitle": "",
    "provider": "Microsoft Sentinel Community"
 },
{
  "workbookKey": "EsetProtect",
  "logoFileName": "eset-logo.svg",
  "description": "Visualize events and threats from Eset protect.",
  "dataTypesDependencies": [
      "ESETPROTECT"
  ],
  "dataConnectorsDependencies": [
      "ESETPROTECT"
  ],
  "previewImagesFileNames": [
      "ESETPROTECTBlack.png",
      "ESETPROTECTWhite.png"
  ],
  "version": "1.0.0",
  "title": "EsetProtect",
  "templateRelativePath": "ESETPROTECT.json",
  "subtitle": "",
  "provider": "Community"
},
{
  "workbookKey": "CyberArkEPMWorkbook",
  "logoFileName": "CyberArk_Logo.svg",
  "description": "Sets the time name for analysis",
  "dataTypesDependencies": [
      "CyberArkEPM_CL"
  ],
  "dataConnectorsDependencies": [
      "CyberArkEPM"
  ],
  "previewImagesFileNames": [
      "CyberArkEPMBlack.png",
      "CyberArkEPMWhite.png"
  ],
  "version": "1.0.0",
  "title": "CyberArk EPM",
  "templateRelativePath": "CyberArkEPM.json",
  "subtitle": "",
  "provider": "CyberArk"
},
{
  "workbookKey": "IncidentTasksWorkbook",
  "logoFileName": "Azure_Sentinel.svg",
  "description": "Use this workbook to review and modify existing incidents with tasks. This workbook provides views that higlight incident tasks that are open, closed, or deleted, as well as incidents with tasks that are either owned or unassigned. The workbook also provides SOC metrics around incident task performance, such as percentage of incidents without tasks, average time to close tasks, and more.",
  "dataTypesDependencies": [],
  "dataConnectorsDependencies": [],
  "previewImagesFileNames": [
    "Tasks-Black.png",
    "Tasks-White.png"
],
  "version": "1.1.0",
  "title": "Incident Tasks Workbook",
  "templateRelativePath": "IncidentTasksWorkbook.json",
  "subtitle": "",
  "provider": "Microsoft"
},
  {
    "workbookKey": "SentinelWorkspaceReconTools",
    "logoFileName": "Azure_Sentinel.svg",
    "description": "A workbook providing investigation tools for key tables. Good for incident response, tuning, and cost optimizaiton. An attempt to bring the Windows EventViewer experience to the cloud.",
    "dataTypesDependencies": [
      "AzureActivity",
      "AuditLogs",
      "SigninLogs",
      "SecurityIncident",
      "SecurityAlert",
      "CommonSecurityLog",
      "Events",
      "SecurityEvents",
      "Syslog",
      "WindowsSecurityEvents"
    ],
    "dataConnectorsDependencies": [
      "AzureActivity",
      "AzureActiveDirectory",
      "SecurityEvents",
      "WindowsSecurityEvents"
    ],
    "previewImagesFileNames": [
      "SentinelWorkspaceReconToolsWhite.png",
      "SentinelWorkspaceReconToolsBlack.png"
    ],
    "version": "1.0.1",
    "title": "Sentinel Workspace Recon Tools",
    "templateRelativePath": "SentinelWorkspaceReconTools.json",
    "subtitle": "",
    "provider": "Microsoft Sentinel Community",
    "support": {
      "tier": "Community"
    },
    "author": {
      "name": "Andrew Blumhardt"
    },
    "source": {
      "kind": "Community"
    },
    "categories": {
      "domains": [
        "Security - Others"
      ]
    }
  },
  {
    "workbookKey": "SyslogOverview",
    "logoFileName": "Azure_Sentinel.svg",
    "description": "A workbook designed to show an overview about the data ingested through Syslog.",
    "dataTypesDependencies": [
      "Syslog"
    ],
    "dataConnectorsDependencies": [],
    "previewImagesFileNames": [
      "syslogoverview-white.png",
      "syslogoverview-black.png"
    ],
    "version": "1.0.0",
    "title": "Syslog Overview",
    "templateRelativePath": "syslogoverview.json",
    "subtitle": "",
    "provider": "Microsoft Sentinel Community",
    "support": {
      "tier": "Community"
    },
    "author": {
      "name": "Samik Roy"
    },
    "source": {
      "kind": "Community"
    },
    "categories": {
      "domains": [
        "Application"
      ]
    }
  },
  {
    "workbookKey": "SentinelHealth",
    "logoFileName": "Azure_Sentinel.svg",
    "description": "A workbook to show data fo Sentinel Health.",
    "dataTypesDependencies": [
      "SentinelHealth"
    ],
    "dataConnectorsDependencies": [],
    "previewImagesFileNames": [
      "SentinelHealthWhite.png",
      "SentinelHealthBlack.png"
    ],
    "version": "1.0.0",
    "title": "Sentinel Health",
    "templateRelativePath": "SentinelHealth.json",
    "subtitle": "",
    "provider": "Microsoft Sentinel Community",
	  "support": {
      "tier": "Microsoft"
    },
    "author": {
      "name": "Samik Roy"
    },
    "source": {
      "kind": "Community"
    },
    "categories": {
      "domains": [ "Platform" ]
    }
  },
  {
    "workbookKey": "MicrosoftSentinelCostGBP",
    "logoFileName": "Azure_Sentinel.svg",
    "description": "This workbook provides an estimated cost in GBP (£) across the main billed items in Microsoft Sentinel: ingestion, retention and automation. It also provides insight about the possible impact of the Microsoft 365 E5 offer.",
    "dataTypesDependencies": [],
    "dataConnectorsDependencies": [],
    "previewImagesFileNames": [ "MicrosoftSentinelCostGBPWhite.png", "MicrosoftSentinelCostGBPBlack.png"],
    "version": "1.6.1",
    "title": "Microsoft Sentinel Cost (GBP)",
    "templateRelativePath": "MicrosoftSentinelCostGBP.json",
    "subtitle": "",
    "provider": "Microsoft Sentinel Community",
	  "support": {
      "tier": "Microsoft"
    },
    "author": {
      "name": "noodlemctwoodle"
    },
    "source": {
      "kind": "Community"
    },
    "categories": {
      "domains": [ "Platform" ]
    }
  },
  {
    "workbookKey": "SentinelCosts",
    "logoFileName": "Azure_Sentinel.svg",
    "description": "A workbook to demonstrate insights into the costs of Sentinel environment.",
    "dataTypesDependencies": [],
    "dataConnectorsDependencies": [],
    "previewImagesFileNames": [
      "SentinelCostsWhite.png",
      "SentinelCostsBlack.png"
    ],
    "version": "1.5.1",
    "title": "Sentinel Costs",
    "templateRelativePath": "SentinelCosts.json",
    "subtitle": "",
    "provider": "Microsoft Sentinel Community",
	  "support": {
      "tier": "Microsoft"
    },
    "author": {
      "name": "Yahya Abulhaj"
    },
    "source": {
      "kind": "Community"
    },
    "categories": {
      "domains": [ "Platform" ]
    }
  },
  {
    "workbookKey": "AnalyticsHealthAudit",
    "logoFileName": "Azure_Sentinel.svg",
    "description": "This workbook provides visibility on the health and audit of your analytics rules. You will be able to find out whether an analytics rule is running as expected and get a list of changes made to an analytic rule.",
    "dataTypesDependencies": ["SentinelHealth", "SentinelAudit"],
    "dataConnectorsDependencies": [],
    "previewImagesFileNames": [ "AnalyticsHealthAuditWhite.png", "AnalyticsHealthAuditBlack.png" ],
    "version": "1.0.0",
    "title": "Analytics Health & Audit",
    "templateRelativePath": "AnalyticsHealthAudit.json",
    "subtitle": "",
    "provider": "Microsoft Sentinel Community",
    "support": {
      "tier": "Microsoft"
    },
    "author": {
      "name": "Microsoft Corporation"
    },
    "source": {
      "kind": "Community"
    },
    "categories": {
      "domains": [
        "IT Operations",
        "Platform"
      ]
    }
  },
  {
    "workbookKey": "AzureLogCoverage",
    "logoFileName": "Azure_Sentinel.svg",
    "description": "This Workbook pulls the current Azure inventory via Azure Resource Graph explorer and compares it with data written to one or more selected Log Analytics workspaces to determine which resources are sending data and which ones are not. This can be used to expose gaps in your logging coverage and/or identify inactive resources.",
    "dataTypesDependencies": [],
    "dataConnectorsDependencies": [],
    "previewImagesFileNames": [
      "AzureLogCoverageWhite1.png",
      "AzureLogCoverageWhite2.png",
      "AzureLogCoverageBlack1.png",
      "AzureLogCoverageBlack2.png"
    ],
    "version": "1.1.0",
    "title": "Azure Log Coverage",
    "templateRelativePath": "AzureLogCoverage.json",
    "subtitle": "",
    "provider": "Microsoft Sentinel Community",
    "support": {
      "tier": "Community"
    },
    "author": {
      "name": "Alex Anders"
    },
    "source": {
      "kind": "Community"
    }
  },
	{
		"workbookKey": "AzureSensitiveOperationsReview",
		"logoFileName": "Azure_Sentinel.svg",
		"description": "Monitor Sesnitive Operations in Azure Activity using Azure Threat Research Matrix ",
		"dataTypesDependencies": [ "AzureActivity" ],
		"dataConnectorsDependencies": [ "AzureActivity" ],
		"previewImagesFileNames": [ "SensitiveoperationSecurityBlack.png", "SensitiveoperationSecurityWhite.png" ],
		"version": "1.0.0",
		"title": "Azure SensitiveOperations Review Workbook",
		"templateRelativePath": "SensitiveOperationsinAzureActivityLogReview.json",
		"subtitle": "",
		"provider": "Microsoft Sentinel community",
		"support": {
            "tier": "Microsoft"
        },
		"author": {
            "name": "Microsoft Corporation"
        },
		"source": {
            "kind": "Community"
        },
		"categories": {
            "domains": [
                "IT Operations",
                "Platform"
            ]
        }
    },
    {
      "workbookKey": "MicrosoftSentinelCostEUR",
      "logoFileName": "Azure_Sentinel.svg",
      "description": "This workbook provides an estimated cost in EUR (€) across the main billed items in Microsoft Sentinel: ingestion, retention and automation. It also provides insight about the possible impact of the Microsoft 365 E5 offer.",
      "dataTypesDependencies": [],
      "dataConnectorsDependencies": [],
      "previewImagesFileNames": [ "MicrosoftSentinelCostEURWhite.png", "MicrosoftSentinelCostEURBlack.png"],
      "version": "1.1.0",
      "title": "Microsoft Sentinel Cost (EUR)",
      "templateRelativePath": "MicrosoftSentinelCostEUR.json",
      "subtitle": "",
      "provider": "Microsoft Sentinel Community",
	    "support": {
      "tier": "Microsoft"
		},
		"author": {
		  "name": "Marco Passanisi"
		},
		"source": {
		  "kind": "Community"
		},
		"categories": {
		  "domains": [ "Platform" ]
		}
    },
    {
      "workbookKey": "LogAnalyticsQueryAnalysis",
      "logoFileName": "Azure_Sentinel.svg",
      "description": "This workbook provides an analysis on Log Analytics Query Logs.",
      "dataTypesDependencies": [],
      "dataConnectorsDependencies": [],
      "previewImagesFileNames": [ "LogAnalyticsQueryAnalysisBlack.PNG", "LogAnalyticsQueryAnalysisWhite.PNG"],
      "version": "1.0.0",
      "title": "Log Analytics Query Analysis",
      "templateRelativePath": "LogAnalyticsQueryAnalysis.json",
      "subtitle": "",
      "provider": "Microsoft Sentinel Community",
	    "support": {
      "tier": "Microsoft"
		},
		"author": {
		  "name": "Samik Roy"
		},
		"source": {
		  "kind": "Community"
		},
		"categories": {
		  "domains": [ "Platform" ]
		}
    },
    {
      "workbookKey": "AcscEssential8",
      "logoFileName": "ACSClogo.svg",
      "description": "This workbook provides insights on the health state of Azure resources against requirements by the ACSC Essential 8.",
      "dataTypesDependencies": [ "DeviceTvmSecureConfigurationAssessment" ],
      "dataConnectorsDependencies": [],
      "previewImagesFileNames": [ "AcscEssential8Black1.png", "AcscEssential8White1.png", "AcscEssential8Black2.png", "AcscEssential8White2.png" ],
      "version": "2.0.0",
      "title": "ACSC Essential 8",
      "templateRelativePath": "AcscEssential8.json",
      "subtitle": "",
      "provider": "Microsoft",
		  "support": {
            "tier": "Microsoft"
        },
		"author": {
            "name": "Microsoft Corporation"
        },
		"source": {
            "kind": "Community"
        },
		"categories": {
            "domains": [
                "Compliance",
				"IT Operations"
            ]
        }
    } ,
    {
      "workbookKey": "TalonInsights",
      "logoFileName": "Talon.svg",
      "description": "This workbook provides Talon Security Insights on Log Analytics Query Logs",
      "dataTypesDependencies": [],
      "dataConnectorsDependencies": [],
      "previewImagesFileNames": [
        "TalonInsightsBlack.png",
        "TalonInsightsWhite.png"
    ],
    "version": "2.0.0",
      "title": "Talon Insights",
      "templateRelativePath": "TalonInsights.json",
      "subtitle": "",
      "provider": "Talon Cyber Security"
    },
    {
      "workbookKey": "manualincident",
      "logoFileName": "Azure_Sentinel.svg",
      "description": "This workbook gives the ability for efficient incident management by enabling manual creation of Microsoft Sentinel incidents directly from within the workbook.",
      "dataTypesDependencies": [ "" ],
      "dataConnectorsDependencies": [ "" ],
      "previewImagesFileNames": [ "ManualincidentWhite.png", "ManualincidentBlack.png" ],
      "version": "1.0.0",
      "title": "Incident Management with Microsoft Sentinel Manual Creation of Incidents Workbook",
      "templateRelativePath": "ManualSentinelIncident.json",
      "subtitle": "",
      "provider": "Microsoft Sentinel community",
      "support": {
        "tier": "Community"
       },
      "author": {
            "name": "Microsoft Sentinel Community"
           },
      "source": {
            "kind": "Community"
        },
      "categories": {
            "domains": [
                "Security - Others"
            ]
        }
    },
	{
      "workbookKey": "CofenseTriageThreatIndicators",
      "logoFileName": "CofenseTriage.svg",
      "description": "This workbook provides visualization of Cofense Triage threat indicators which are ingested in the Microsoft Sentinel Threat intelligence.",
      "dataTypesDependencies": [
          "ThreatIntelligenceIndicator",
          "Report_links_data_CL"
      ],
      "dataConnectorsDependencies": [
          "CofenseTriageDataConnector"
      ],
      "previewImagesFileNames": [
          "CofenseTriageThreatIndicatorsWhite1.png",
          "CofenseTriageThreatIndicatorsBlack1.png"
      ],
      "version": "1.0",
      "title": "CofenseTriageThreatIndicators",
      "templateRelativePath": "CofenseTriageThreatIndicators.json",
      "subtitle": "",
      "provider": "Cofense"
    },
    {
      "workbookKey": "OptimizationWorkbook",
      "logoFileName": "optimization.svg",
      "description": "This workbook aims to help you gain insights into your current Microsoft Sentinel environment, while also providing recommendations for optimizing costs, improving operational effectiveness, and offering a management overview.",
      "dataTypesDependencies": ["SentinelHealth", "SentinelAudit"],
      "dataConnectorsDependencies": [],
      "previewImagesFileNames": [
        "OptimizationWorkbookBlack.png",
        "OptimizationWorkbookWhite.png"
      ],
      "version": "1.3.0",
      "title": "Microsoft Sentinel Optimization Workbook",
      "templateRelativePath": "OptimizationWorkbook.json",
      "subtitle": "",
      "provider": "Microsoft",
      "support": {
        "tier": "Microsoft"
      },
      "author": {
        "name": "Jeremy Tan, Matthew Lowe, Margaret Mwaura"
      },
      "source": {
        "kind": "Community"
      },
      "categories": {
        "domains": [
          "IT Operations"
        ]
      }
    },
    {
      "workbookKey": "DataCollectionRuleToolkit",
      "logoFileName": "Azure_Sentinel.svg",
      "description": "Use this workbook solution to create, review, and modify data collection rules for Microsoft Sentinel. This workbook provides a click-through experience that centralizes key components from Microsoft Sentinel, Azure Log Analytics, and Azure Monitor to enable users to create new DCRs, modify existing DCRs, and review all DCRs in the environment.",
      "dataTypesDependencies": [],
      "dataConnectorsDependencies": [],
      "previewImagesFileNames": [ "Dcr-toolkit-Black.png", "Dcr-toolkit-White.png"],
      "version": "1.2.0",
      "title": "Data Collection Rule Toolkit",
      "templateRelativePath": "DCR-Toolkit.json",
      "subtitle": "",
      "provider": "Microsoft Sentinel Community",
      "support": {
          "tier": "Community"
      },
      "author": {
              "name": "Microsoft Sentinel Community"
          },
      "source": {
              "kind": "Community"
          },
      "categories": {
              "domains": [
                  "Data Collection"
              ]
          }
  },

  {
        "workbookKey": "NetskopeWorkbook",
        "logoFileName": "Netskope_logo.svg",
        "description": "Gain insights and comprehensive monitoring into Netskope events data by analyzing traffic and user activities.\nThis workbook provides insights into various Netskope events types such as Cloud Firewall, Network Private Access, Applications, Security Alerts as well as Web Transactions.\nYou can use this workbook to get visibility in to your Netskope Security Cloud and quickly identify threats, anamolies, traffic patterns, cloud application useage, blocked URL addresses and more.",
        "dataTypesDependencies": [
          "Netskope_Events_CL",
          "Netskope_Alerts_CL",
          "Netskope_WebTX_CL"
      ],
      "dataConnectorsDependencies": [],
      "previewImagesFileNames": [
          "Netskope-ApplicationEvents-Black.png",
          "Netskope-ApplicationEvents-White.png",
          "Netskope-SecurityAlerts-DLP-Black.png",
          "Netskope-SecurityAlerts-DLP-White.png",
          "Netskope-NetworkEvents-CFW-Black.png",
          "Netskope-NetworkEvents-CFW-White.png",
          "Netskope-SecurityAlerts-Malsite-Black.png",
          "Netskope-SecurityAlerts-Malsite-White.png",
          "Netskope-NetworkEvents-NPA-Black.png",
          "Netskope-NetworkEvents-NPA-White.png",
          "Netskope-SecurityAlerts-Malware-White.png",
          "Netskope-SecurityAlerts-Malware-Black.png",
          "Netskope-SecurityAlerts-BehaviorAnalytics-Black.png",
          "Netskope-SecurityAlerts-BehaviorAnalytics-White.png",
          "Netskope-SecurityAlerts-Overview-Black.png",
          "Netskope-SecurityAlerts-Overview-White.png",
          "Netskope-SecurityAlerts-CompormisedCredentials-Black.png",
          "Netskope-SecurityAlerts-CompromisedCredentials-White.png",
          "Netskope-WebTransactions-Black.png",
          "Netskope-WebTransactions-White.png"
      ],
        "version": "1.0",
        "title": "Netskope",
        "templateRelativePath": "NetskopeEvents.json",
        "subtitle": "",
        "provider": "Netskope"
      },
      {
        "workbookKey": "AIShield",
        "logoFileName": "AIShield_Logo.svg",
        "description": "Visualize events generated by AIShield. This workbook is dependent on a parser AIShield which is a part of the solution deployment.",
        "dataTypesDependencies": [
            "AIShield"
        ],
        "dataConnectorsDependencies": [
            "AIShield"
        ],
        "previewImagesFileNames": [
            "AIShieldBlack.png",
            "AIShieldWhite.png"
        ],
        "version": "1.0.0",
        "title": "AIShield Workbook",
        "templateRelativePath": "AIShield.json",
        "subtitle": "",
        "provider": "Community"
    },
  {
    "workbookKey": "AdvancedWorkbookConcepts",
    "logoFileName": "Azure_Sentinel.svg",
    "description": "Use this workbook to view and learn advanced concepts for workbooks in Azure Monitor and Microsoft Sentinel. Examples are provided in order to teach users how the concepts look, work, and are built.",
    "dataTypesDependencies": [],
    "dataConnectorsDependencies": [],
    "previewImagesFileNames": [ "Advancedworkbookconcepts-Black.png", "Advancedworkbookconcepts-White.png"],
    "version": "1.1.0",
    "title": "Advanced Workbook Concepts",
    "templateRelativePath": "AdvancedWorkbookConcepts.json",
    "subtitle": "",
    "provider": "Microsoft Sentinel Community",
    "support": {
        "tier": "Microsoft"
    },
"author": {
        "name": "Microsoft Sentinel Community"
    },
"source": {
        "kind": "Community"
    },
"categories": {
        "domains": [
            "Workbooks",
            "Reporting",
            "Visualization"
        ]
    }
},
{
  "workbookKey": "NetCleanProActiveWorkbook",
  "logoFileName": "NetCleanImpactLogo.svg",
  "description": "This workbook provides insights on NetClean ProActive Incidents.",
  "dataTypesDependencies": [
      "Netclean_Incidents_CL"
  ],
  "dataConnectorsDependencies": [
      "Netclean_ProActive_Incidents"
  ],
  "previewImagesFileNames": [
      "NetCleanProActiveBlack1.png",
      "NetCleanProActiveBlack2.png",
      "NetCleanProActiveWhite1.png",
      "NetCleanProActiveWhite2.png"
  ],
  "version": "1.0.0",
  "title": "NetClean ProActive",
  "templateRelativePath": "NetCleanProActiveWorkbook.json",
  "subtitle": "",
  "provider": "NetClean"
  },
  {
    "workbookKey": "AutomationHealth",
    "logoFileName": "Azure_Sentinel.svg",
    "description": "Have a holistic overview of your automation health, gain insights about failures, correlate Microsoft Sentinel health with Logic Apps diagnostics logs and deep dive automation details per incident",
    "dataTypesDependencies": [
      "SentinelHealth"
    ],
    "dataConnectorsDependencies": [],
    "previewImagesFileNames": [
      "AutomationHealthBlack.png",
      "AutomationHealthWhite.png"
  ],
    "version": "2.0.0",
    "title": "Automation health",
    "templateRelativePath": "AutomationHealth.json",
    "subtitle": "",
    "provider": "Microsoft Sentinel Community"
  },
{
    "workbookKey": "PlaybooksHealth",
    "logoFileName": "Azure_Sentinel.svg",
    "description": "The workbook will provide you with deeper insights regarding the status, activity, and billing of each playbook. You can use the workbook's logic to monitor the general health of the playbooks.",
    "dataTypesDependencies": [],
    "dataConnectorsDependencies": [],
    "previewImagesFileNames": [
      "PlaybookHealthWhite.PNG",
      "PlaybookHealthBlack.PNG"
    ],
    "version": "1.0.0",
    "title": "Playbooks health monitoring (preview)",
    "templateRelativePath": "PlaybookHealth.json",
    "subtitle": "",
    "provider": "Microsoft Sentinel Community",
    "support": {
      "tier": "Microsoft"
    },
    "author": {
      "name": "Microsoft Corporation"
    },
    "source": {
      "kind": "Community"
    },
    "categories": {
      "domains": [
        "IT Operations",
        "Platform"
      ]
    }
  },
  {
    "workbookKey": "CiscoSDWANWorkbook",
    "logoFileName": "cisco-logo-72px.svg",
    "description": "Cisco SD-WAN Workbook equips administrators with the necessary tools to implement robust security measures and stay ahead of emerging threats.By leveraging the insights and recommendations provided in the workbook, network administrators can effectively protect their SD-WAN infrastructure from potential vulnerabilities and ensure a secure and reliable network connectivity for their organization.",
    "dataTypesDependencies": [
        "Syslog",
        "CiscoSDWANNetflow_CL"
    ],
    "dataConnectorsDependencies": ["CiscoSDWAN"],
    "previewImagesFileNames": [
        "CiscoSDWANWhite1.png",
        "CiscoSDWANWhite2.png",
        "CiscoSDWANWhite3.png",
        "CiscoSDWANBlack1.png",
        "CiscoSDWANBlack2.png",
        "CiscoSDWANBlack3.png"
    ],
    "version": "1.0.0",
    "title": "Cisco SD-WAN",
    "templateRelativePath": "CiscoSDWAN.json",
    "provider": "Cisco"
  },
  {
    "workbookKey": "SAP-AuditControls",
    "logoFileName": "SAPVMIcon.svg",
    "description": "SAP -Audit Controls (Preview)",
    "dataTypesDependencies": [
        "SAPAuditLog"
    ],
    "dataConnectorsDependencies": [
        "SAP"
    ],
    "previewImagesFileNames": [""],
    "version": "1.0.0",
    "title": "SAP -Audit Controls (Preview)",
    "templateRelativePath": "SAP -Audit Controls (Preview).json",
    "subtitle": "",
    "provider": "Microsoft"
},
  {
    "workbookKey": "ZoomReports",
    "logoFileName": "Azure_Sentinel.svg",
    "description": "Visualize various details & visuals on Zoom Report data ingested though the solution. This also have a dependency on the parser which is available as a part of Zoom solution named Zoom",
    "dataTypesDependencies": [ "Zoom" ],
    "dataConnectorsDependencies": ["Zoom Reports"],
    "previewImagesFileNames": [ "ZoomReportsBlack.png", "ZoomReportsWhite.png" ],
    "version": "1.0.0",
    "title": "Zoom Reports",
    "templateRelativePath": "ZoomReports.json",
    "subtitle": "",
    "provider": "Community"
  },
  {
    "workbookKey": "InsiderRiskManagementWorkbook",
    "logoFileName": "Azure_Sentinel.svg",
    "description": "The Microsoft Insider Risk Management Workbook integrates telemetry from 25+ Microsoft security products to provide actionable insights into insider risk management. Reporting tools provide \u201cGo to Alert\u201d links to provide deeper integration between products and a simplified user experience for exploring alerts. ",
    "dataTypesDependencies": [
      "SigninLogsSigninLogs",
      "AuditLogs",
      "AzureActivity",
      "OfficeActivity",
      "InformationProtectionLogs_CL",
      "SecurityIncident"
    ],
    "dataConnectorsDependencies": [],
    "previewImagesFileNames": [
      "InsiderRiskManagementBlack.png",
      "InsiderRiskManagementWhite.png"
    ],
    "version": "1.0.0",
    "title": "Insider Risk Management",
    "templateRelativePath": "InsiderRiskManagement.json",
    "subtitle": "",
    "provider": "Microsoft"
  },
  {
  "workbookKey": "Fortiweb-workbook",
  "logoFileName": "Azure_Sentinel.svg",
  "description": "This workbook depends on a parser based on a Kusto Function to work as expected [**Fortiweb**](https://aka.ms/sentinel-FortiwebDataConnector-parser) which is deployed with the Microsoft Sentinel Solution.",
  "dataTypesDependencies": [
    "CommonSecurityLog"
  ],
  "dataConnectorsDependencies": [
  "FortinetFortiWeb"
  ],
  "previewImagesFileNames": [""],
  "version": "1.0.0",
  "title": "Fortiweb-workbook",
  "templateRelativePath": "Fortiweb-workbook.json",
  "subtitle": "",
  "provider": "Microsoft"
  },
  {
    "workbookKey": "WebSessionEssentialsWorkbook",
    "logoFileName": "Azure_Sentinel.svg",
    "description": "The 'Web Session Essentials' workbook provides real-time insights into activity and potential threats in your network. This workbook is designed for network teams, security architects, analysts, and consultants to monitor, identify and investigate threats on Web servers, Web Proxies and Web Security Gateways assets. This Workbook gives a summary of analysed web traffic and helps with threat analysis and investigating suspicious http traffic.",
    "dataTypesDependencies": [],
    "dataConnectorsDependencies": [],
    "previewImagesFileNames": [
      "WebSessionEssentialsWorkbookWhite.png",
      "WebSessionEssentialsWorkbookBlack.png"
    ],
    "version": "1.0.0",
    "title": "Web Session Essentials Workbook",
    "templateRelativePath": "WebSessionEssentials.json",
    "subtitle": "",
    "provider": "Microsoft"
  },
  {
    "workbookKey": "IslandAdminAuditOverview",
    "logoFileName": "island.svg",
    "description": "This workbook provides a view into the activities of administrators in the Island Management Console.",
    "dataTypesDependencies": [],
    "dataConnectorsDependencies": [],
    "previewImagesFileNames": [""],
    "version": "1.0.0",
    "title": "Island Admin Audit Overview",
    "templateRelativePath": "IslandAdminAuditOverview.json",
    "subtitle": "",
    "provider": "Island"
  },
  {
  "workbookKey": "IslandUserActivityOverview",
  "logoFileName": "island.svg",
  "description": "This workbook provides a view into the activities of users while using the Island Enterprise Browser.",
  "dataTypesDependencies": [],
  "dataConnectorsDependencies": [],
  "previewImagesFileNames": [""],
  "version": "1.0.0",
  "title": "Island User Activity Overview",
  "templateRelativePath": "IslandUserActivityOverview.json",
  "subtitle": "",
  "provider": "Island"
  },
  {
    "workbookKey": "BloodHoundEnterpriseAttackPathWorkbook",
    "logoFileName": "BHE_Logo.svg",
    "description": "Gain insights into BloodHound Enterprise attack paths.",
    "dataTypesDependencies": [ "BloodHoundEnterprise" ],
    "dataConnectorsDependencies": [ "BloodHoundEnterprise" ],
    "previewImagesFileNames": [""],
    "version": "1.0",
    "title": "BloodHound Enterprise Attack Paths",
    "templateRelativePath": "BloodHoundEnterpriseAttackPath.json",
    "subtitle": "",
    "provider": "SpecterOps"
},
{
    "workbookKey": "BloodHoundEnterprisePostureWorkbook",
    "logoFileName": "BHE_Logo.svg",
    "description": "Gain insights into BloodHound Enterprise domain posture.",
    "dataTypesDependencies": [ "BloodHoundEnterprise" ],
    "dataConnectorsDependencies": [ "BloodHoundEnterprise" ],
    "previewImagesFileNames": [""],
    "version": "1.0",
    "title": "BloodHound Enterprise Posture",
    "templateRelativePath": "BloodHoundEnterprisePosture.json",
    "subtitle": "",
    "provider": "SpecterOps"
},
{
  "workbookKey": "BitSightWorkbook",
  "logoFileName": "BitSight.svg",
  "description": "Gain insights into BitSight data.",
  "dataTypesDependencies": ["Alerts_data_CL", "BitsightBreaches_data_CL", "BitsightCompany_details_CL", "BitsightCompany_rating_details_CL", "BitsightDiligence_historical_statistics_CL", "BitsightDiligence_statistics_CL", "BitsightFindings_summary_CL", "BitsightFindings_data_CL", "BitsightGraph_data_CL", "BitsightIndustrial_statistics_CL", "BitsightObservation_statistics_CL"],
  "dataConnectorsDependencies": ["BitSightDatConnector"],
  "previewImagesFileNames": ["BitSightWhite1.png","BitSightBlack1.png"],
  "version": "1.0.0",
  "title": "BitSight",
  "templateRelativePath": "BitSightWorkbook.json",
  "subtitle": "",
  "provider": "BitSight"
},
  {
    "workbookKey": "VectraXDR",
    "logoFileName": "AIVectraDetect.svg",
    "description": "This workbook provides visualization of Audit, Detections, Entity Scoring, Lockdown and Health data.",
    "dataTypesDependencies": [
        "Audits_Data_CL",
        "Detections_Data_CL",
        "Entity_Scoring_Data_CL",
        "Lockdown_Data_CL",
        "Health_Data_CL"
    ],
    "dataConnectorsDependencies": [
        "VectraDataConnector"
    ],
    "previewImagesFileNames": [
        "VectraXDRWhite1.png",
        "VectraXDRWhite2.png",
        "VectraXDRWhite3.png",
        "VectraXDRWhite4.png",
        "VectraXDRWhite5.png",
        "VectraXDRBlack1.png",
        "VectraXDRBlack2.png",
        "VectraXDRBlack3.png",
        "VectraXDRBlack4.png",
        "VectraXDRBlack5.png"
    ],
    "version": "1.0.0",
    "title": "Vectra XDR",
    "templateRelativePath": "VectraXDR.json",
    "subtitle": "",
    "provider": "Vectra"
  },
  {
  "workbookKey": "CloudflareWorkbook",
  "logoFileName": "cloudflare.svg",
  "description": "Gain insights into Cloudflare events. You will get visibility on your Cloudflare web traffic, security, reliability.",
  "dataTypesDependencies": [ "Cloudflare_CL" ],
  "dataConnectorsDependencies": [ "CloudflareDataConnector" ],
  "previewImagesFileNames": ["CloudflareOverviewWhite01.png", "CloudflareOverviewWhite02.png", "CloudflareOverviewBlack01.png", "CloudflareOverviewBlack02.png"],
  "version": "1.0",
  "title": "Cloudflare",
  "templateRelativePath": "Cloudflare.json",
  "subtitle": "",
  "provider": "Cloudflare"
},
{
    "workbookKey": "CofenseIntelligenceWorkbook",
    "logoFileName": "CofenseTriage.svg",
    "description": "This workbook provides visualization of Cofense Intelligence threat indicators which are ingested in the Microsoft Sentinel Threat intelligence.",
    "dataTypesDependencies": [
        "ThreatIntelligenceIndicator",
        "Malware_Data"
    ],
    "dataConnectorsDependencies": [
        "CofenseIntelligenceDataConnector"
    ],
    "previewImagesFileNames": [
        "CofenseIntelligenceWhite1.png",
        "CofenseIntelligenceBlack1.png"
    ],
    "version": "1.0",
    "title": "CofenseIntelligenceThreatIndicators",
    "templateRelativePath": "CofenseIntelligenceThreatIndicators.json",
    "subtitle": "",
    "provider": "Cofense"
},
{
  "workbookKey": "EgressDefendMetricWorkbook",
  "logoFileName": "Egress-logo.svg",
  "description": "A workbook providing insights into Egress Defend.",
  "dataTypesDependencies": ["EgressDefend_CL"],
  "previewImagesFileNames": [ "EgressDefendMetricWorkbookBlack01.png", "EgressDefendMetricWorkbookWhite01.png" ],
  "version": "1.0.0",
  "title": "Egress Defend Insights",
  "templateRelativePath": "DefendMetrics.json",
  "subtitle": "Defend Metrics",
  "provider": "Egress Software Technologies"
  },
  {
    "workbookKey": "UserWorkbook-alexdemichieli-github-update-1",
    "logoFileName": "GitHub.svg",
    "description": "Gain insights to GitHub activities that may be interesting for security.",
    "dataTypesDependencies": [
        "GitHubAuditLogPolling_CL"
    ],
    "dataConnectorsDependencies": [
        "GitHubEcAuditLogPolling"
    ],
    "previewImagesFileNames": [""],
    "version": "1.0.0",
    "title": "GitHub Security",
    "templateRelativePath": "GitHubAdvancedSecurity.json",
    "subtitle": "",
    "provider": "Microsoft"
},
{
    "workbookKey": "SalemDashboard",
    "logoFileName": "salem_logo.svg",
    "description": "Monitor Salem Performance",
    "dataTypesDependencies": [ "SalemAlerts_CL" ],
    "dataConnectorsDependencies": [],
    "previewImagesFileNames": [""],
    "version": "1.0.0",
    "title": "Salem Alerts Workbook",
    "templateRelativePath": "SalemDashboard.json",
    "subtitle": "",
    "provider": "SalemCyber"
},
{
  "workbookKey": "MimecastAuditWorkbook",
  "logoFileName": "Mimecast.svg",
  "description": "A workbook providing insights into Mimecast Audit.",
  "dataTypesDependencies": [
      "MimecastAudit_CL"
  ],
  "previewImagesFileNames": [
      "MimecastAuditBlack1.png",
      "MimecastAuditBlack2.png",
      "MimecastAuditWhite1.png",
      "MimecastAuditWhite2.png"
  ],
  "version": "1.0.0",
  "title": "MimecastAudit",
  "templateRelativePath": "MimecastAudit.json",
  "subtitle": "Mimecast Audit",
  "provider": "Mimecast"
},
{
  "workbookKey": "MailGuard365Workbook",
  "logoFileName": "MailGuard365_logo.svg",
  "description": "MailGuard 365 Workbook",
  "dataTypesDependencies": [
    "MailGuard365_Threats_CL"
  ],
  "dataConnectorsDependencies": [
    "MailGuard365"
  ],
  "previewImagesFileNames": ["MailGuard365WorkbookWhite1.png",
    "MailGuard365WorkbookWhite2.png",
    "MailGuard365WorkbookBlack1.png",
    "MailGuard365WorkbookBlack2.png"
],
  "version": "1.0.0",
  "title": "MailGuard365",
  "templateRelativePath": "MailGuard365Dashboard.json",
  "subtitle": "",
  "provider": "MailGuard 365"
},
{
  "workbookKey": "MimecastTIRegionalWorkbook",
  "logoFileName": "Mimecast.svg",
  "description": "A workbook providing insights into Mimecast Regional Threat indicator.",
  "dataTypesDependencies": ["ThreatIntelligenceIndicator"],
  "dataConnectorsDependencies": [
     "MimecastTIRegionalConnectorAzureFunctions"
  ],
  "previewImagesFileNames": [
      "MimecastTIReginalWhite.png",
      "MimecastTIRegionalBlack.png"
  ],
  "version": "1.0.0",
  "title": "MimecastTIRegional",
  "templateRelativePath": "MimecastTIRegional.json",
  "subtitle": "Mimecast TI Regional",
  "provider": "Mimecast"
},
{
    "workbookKey": "DataminrPulseAlerts",
    "logoFileName": "DataminrPulse.svg",
    "description": "This Workbook provides insight into the data coming from DataminrPulse.",
    "dataTypesDependencies": ["DataminrPulse_Alerts_CL"],
    "dataConnectorsDependencies": ["DataminrPulseAlerts"],
    "previewImagesFileNames": [ "DataminrPulseAlertsBlack1.png",
        "DataminrPulseAlertsBlack2.png",
        "DataminrPulseAlertsBlack3.png",
        "DataminrPulseAlertsBlack4.png",
        "DataminrPulseAlertsBlack5.png",
        "DataminrPulseAlertsWhite1.png",
        "DataminrPulseAlertsWhite2.png",
        "DataminrPulseAlertsWhite3.png",
        "DataminrPulseAlertsWhite4.png",
        "DataminrPulseAlertsWhite5.png"
    ],
    "version": "1.0.0",
    "title": "Dataminr Pulse Alerts",
    "templateRelativePath": "DataminrPulseAlerts.json",
    "provider": "Dataminr"
},
{
    "workbookKey": "DoDZeroTrustWorkbook",
    "logoFileName": "",
    "description": "This workbook solution provides an intuitive, customizable, framework intended to help track/report Zero Trust implementation in accordance with the latest DoD Zero Trust Strategy.",
    "dataTypesDependencies": [],
    "dataConnectorsDependencies": [],
    "previewImagesFileNames": [
      "DoDZeroTrustWorkbook1Black.png",
      "DoDZeroTrustWorkbook2Black.png",
      "DoDZeroTrustWorkbook3Black.png",
      "DoDZeroTrustWorkbook1White.png",
      "DoDZeroTrustWorkbook2White.png",
      "DoDZeroTrustWorkbook3White.png"
    ],
    "version": "1.1.0",
    "title": "DoD Zero Trust Strategy Workbook",
    "templateRelativePath": "DoDZeroTrustWorkbook.json",
    "subtitle": "",
    "provider": "Microsoft",
    "support": {
      "tier": "Microsoft"
    },
    "author": {
      "name": "Lili Davoudian, Chhorn Lim, Jay Pelletier, Michael Crane"
    },
    "source": {
      "kind": "Community"
    },
    "categories": {
      "domains": [
        "IT Operations"
      ]
    }
},
{
    "workbookKey": "GreyNoiseIntellegenceOverviewWorkbook",
    "logoFileName": "greynoise_logomark_black.svg",
    "description": "This workbook provides visualization of GreyNoise Intelligence threat indicators which are ingested in the Microsoft Sentinel Threat intelligence.",
    "dataTypesDependencies": [
        "ThreatIntelligenceIndicator"
    ],
    "dataConnectorsDependencies": [
        "GreyNoise2SentinelAPI"
    ],
    "previewImagesFileNames": [
        "GreyNoiseOverviewWhite.png",
        "GreyNoiseOverviewBlack.png"
    ],
    "version": "1.0",
    "title": "GreyNoise Intelligence Threat Indicators",
    "templateRelativePath": "GreyNoiseOverview.json",
    "subtitle": "",
    "provider": "GreyNoise Intelligence, Inc."
},
{
    "workbookKey": "WizFindingsWorkbook",
    "logoFileName": "Wiz_logo.svg",
    "description": "A visualized overview of Wiz Findings.\nExplore, analize and learn about your security posture using Wiz Findings Overview",
    "dataTypesDependencies": [
      "WizIssues_CL",
      "WizVulnerabilities_CL",
      "WizAuditLogs_CL"
    ],
    "dataConnectorsDependencies": [
      "Wiz"
    ],
    "previewImagesFileNames": [
      "WizFindingsBlack1.png",
      "WizFindingsBlack2.png",
      "WizFindingsBlack3.png",
      "WizFindingsWhite1.png",
      "WizFindingsWhite2.png",
      "WizFindingsWhite3.png"
    ],
    "version": "1.0.0",
    "title": "Wiz Findings overview",
    "templateRelativePath": "WizFindings.json",
    "subtitle": "",
    "provider": "Wiz"
},
{
    "workbookKey": "ThreatConnectOverviewWorkbook",
    "logoFileName": "ThreatConnect.svg",
    "description": "This workbook provides visualization of ThreatConnect threat indicators which are ingested in the Microsoft Sentinel Threat intelligence.",
    "dataTypesDependencies": [
        "ThreatIntelligenceIndicator"
    ],
    "dataConnectorsDependencies": [
        "ThreatIntelligence"
    ],
    "previewImagesFileNames": [
        "ThreatConnectOverviewBlack.png",
        "ThreatConnectOverviewWhite.png"
    ],
    "version": "1.0.0",
    "title": "ThreatConnect Overview Workbook",
    "templateRelativePath": "ThreatConnectOverview.json",
    "subtitle": "",
    "provider": "ThreatConnect, Inc."
},
{
  "workbookKey": "Sentinel_Central",
  "logoFileName": "Azure_Sentinel.svg",
  "description": "Use this report to view Incident (and Alert data) across many workspaces, this works with Azure Lighthouse and across any subscription you have access to.",
  "dataTypesDependencies": ["SecurityEvent"],
  "dataConnectorsDependencies": ["IdentityAndAccessWhite.png", "IdentityAndAccessBlack.png"],
  "previewImagesFileNames": [ "SentinelCentralBlack.png", "SentinelCentralWhite.png"],
  "version": "2.1.2",
  "title": "Sentinel Central",
  "templateRelativePath": "Sentinel_Central.json",
  "subtitle": "",
  "provider": "Microsoft Sentinel community",
  "support": {
    "tier": "Community"
  },
  "author": {
    "name": "Clive Watson"
  },
  "source": {
    "kind": "Community"
  },
  "categories": {
    "domains": [
      "Security"
    ]
 }
},
{
      "workbookKey": "AuthomizeWorkbook",
      "logoFileName": "Authomize.svg",
      "description": "Manage your Authorization Security Lifecycle across all XaaS environments and Private Clouds. Using Authomize AI-based engine continuously monitor the relationships between identities and assets and gain insight into security risks and events.",
      "dataTypesDependencies": [ "Authomize_v2_CL" ],
      "dataConnectorsDependencies": [ "Authomize" ],
      "previewImagesFileNames": [ "AuthomizeITDREventMonitoring-Black.png", "AuthomizeITDREventMonitoring-White.png" ],
      "version": "1.0.0",
      "title": "Authomize ITDR Event Monitoring for Identities",
      "templateRelativePath": "Authomize.json",
      "subtitle": "",
      "provider": "Authomize"
    },
{
  "workbookKey": "GigamonConnector",
  "logoFileName": "gigamon.svg",
  "description": "A visualized overview of Gigamon AMX Data Connector .\nExplore, analize and learn about your security posture using Gigamon AMX data connector Overview.",
  "dataTypesDependencies": [
    "Gigamon_CL"
  ],
  "dataConnectorsDependencies": [
    "GigamonDataConnector"
  ],
  "previewImagesFileNames": [
    "GigamonWorkbookBlack.png",
    "GigamonWorkbookWhite.png"
  ],
  "version": "1.0.0",
  "title": "Gigamon Workbook",
  "templateRelativePath": "Gigamon.json",
  "subtitle": "",
  "provider": "Gigamon"
},
{
  "workbookKey": "PrancerSentinelAnalyticsWorkbook",
  "description": "Monitor and analyze Prancer PAC and CSPM scan results.",
  "logoFileName": "Prancer.svg",
  "dataTypesDependencies": [
     "prancer_CL"
  ],
  "dataConnectorsDependencies": [
     "PrancerLogData"
  ],
  "previewImagesFileNames": [
    "PrancerBlack.png",
    "PrancerWhite.png"
  ],
  "version": "1.0.0",
  "title": "Prancer Microsoft Sentinel Analytics Workbook",
  "templateRelativePath": "PrancerSentinelAnalytics.json",
  "subtitle": "",
  "provider": "Prancer"
},
{
"workbookKey": "ValenceSecurityAlertsWorkbook",
"logoFileName": "ValenceSecurityLogo.svg",
"description": "SaaS security alerts from Valence Security.",
"dataTypesDependencies": [
  "ValenceAlert_CL"
],
"dataConnectorsDependencies": [
  "ValenceSecurity"
],
"previewImagesFileNames": [
  "ValenceAlertsBlack.png",
  "ValenceAlertsWhite.png"
],
"version": "1.0.0",
"title": "Valence Security Alerts Workbook",
"templateRelativePath": "ValenceAlertsWorkbook.json",
"subtitle": "",
"provider": "Valence Security"
},
{
"workbookKey": "MalwareProtectionEssentialsWorkbook",
"logoFileName": "Azure_Sentinel.svg",
"description": "This workbook provides details about Suspicious Malware Activities from File, Process and Registry events generated by EDR (Endpoint Detection and Response) solutions.",
"dataTypesDependencies": ["_ASim_FileEvent", "_ASim_ProcessEvent"],
"previewImagesFileNames": [
	"MalwareProtectionEssentialsWhite.png",
	"MalwareProtectionEssentialsBlack.png"
],
"version": "1.0.0",
"title": "Malware Protection Essentials",
"templateRelativePath": "MalwareProtectionEssentialsWorkbook.json",
"subtitle": "",
"provider": "Microsoft Sentinel community"
},
{
  "workbookKey": "VaronisSaaSWorkbook",
  "logoFileName": "VaronisLogo.svg",
  "description": "Security alerts from Varonis SaaS",
  "dataTypesDependencies": [
    "VaronisAlerts_CL"
  ],
  "dataConnectorsDependencies": [
    "VaronisSaaS"
  ],
  "previewImagesFileNames": [
    "VaronisSaaSAssetsBlack.png",
    "VaronisSaaSAssetsWhite.png",
    "VaronisSaaSDevicesBlack.png",
    "VaronisSaaSDevicesWhite.png",
    "VaronisSaaSMainBlack.png",
    "VaronisSaaSMainWhite.png",
    "VaronisSaaSThreatsBlack.png",
    "VaronisSaaSThreatsWhite.png",
    "VaronisSaaSUsersBlack.png",
    "VaronisSaaSUsersWhite.png"
  ],
  "version": "1.0.0",
  "title": "Varonis SaaS Workbook",
  "templateRelativePath": "VaronisSaaS.json",
  "subtitle": "",
  "provider": "Varonis"
  },
  {
  "workbookKey": "FortinetFortiNdrCloudWorkbook",
  "logoFileName": "fortinet_logo.svg",
  "description": "Gain insights into Fortinet FortiNDR CLoud events, including the Suricata, Observation and Detections data.",
  "dataTypesDependencies": [
    "FncEventsSuricata_CL",
    "FncEventsObservation_CL",
    "FncEventsDetections_CL"
  ],
  "dataConnectorsDependencies": [
    "FortinetFortiNdrCloudDataConnector"
  ],
  "previewImagesFileNames": [
    "FncDetectionDashboardBlack.png",
    "FncDetectionDashboardWhite.png",
    "FncObservationDashboardBlack.png",
    "FncObservationDashboardWhite.png",
    "FncSuricataDashboardBlack.png",
    "FncSuricataDashboardWhite.png",
    "FncMainDashboardBlack.png",
    "FncMainDashboardWhite.png"
  ],
  "version": "1.0.0",
  "title": "FortiNDR Cloud",
  "templateRelativePath": "FortinetFortiNdrCloudWorkbook.json",
  "subtitle": "",
  "provider": "Fortinet"
},
  {
    "workbookKey": "WithSecureTopComputersByInfection",
    "logoFileName": "WithSecure.svg",
    "description": "Top 3 computers by amount of infections.",
    "dataTypesDependencies": [ "WsSecurityEvents_CL" ],
    "dataConnectorsDependencies": ["WithSecureElementsViaFunction"],
    "previewImagesFileNames": ["WithSecureTopComputersByInfectionsBlack.png", "WithSecureTopComputersByInfectionsWhite.png"],
    "version": "1.0",
    "title": "WithSecure - Top computers by infections",
    "templateRelativePath": "WithSecureTopComputersByInfections.json",
    "subtitle": "",
    "provider": "WithSecure"
  },
  {
    "workbookKey": "AzureOpenAIMonitoring",
    "logoFileName": "",
    "description": "Welcome to this Azure OpenAI Monitoring Workbook\n#### This workbook will help to monitor your Azure Open AI Instances\n\n** Please enable diagnostics settings for the Open AI instance to view the workbook.",
    "dataTypesDependencies": [],
    "dataConnectorsDependencies": [],
    "previewImagesFileNames": ["AzureOpenAIMonitoringWhite.PNG", "AzureOpenAIMonitoringBlack.PNG"],
    "version": "1.0",
    "title": "Azure OpenAI Monitoring Workbook",
    "templateRelativePath": "AzureOpenAIMonitoring.json",
    "subtitle": "",
    "provider": "Microsoft Sentinel Community"
  },
  {
    "workbookKey": "SonicWallWorkbook",
    "logoFileName": "sonicwall_logo.svg",
    "description": "A collection of queries to provide visibility into the events reported by your SonicWall firewalls.",
    "dataTypesDependencies": [
      "CommonSecurityLog",
      "ASimNetworkSessionSonicWallFirewall"
    ],
    "dataConnectorsDependencies": [
      "SonicWallFirewall"
    ],
    "previewImagesFileNames": [
      "SonicWallWorkbookWhite.png",
      "SonicWallWorkbookBlack.png"
    ],
    "version": "1.0.0",
    "title": "SonicWall Workbook",
    "templateRelativePath": "SonicWallFirewall.json",
    "subtitle": "",
    "provider": "SonicWall"
  },
  {
<<<<<<< HEAD
    "workbookKey": "IllumioAuditableEventsWorkbook",
    "logoFileName": "IllumioLogo.svg",
    "description": "A collection of queries to provide visibility into auditable events reported by Illumio.",
    "dataTypesDependencies": [
    ],
    "dataConnectorsDependencies": [
      "IllumioSaaS_FunctionApp"
    ],
    "previewImagesFileNames": [
      "IllumioAuditableEventsBlack.png",
      "IllumioAuditableEventsWhite.png"
    ],
    "version": "1.0.0",
    "title": "Illumio Auditable Events Workbook",
    "templateRelativePath": "IllumioAuditableEvents.json",
    "subtitle": "",
    "provider": "Illumio"
  },
  {
    "workbookKey": "IllumioFlowEventsWorkbook",
    "logoFileName": "IllumioLogo.svg",
    "description": "A collection of queries to provide visibility into the flow events reported by Illumio.",
    "dataTypesDependencies": [
    ],
    "dataConnectorsDependencies": [
      "IllumioSaaS_FunctionApp"
    ],
    "previewImagesFileNames": [
      "IllumioFlowEventsBlack.png",
      "IllumioFlowEventsWhite.png"
    ],
    "version": "1.0.0",
    "title": "Illumio Flow Data Workbook",
    "templateRelativePath": "IllumioFlowData.json",
    "subtitle": "",
    "provider": "Illumio"
  }    
=======
    "workbookKey": "EgressPreventMetricWorkbook",
    "logoFileName": "Egress-logo.svg",
    "description": "A workbook providing insights into Egress Defend.",
    "dataTypesDependencies": ["EgressEvents_CL"],
    "dataConnectorsDependencies": [],
    "previewImagesFileNames": [
      "EgressPreventWorkbookBlack01.png",
      "EgressPreventWorkbookWhite01.png"
   ],
    "version": "1.0.0",
    "title": "Egress Defend Insights",
    "templateRelativePath": "PreventWorkbook.json",
    "subtitle": "Iris Prevent Metrics",
    "provider": "Egress Software Technologies"
  }
>>>>>>> a7c05135
]<|MERGE_RESOLUTION|>--- conflicted
+++ resolved
@@ -7212,46 +7212,7 @@
     "subtitle": "",
     "provider": "SonicWall"
   },
-  {
-<<<<<<< HEAD
-    "workbookKey": "IllumioAuditableEventsWorkbook",
-    "logoFileName": "IllumioLogo.svg",
-    "description": "A collection of queries to provide visibility into auditable events reported by Illumio.",
-    "dataTypesDependencies": [
-    ],
-    "dataConnectorsDependencies": [
-      "IllumioSaaS_FunctionApp"
-    ],
-    "previewImagesFileNames": [
-      "IllumioAuditableEventsBlack.png",
-      "IllumioAuditableEventsWhite.png"
-    ],
-    "version": "1.0.0",
-    "title": "Illumio Auditable Events Workbook",
-    "templateRelativePath": "IllumioAuditableEvents.json",
-    "subtitle": "",
-    "provider": "Illumio"
-  },
-  {
-    "workbookKey": "IllumioFlowEventsWorkbook",
-    "logoFileName": "IllumioLogo.svg",
-    "description": "A collection of queries to provide visibility into the flow events reported by Illumio.",
-    "dataTypesDependencies": [
-    ],
-    "dataConnectorsDependencies": [
-      "IllumioSaaS_FunctionApp"
-    ],
-    "previewImagesFileNames": [
-      "IllumioFlowEventsBlack.png",
-      "IllumioFlowEventsWhite.png"
-    ],
-    "version": "1.0.0",
-    "title": "Illumio Flow Data Workbook",
-    "templateRelativePath": "IllumioFlowData.json",
-    "subtitle": "",
-    "provider": "Illumio"
-  }    
-=======
+  {    
     "workbookKey": "EgressPreventMetricWorkbook",
     "logoFileName": "Egress-logo.svg",
     "description": "A workbook providing insights into Egress Defend.",
@@ -7266,6 +7227,43 @@
     "templateRelativePath": "PreventWorkbook.json",
     "subtitle": "Iris Prevent Metrics",
     "provider": "Egress Software Technologies"
-  }
->>>>>>> a7c05135
+  },
+  {
+    "workbookKey": "IllumioAuditableEventsWorkbook",
+    "logoFileName": "IllumioLogo.svg",
+    "description": "A collection of queries to provide visibility into auditable events reported by Illumio.",
+    "dataTypesDependencies": [
+    ],
+    "dataConnectorsDependencies": [
+      "IllumioSaaS_FunctionApp"
+    ],
+    "previewImagesFileNames": [
+      "IllumioAuditableEventsBlack.png",
+      "IllumioAuditableEventsWhite.png"
+    ],
+    "version": "1.0.0",
+    "title": "Illumio Auditable Events Workbook",
+    "templateRelativePath": "IllumioAuditableEvents.json",
+    "subtitle": "",
+    "provider": "Illumio"
+  },
+  {
+    "workbookKey": "IllumioFlowEventsWorkbook",
+    "logoFileName": "IllumioLogo.svg",
+    "description": "A collection of queries to provide visibility into the flow events reported by Illumio.",
+    "dataTypesDependencies": [
+    ],
+    "dataConnectorsDependencies": [
+      "IllumioSaaS_FunctionApp"
+    ],
+    "previewImagesFileNames": [
+      "IllumioFlowEventsBlack.png",
+      "IllumioFlowEventsWhite.png"
+    ],
+    "version": "1.0.0",
+    "title": "Illumio Flow Data Workbook",
+    "templateRelativePath": "IllumioFlowData.json",
+    "subtitle": "",
+    "provider": "Illumio"
+  }  
 ]