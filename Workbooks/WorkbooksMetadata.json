[
	{
		"workbookKey": "1PasswordWorkbook",
		"logoFileName": "1password.svg",
		"description": "Gain insights and comprehensive monitoring into 1Password events data by analyzing traffic and user activities.\nThis workbook provides insights into various 1Password events types.\nYou can use this workbook to get visibility in to your 1Password Security Events and quickly identify threats, anamolies, traffic patterns, application usage, blocked IP addresses and more.",
		"dataTypesDependencies": [
			"OnePasswordEventLogs_CL"
		],
		"dataConnectorsDependencies": [
			"1Password"
		],
		"previewImagesFileNames": [
			"1PasswordLogsBlack1.png",
			"1PasswordLogsBlack2.png",
			"1PasswordLogsBlack3.png",
			"1PasswordLogsBlack4.png",
			"1PasswordLogsWhite1.png",
			"1PasswordLogsWhite2.png",
			"1PasswordLogsWhite3.png",
			"1PasswordLogsWhite4.png"
		],
		"version": "1.0.0",
		"title": "1Password Events Workbook",
		"templateRelativePath": "1Password.json",
		"subtitle": "",
		"provider": "1Password"
	},
	{
		"workbookKey": "42CrunchAPIProtectionWorkbook",
		"logoFileName": "42CrunchLogo.svg",
		"description": "Monitor and protect APIs using the 42Crunch API microfirewall",
		"dataTypesDependencies": [
			"apifirewall_log_1_CL"
		],
		"dataConnectorsDependencies": [
			"42CrunchAPIProtection"
		],
		"previewImagesFileNames": [
			"42CrunchInstancesBlack.png",
			"42CrunchInstancesWhite.png",
			"42CrunchRequestsBlack.png",
			"42CrunchRequestsWhite.png",
			"42CrunchStatusBlack.png",
			"42CrunchStatusWhite.png"
		],
		"version": "1.0.0",
		"title": "42Crunch API Protection Workbook",
		"templateRelativePath": "42CrunchAPIProtectionWorkbook.json",
		"subtitle": "",
		"provider": "42Crunch"
	},
	{
		"workbookKey": "AttackSurfaceReduction",
		"logoFileName": "M365securityposturelogo.svg",
		"description": "This workbook helps you implement the ASR rules of Windows/Defender, and to monitor them over time. The workbook can filter on ASR rules in Audit mode and Block mode.",
		"dataTypesDependencies": [
			"DeviceEvents"
		],
		"dataConnectorsDependencies": [
			"MicrosoftThreatProtection"
		],
		"previewImagesFileNames": [
			"AttackSurfaceReductionWhite.png",
			"AttackSurfaceReductionBlack.png"
		],
		"version": "1.0.0",
		"title": "Attack Surface Reduction Dashboard",
		"templateRelativePath": "AttackSurfaceReduction.json",
		"subtitle": "",
		"provider": "Microsoft Sentinel community"
	},
	{
		"workbookKey": "ForcepointNGFWAdvanced",
		"logoFileName": "FPAdvLogo.svg",
		"description": "Gain threat intelligence correlated security and application insights on Forcepoint NGFW (Next Generation Firewall). Monitor Forcepoint logging servers health.",
		"dataTypesDependencies": [
			"CommonSecurityLog",
			"ThreatIntelligenceIndicator"
		],
		"dataConnectorsDependencies": [
			"ThreatIntelligence",
			"CefAma"
		],
		"previewImagesFileNames": [
			"ForcepointNGFWAdvancedWhite.png",
			"ForcepointNGFWAdvancedBlack.png"
		],
		"version": "1.0.0",
		"title": "Forcepoint Next Generation Firewall (NGFW) Advanced Workbook",
		"templateRelativePath": "ForcepointNGFWAdvanced.json",
		"subtitle": "",
		"provider": "Forcepoint"
	},
	{
		"workbookKey": "AzureActivityWorkbook",
		"logoFileName": "azureactivity_logo.svg",
		"description": "Gain extensive insight into your organization's Azure Activity by analyzing, and correlating all user operations and events.\nYou can learn about all user operations, trends, and anomalous changes over time.\nThis workbook gives you the ability to drill down into caller activities and summarize detected failure and warning events.",
		"dataTypesDependencies": [
			"AzureActivity"
		],
		"dataConnectorsDependencies": [
			"AzureActivity"
		],
		"previewImagesFileNames": [
			"AzureActivityWhite1.png",
			"AzureActivityBlack1.png"
		],
		"version": "2.0.0",
		"title": "Azure Activity",
		"templateRelativePath": "AzureActivity.json",
		"subtitle": "",
		"provider": "Microsoft"
	},
	{
		"workbookKey": "IdentityAndAccessWorkbook",
		"logoFileName": "Microsoft_logo.svg",
		"description": "Gain insights into Identity and access operations by collecting and analyzing security logs, using the audit and sign-in logs to gather insights into use of Microsoft products.\nYou can view anomalies and trends across login events from all users and machines. This workbook also identifies suspicious entities from login and access events.",
		"dataTypesDependencies": [
			"SecurityEvent"
		],
		"dataConnectorsDependencies": [
			"SecurityEvents",
			"WindowsSecurityEvents"
		],
		"previewImagesFileNames": [
			"IdentityAndAccessWhite.png",
			"IdentityAndAccessBlack.png"
		],
		"version": "1.1.0",
		"title": "Identity & Access",
		"templateRelativePath": "IdentityAndAccess.json",
		"subtitle": "",
		"provider": "Microsoft"
	},
	{
		"workbookKey": "ConditionalAccessTrendsandChangesWorkbook",
		"logoFileName": "Microsoft_logo.svg",
		"description": "Gain insights into Conditional Access Trends and Changes.",
		"dataTypesDependencies": [
			"SigninLogs"
		],
		"dataConnectorsDependencies": [
			"AzureActiveDirectory"
		],
		"previewImagesFileNames": [
			"catrendsWhite.png",
			"catrendsBlack.png"
		],
		"version": "1.0.0",
		"title": "Conditional Access Trends and Changes",
		"templateRelativePath": "ConditionalAccessTrendsandChanges.json",
		"subtitle": "",
		"provider": "Microsoft",
		"support": {
			"tier": "Community"
		},
		"author": {
			"name": "Microsoft Sentinel Community"
		},
		"source": {
			"kind": "Community"
		},
		"categories": {
			"domains": [
				"Identity"
			]
		}
	},
	{
		"workbookKey": "CheckPointWorkbook",
		"logoFileName": "checkpoint_logo.svg",
		"description": "Gain insights into Check Point network activities, including number of gateways and servers, security incidents, and identify infected hosts.",
		"dataTypesDependencies": [
			"CommonSecurityLog"
		],
		"dataConnectorsDependencies": [
			"CheckPoint"
		],
		"previewImagesFileNames": [
			"CheckPointWhite.png",
			"CheckPointBlack.png"
		],
		"version": "1.0.0",
		"title": "Check Point Software Technologies",
		"templateRelativePath": "CheckPoint.json",
		"subtitle": "",
		"provider": "Check Point"
	},
	{
		"workbookKey": "CiscoWorkbook",
		"logoFileName": "cisco_logo.svg",
		"description": "Gain insights into your Cisco ASA firewalls by analyzing traffic, events, and firewall operations.\nThis workbook analyzes Cisco ASA threat events and identifies suspicious ports, users, protocols and IP addresses.\nYou can learn about trends across user and data traffic directions, and drill down into the Cisco filter results.\nEasily detect attacks on your organization by monitoring management operations, such as configuration and logins.",
		"dataTypesDependencies": [
			"CommonSecurityLog"
		],
		"dataConnectorsDependencies": [
			"CiscoASA"
		],
		"previewImagesFileNames": [
			"CiscoWhite.png",
			"CiscoBlack.png"
		],
		"version": "1.1.0",
		"title": "Cisco - ASA",
		"templateRelativePath": "Cisco.json",
		"subtitle": "",
		"provider": "Microsoft"
	},
	{
		"workbookKey": "ExchangeOnlineWorkbook",
		"logoFileName": "office365_logo.svg",
		"description": "Gain insights into Microsoft Exchange online by tracing and analyzing all Exchange operations and user activities.\nThis workbook let you monitor user activities, including logins, account operations, permission changes, and mailbox creations to discover suspicious trends among them.",
		"dataTypesDependencies": [
			"OfficeActivity"
		],
		"dataConnectorsDependencies": [
			"Office365"
		],
		"previewImagesFileNames": [
			"ExchangeOnlineWhite.png",
			"ExchangeOnlineBlack.png"
		],
		"version": "2.0.0",
		"title": "Exchange Online",
		"templateRelativePath": "ExchangeOnline.json",
		"subtitle": "",
		"provider": "Microsoft"
	},
	{
		"workbookKey": "CloudNGFW-OverviewWorkbook",
		"logoFileName": "paloalto_logo.svg",
		"description": "Gain insights and comprehensive monitoring into Azure CloudNGFW by Palo Alto Networks by analyzing traffic and activities.\nThis workbook correlates all Palo Alto data with threat events to identify suspicious entities and relationships.\nYou can learn about trends across user and data traffic, and drill down into Palo Alto Wildfire and filter results.",
		"dataTypesDependencies": [
			"fluentbit_CL"
		],
		"dataConnectorsDependencies": [
			"AzureCloudNGFWByPaloAltoNetworks"
		],
		"previewImagesFileNames": [
			"PaloAltoOverviewWhite1.png",
			"PaloAltoOverviewBlack1.png",
			"PaloAltoOverviewWhite2.png",
			"PaloAltoOverviewBlack2.png",
			"PaloAltoOverviewWhite3.png",
			"PaloAltoOverviewBlack3.png"
		],
		"version": "1.2.0",
		"title": "Azure CloudNGFW By Palo Alto Networks - Overview",
		"templateRelativePath": "CloudNGFW-Overview.json",
		"subtitle": "",
		"provider": "Palo Alto Networks"
	},
	{
		"workbookKey": "CloudNGFW-NetworkThreatWorkbook",
		"logoFileName": "paloalto_logo.svg",
		"description": "Gain insights into Azure CloudNGFW activities by analyzing threat events.\nYou can extract meaningful security information by correlating data between threats, applications, and time.\nThis workbook makes it easy to track malware, vulnerability, and virus log events.",
		"dataTypesDependencies": [
			"fluentbit_CL"
		],
		"dataConnectorsDependencies": [
			"AzureCloudNGFWByPaloAltoNetworks"
		],
		"previewImagesFileNames": [
			"PaloAltoNetworkThreatWhite1.png",
			"PaloAltoNetworkThreatBlack1.png",
			"PaloAltoNetworkThreatWhite2.png",
			"PaloAltoNetworkThreatBlack2.png"
		],
		"version": "1.2.0",
		"title": "Azure CloudNGFW By Palo Alto Networks - Network Threats",
		"templateRelativePath": "CloudNGFW-NetworkThreat.json",
		"subtitle": "",
		"provider": "Palo Alto Networks"
	},
	{
		"workbookKey": "PaloAltoOverviewWorkbook",
		"logoFileName": "paloalto_logo.svg",
		"description": "Gain insights and comprehensive monitoring into Palo Alto firewalls by analyzing traffic and activities.\nThis workbook correlates all Palo Alto data with threat events to identify suspicious entities and relationships.\nYou can learn about trends across user and data traffic, and drill down into Palo Alto Wildfire and filter results.",
		"dataTypesDependencies": [
			"CommonSecurityLog"
		],
		"dataConnectorsDependencies": [
			"CefAma"
		],
		"previewImagesFileNames": [
			"PaloAltoOverviewWhite1.png",
			"PaloAltoOverviewBlack1.png",
			"PaloAltoOverviewWhite2.png",
			"PaloAltoOverviewBlack2.png",
			"PaloAltoOverviewWhite3.png",
			"PaloAltoOverviewBlack3.png"
		],
		"version": "1.2.0",
		"title": "Palo Alto overview",
		"templateRelativePath": "PaloAltoOverview.json",
		"subtitle": "",
		"provider": "Microsoft"
	},
	{
		"workbookKey": "PaloAltoNetworkThreatWorkbook",
		"logoFileName": "paloalto_logo.svg",
		"description": "Gain insights into Palo Alto network activities by analyzing threat events.\nYou can extract meaningful security information by correlating data between threats, applications, and time.\nThis workbook makes it easy to track malware, vulnerability, and virus log events.",
		"dataTypesDependencies": [
			"CommonSecurityLog"
		],
		"dataConnectorsDependencies": [
			"CefAma"
		],
		"previewImagesFileNames": [
			"PaloAltoNetworkThreatWhite1.png",
			"PaloAltoNetworkThreatBlack1.png",
			"PaloAltoNetworkThreatWhite2.png",
			"PaloAltoNetworkThreatBlack2.png"
		],
		"version": "1.1.0",
		"title": "Palo Alto Network Threat",
		"templateRelativePath": "PaloAltoNetworkThreat.json",
		"subtitle": "",
		"provider": "Palo Alto Networks"
	},
	{
		"workbookKey": "EsetSMCWorkbook",
		"logoFileName": "eset-logo.svg",
		"description": "Visualize events and threats from Eset Security Management Center.",
		"dataTypesDependencies": [
			"eset_CL"
		],
		"dataConnectorsDependencies": [
			"EsetSMC"
		],
		"previewImagesFileNames": [
			"esetSMCWorkbook-black.png",
			"esetSMCWorkbook-white.png"
		],
		"version": "1.0.0",
		"title": "Eset Security Management Center Overview",
		"templateRelativePath": "esetSMCWorkbook.json",
		"subtitle": "",
		"provider": "Community",
		"support": {
			"tier": "Community"
		},
		"author": {
			"name": "Tomáš Kubica"
		},
		"source": {
			"kind": "Community"
		},
		"categories": {
			"domains": [
				"Security - Others"
			]
		}
	},
	{
		"workbookKey": "FortigateWorkbook",
		"logoFileName": "fortinet_logo.svg",
		"description": "Gain insights into Fortigate firewalls by analyzing traffic and activities.\nThis workbook finds correlations in Fortigate threat events and identifies suspicious ports, users, protocols and IP addresses.\nYou can learn about trends across user and data traffic, and drill down into the Fortigate filter results.\nEasily detect attacks on your organization by monitoring management operations such as configuration and logins.",
		"dataTypesDependencies": [
			"CommonSecurityLog"
		],
		"dataConnectorsDependencies": [
			"CefAma"
		],
		"previewImagesFileNames": [
			"FortigateWhite.png",
			"FortigateBlack.png"
		],
		"version": "1.1.0",
		"title": "FortiGate",
		"templateRelativePath": "Fortigate.json",
		"subtitle": "",
		"provider": "Microsoft"
	},
	{
		"workbookKey": "DnsWorkbook",
		"logoFileName": "dns_logo.svg",
		"description": "Gain extensive insight into your organization's DNS by analyzing, collecting and correlating all DNS events.\nThis workbook exposes a variety of information about suspicious queries, malicious IP addresses and domain operations.",
		"dataTypesDependencies": [
			"DnsInventory",
			"DnsEvents"
		],
		"dataConnectorsDependencies": [
			"DNS"
		],
		"previewImagesFileNames": [
			"DnsWhite.png",
			"DnsBlack.png"
		],
		"version": "1.3.0",
		"title": "DNS",
		"templateRelativePath": "Dns.json",
		"subtitle": "",
		"provider": "Microsoft"
	},
	{
		"workbookKey": "Office365Workbook",
		"logoFileName": "office365_logo.svg",
		"description": "Gain insights into Office 365 by tracing and analyzing all operations and activities. You can drill down into your SharePoint, OneDrive, and Exchange.\nThis workbook lets you find usage trends across users, files, folders, and mailboxes, making it easier to identify anomalies in your network.",
		"dataTypesDependencies": [
			"OfficeActivity"
		],
		"dataConnectorsDependencies": [
			"Office365"
		],
		"previewImagesFileNames": [
			"Office365White1.png",
			"Office365Black1.png",
			"Office365White2.png",
			"Office365Black2.png",
			"Office365White3.png",
			"Office365Black3.png"
		],
		"version": "2.0.1",
		"title": "Office 365",
		"templateRelativePath": "Office365.json",
		"subtitle": "",
		"provider": "Microsoft"
	},
	{
		"workbookKey": "SharePointAndOneDriveWorkbook",
		"logoFileName": "office365_logo.svg",
		"description": "Gain insights into SharePoint and OneDrive by tracing and analyzing all operations and activities.\nYou can view trends across user operation, find correlations between users and files, and identify interesting information such as user IP addresses.",
		"dataTypesDependencies": [
			"OfficeActivity"
		],
		"dataConnectorsDependencies": [
			"Office365"
		],
		"previewImagesFileNames": [
			"SharePointAndOneDriveBlack1.png",
			"SharePointAndOneDriveBlack2.png",
			"SharePointAndOneDriveWhite1.png",
			"SharePointAndOneDriveWhite2.png"
		],
		"version": "2.0.0",
		"title": "SharePoint & OneDrive",
		"templateRelativePath": "SharePointAndOneDrive.json",
		"subtitle": "",
		"provider": "Microsoft"
	},
	{
		"workbookKey": "AzureActiveDirectorySigninLogsWorkbook",
		"logoFileName": "azureactivedirectory_logo.svg",
		"description": "Gain insights into Microsoft Entra ID by connecting Microsoft Sentinel and using the sign-in logs to gather insights around Microsoft Entra ID scenarios. \nYou can learn about sign-in operations, such as user sign-ins and locations, email addresses, and  IP addresses of your users, as well as failed activities and the errors that triggered the failures.",
		"dataTypesDependencies": [
			"SigninLogs"
		],
		"dataConnectorsDependencies": [
			"AzureActiveDirectory"
		],
		"previewImagesFileNames": [
			"AADsigninBlack1.png",
			"AADsigninBlack2.png",
			"AADsigninWhite1.png",
			"AADsigninWhite2.png"
		],
		"version": "2.4.0",
		"title": "Microsoft Entra ID Sign-in logs",
		"templateRelativePath": "AzureActiveDirectorySignins.json",
		"subtitle": "",
		"provider": "Microsoft"
	},
	{
		"workbookKey": "VirtualMachinesInsightsWorkbook",
		"logoFileName": "azurevirtualmachine_logo.svg",
		"description": "Gain rich insight into your organization's virtual machines from Azure Monitor, which analyzes and correlates data in your VM network. \nYou will get visibility on your VM parameters and behavior, and will be able to trace sent and received data. \nIdentify malicious attackers and their targets, and drill down into the protocols, source and destination IP addresses,  countries, and ports the attacks occur across.",
		"dataTypesDependencies": [
			"VMConnection",
			"ServiceMapComputer_CL",
			"ServiceMapProcess_CL"
		],
		"dataConnectorsDependencies": [],
		"previewImagesFileNames": [
			"VMInsightBlack1.png",
			"VMInsightWhite1.png"
		],
		"version": "1.3.0",
		"title": "VM insights",
		"templateRelativePath": "VirtualMachinesInsights.json",
		"subtitle": "",
		"provider": "Microsoft",
		"support": {
			"tier": "Microsoft"
		},
		"author": {
			"name": "Microsoft Corporation"
		},
		"source": {
			"kind": "Community"
		},
		"categories": {
			"domains": [
				"IT Operations",
				"Platform"
			]
		}
	},
	{
		"workbookKey": "AzureActiveDirectoryAuditLogsWorkbook",
		"logoFileName": "azureactivedirectory_logo.svg",
		"description": "Gain insights into Microsoft Entra ID by connecting Microsoft Sentinel and using the audit logs to gather insights around Microsoft Entra ID scenarios. \nYou can learn about user operations, including password and group management, device activities, and top active users and apps.",
		"dataTypesDependencies": [
			"AuditLogs"
		],
		"dataConnectorsDependencies": [
			"AzureActiveDirectory"
		],
		"previewImagesFileNames": [
			"AzureADAuditLogsBlack1.png",
			"AzureADAuditLogsWhite1.png"
		],
		"version": "1.2.0",
		"title": "Microsoft Entra ID Audit logs",
		"templateRelativePath": "AzureActiveDirectoryAuditLogs.json",
		"subtitle": "",
		"provider": "Microsoft"
	},
	{
		"workbookKey": "ThreatIntelligenceWorkbook",
		"logoFileName": "Azure_Sentinel.svg",
		"description": "Gain insights into threat indicators ingestion and search for indicators at scale across Microsoft 1st Party, 3rd Party, On-Premises, Hybrid, and Multi-Cloud Workloads. Indicators Search facilitates a simple interface for finding IP, File, Hash, Sender and more across your data. Seamless pivots to correlate indicators with Microsoft Sentinel: Incidents to make your threat intelligence actionable.",
		"dataTypesDependencies": [
			"ThreatIntelligenceIndicator",
			"SecurityIncident"
		],
		"dataConnectorsDependencies": [
			"ThreatIntelligence",
			"ThreatIntelligenceTaxii",
			"MicrosoftDefenderThreatIntelligence",
			"ThreatIntelligenceUploadIndicatorsAPI"
		],
		"previewImagesFileNames": [
			"ThreatIntelligenceWhite.png",
			"ThreatIntelligenceBlack.png"
		],
		"version": "5.0.0",
		"title": "Threat Intelligence",
		"templateRelativePath": "ThreatIntelligence.json",
		"subtitle": "",
		"provider": "Microsoft"
	},
	{
		"workbookKey": "WebApplicationFirewallOverviewWorkbook",
		"logoFileName": "waf_logo.svg",
		"description": "Gain insights into your organization's Azure web application firewall (WAF). You will get a general overview of your application gateway firewall and application gateway access events.",
		"dataTypesDependencies": [
			"AzureDiagnostics"
		],
		"dataConnectorsDependencies": [
			"WAF"
		],
		"previewImagesFileNames": [
			"WAFOverviewBlack.png",
			"WAFOverviewWhite.png"
		],
		"version": "1.1.0",
		"title": "Microsoft Web Application Firewall (WAF) - overview",
		"templateRelativePath": "WebApplicationFirewallOverview.json",
		"subtitle": "",
		"provider": "Microsoft"
	},
	{
		"workbookKey": "WebApplicationFirewallFirewallEventsWorkbook",
		"logoFileName": "waf_logo.svg",
		"description": "Gain insights into your organization's Azure web application firewall (WAF). You will get visibility in to your application gateway firewall. You can view anomalies and trends across all firewall event triggers, attack events, blocked URL addresses and more.",
		"dataTypesDependencies": [
			"AzureDiagnostics"
		],
		"dataConnectorsDependencies": [
			"WAF"
		],
		"previewImagesFileNames": [
			"WAFFirewallEventsBlack1.png",
			"WAFFirewallEventsBlack2.png",
			"WAFFirewallEventsWhite1.png",
			"WAFFirewallEventsWhite2.png"
		],
		"version": "1.1.0",
		"title": "Microsoft Web Application Firewall (WAF) - firewall events",
		"templateRelativePath": "WebApplicationFirewallFirewallEvents.json",
		"subtitle": "",
		"provider": "Microsoft"
	},
	{
		"workbookKey": "SilverfortWorkbook",
		"logoFileName": "silverfort-logo.svg",
		"description": "The [Silverfort](https://silverfort.com) ITDR Admin Console connector solution allows ingestion of Silverfort events and logging into Microsoft Sentinel.\n Silverfort provides syslog based events and logging using Common Event Format (CEF). By forwarding your Silverfort ITDR Admin Console CEF data into Microsoft Sentinel, you can take advantage of Sentinels's search & correlation, alerting, and threat intelligence enrichment on Silverfort data. \n Please contact Silverfort or consult the Silverfort documentation for more information.",
		"dataTypesDependencies": [
	  		"CommonSecurityLog"
		],
		"dataConnectorsDependencies": [
	  		"SilverfortAma"
		],
		"previewImagesFileNames": [
	  		"SilverfortWhite.png",
	  		"SilverfortBlack.png"
		],
		"version": "1.0.0",
		"title": "Silverfort Admin Console",
		"templateRelativePath": "SilverfortWorkbook.json",
		"subtitle": "",
		"provider": "Silverfort"
	},
	{
		"workbookKey": "WebApplicationFirewallGatewayAccessEventsWorkbook",
		"logoFileName": "waf_logo.svg",
		"description": "Gain insights into your organization's Azure web application firewall (WAF). You will get visibility in to your application gateway access events. You can view anomalies and trends across received and sent data, client IP addresses, URL addresses and more, and drill down into details.",
		"dataTypesDependencies": [
			"AzureDiagnostics"
		],
		"dataConnectorsDependencies": [
			"WAF"
		],
		"previewImagesFileNames": [
			"WAFGatewayAccessEventsBlack1.png",
			"WAFGatewayAccessEventsBlack2.png",
			"WAFGatewayAccessEventsWhite1.png",
			"WAFGatewayAccessEventsWhite2.png"
		],
		"version": "1.2.0",
		"title": "Microsoft Web Application Firewall (WAF) - gateway access events",
		"templateRelativePath": "WebApplicationFirewallGatewayAccessEvents.json",
		"subtitle": "",
		"provider": "Microsoft"
	},
	{
		"workbookKey": "LinuxMachinesWorkbook",
		"logoFileName": "azurevirtualmachine_logo.svg",
		"description": "Gain insights into your workspaces' Linux machines by connecting Microsoft Sentinel and using the logs to gather insights around Linux events and errors.",
		"dataTypesDependencies": [
			"Syslog"
		],
		"dataConnectorsDependencies": [
			"Syslog"
		],
		"previewImagesFileNames": [
			"LinuxMachinesWhite.png",
			"LinuxMachinesBlack.png"
		],
		"version": "1.1.0",
		"title": "Linux machines",
		"templateRelativePath": "LinuxMachines.json",
		"subtitle": "",
		"provider": "Microsoft"
	},
	{
		"workbookKey": "AzureFirewallWorkbook",
		"logoFileName": "AzFirewalls.svg",
		"description": "Gain insights into Azure Firewall events. You can learn about your application and network rules, see metrics for firewall activities across URLs, ports, and addresses across multiple workspaces.",
		"dataTypesDependencies": [
			"AzureDiagnostics"
		],
		"dataConnectorsDependencies": [
			"AzureFirewall"
		],
		"previewImagesFileNames": [
			"AzureFirewallWorkbookWhite1.PNG",
			"AzureFirewallWorkbookBlack1.PNG",
			"AzureFirewallWorkbookWhite2.PNG",
			"AzureFirewallWorkbookBlack2.PNG",
			"AzureFirewallWorkbookWhite3.PNG",
			"AzureFirewallWorkbookBlack3.PNG",
			"AzureFirewallWorkbookWhite4.PNG",
			"AzureFirewallWorkbookBlack4.PNG",
			"AzureFirewallWorkbookWhite5.PNG",
			"AzureFirewallWorkbookBlack5.PNG"
		],
		"version": "1.3.0",
		"title": "Azure Firewall",
		"templateRelativePath": "AzureFirewallWorkbook.json",
		"subtitle": "",
		"provider": "Microsoft"
	},
	{
		"workbookKey": "AzureFirewallWorkbook-StructuredLogs",
		"logoFileName": "AzFirewalls.svg",
		"description": "Gain insights into Azure Firewall events using the new Structured Logs for Azure Firewall. You can learn about your application and network rules, see metrics for firewall activities across URLs, ports, and addresses across multiple workspaces.",
		"dataTypesDependencies": [
			"AZFWNetworkRule",
			"AZFWApplicationRule",
			"AZFWDnsQuery",
			"AZFWThreatIntel"
		],
		"dataConnectorsDependencies": [
			"AzureFirewall"
		],
		"previewImagesFileNames": [
			"AzureFirewallWorkbookWhite1.PNG",
			"AzureFirewallWorkbookBlack1.PNG",
			"AzureFirewallWorkbookWhite2.PNG",
			"AzureFirewallWorkbookBlack2.PNG",
			"AzureFirewallWorkbookWhite3.PNG",
			"AzureFirewallWorkbookBlack3.PNG",
			"AzureFirewallWorkbookWhite4.PNG",
			"AzureFirewallWorkbookBlack4.PNG",
			"AzureFirewallWorkbookWhite5.PNG",
			"AzureFirewallWorkbookBlack5.PNG"
		],
		"version": "1.0.0",
		"title": "Azure Firewall Structured Logs",
		"templateRelativePath": "AzureFirewallWorkbook-StructuredLogs.json",
		"subtitle": "",
		"provider": "Microsoft"
	},
	{
		"workbookKey": "AzureDDoSStandardProtection",
		"logoFileName": "AzDDoS.svg",
		"description": "This workbook visualizes security-relevant Azure DDoS events across several filterable panels. Offering a summary tab, metrics and a investigate tabs across multiple workspaces.",
		"dataTypesDependencies": [
			"AzureDiagnostics"
		],
		"dataConnectorsDependencies": [
			"DDOS"
		],
		"previewImagesFileNames": [
			"AzureDDoSWhite1.PNG",
			"AzureDDoSBlack1.PNG",
			"AzureDDoSWhite2.PNG",
			"AzureDDoSBlack2.PNG",
			"AzureDDoSWhite2.PNG",
			"AzureDDoSBlack2.PNG"
		],
		"version": "1.0.2",
		"title": "Azure DDoS Protection Workbook",
		"templateRelativePath": "AzDDoSStandardWorkbook.json",
		"subtitle": "",
		"provider": "Microsoft"
	},
	{
		"workbookKey": "MicrosoftCloudAppSecurityWorkbook",
		"logoFileName": "Microsoft_logo.svg",
		"description": "Using this workbook, you can identify which cloud apps are being used in your organization, gain insights from usage trends and drill down to a specific user and application.",
		"dataTypesDependencies": [
			"McasShadowItReporting"
		],
		"dataConnectorsDependencies": [
			"MicrosoftCloudAppSecurity"
		],
		"previewImagesFileNames": [
			"McasDiscoveryBlack.png",
			"McasDiscoveryWhite.png"
		],
		"version": "1.2.0",
		"title": "Microsoft Cloud App Security - discovery logs",
		"templateRelativePath": "MicrosoftCloudAppSecurity.json",
		"subtitle": "",
		"provider": "Microsoft"
	},
	{
		"workbookKey": "F5BIGIPSytemMetricsWorkbook",
		"logoFileName": "f5_logo.svg",
		"description": "Gain insight into F5 BIG-IP health and performance.  This workbook provides visibility of various metrics including CPU, memory, connectivity, throughput and disk utilization.",
		"dataTypesDependencies": [
			"F5Telemetry_system_CL",
			"F5Telemetry_AVR_CL"
		],
		"dataConnectorsDependencies": [
			"F5BigIp"
		],
		"previewImagesFileNames": [
			"F5SMBlack.png",
			"F5SMWhite.png"
		],
		"version": "1.1.0",
		"title": "F5 BIG-IP System Metrics",
		"templateRelativePath": "F5BIGIPSystemMetrics.json",
		"subtitle": "",
		"provider": "F5 Networks"
	},
	{
		"workbookKey": "F5NetworksWorkbook",
		"logoFileName": "f5_logo.svg",
		"description": "Gain insights into F5 BIG-IP Application Security Manager (ASM), by analyzing traffic and activities.\nThis workbook provides insight into F5's web application firewall events and identifies attack traffic patterns across multiple ASM instances as well as overall BIG-IP health.",
		"dataTypesDependencies": [
			"F5Telemetry_LTM_CL",
			"F5Telemetry_system_CL",
			"F5Telemetry_ASM_CL"
		],
		"dataConnectorsDependencies": [
			"F5BigIp"
		],
		"previewImagesFileNames": [
			"F5White.png",
			"F5Black.png"
		],
		"version": "1.1.0",
		"title": "F5 BIG-IP ASM",
		"templateRelativePath": "F5Networks.json",
		"subtitle": "",
		"provider": "F5 Networks"
	},
	{
		"workbookKey": "AzureNetworkWatcherWorkbook",
		"logoFileName": "networkwatcher_logo.svg",
		"description": "Gain deeper understanding of your organization's Azure network traffic by analyzing, and correlating Network Security Group flow logs. \nYou can trace malicious traffic flows, and drill down into their protocols, source and destination IP addresses, machines, countries, and subnets. \nThis workbook also helps you protect your network by identifying weak NSG rules.",
		"dataTypesDependencies": [
			"AzureNetworkAnalytics_CL"
		],
		"dataConnectorsDependencies": [],
		"previewImagesFileNames": [
			"AzureNetworkWatcherWhite.png",
			"AzureNetworkWatcherBlack.png"
		],
		"version": "1.1.0",
		"title": "Azure Network Watcher",
		"templateRelativePath": "AzureNetworkWatcher.json",
		"subtitle": "",
		"provider": "Microsoft",
		"support": {
			"tier": "Microsoft"
		},
		"author": {
			"name": "Microsoft Corporation"
		},
		"source": {
			"kind": "Community"
		},
		"categories": {
			"domains": [
				"Security - Network"
			]
		}
	},
	{
		"workbookKey": "ZscalerFirewallWorkbook",
		"logoFileName": "zscaler_logo.svg",
		"description": "Gain insights into your ZIA cloud firewall logs by connecting to Microsoft Sentinel.\nThe Zscaler firewall overview workbook provides an overview and ability to drill down into all cloud firewall activity in your Zscaler instance including non-web related networking events, security events, firewall rules, and bandwidth consumption",
		"dataTypesDependencies": [
			"CommonSecurityLog"
		],
		"dataConnectorsDependencies": [
			"CefAma"
		],
		"previewImagesFileNames": [
			"ZscalerFirewallWhite1.png",
			"ZscalerFirewallBlack1.png",
			"ZscalerFirewallWhite2.png",
			"ZscalerFirewallBlack2.png"
		],
		"version": "1.1.0",
		"title": "Zscaler Firewall",
		"templateRelativePath": "ZscalerFirewall.json",
		"subtitle": "",
		"provider": "Zscaler"
	},
	{
		"workbookKey": "ZscalerWebOverviewWorkbook",
		"logoFileName": "zscaler_logo.svg",
		"description": "Gain insights into your ZIA web logs by connecting to Microsoft Sentinel.\nThe Zscaler web overview workbook provides a bird's eye view and ability to drill down into all the security and networking events related to web transactions, types of devices, and bandwidth consumption.",
		"dataTypesDependencies": [
			"CommonSecurityLog"
		],
		"dataConnectorsDependencies": [
			"CefAma"
		],
		"previewImagesFileNames": [
			"ZscalerWebOverviewWhite.png",
			"ZscalerWebOverviewBlack.png"
		],
		"version": "1.1.0",
		"title": "Zscaler Web Overview",
		"templateRelativePath": "ZscalerWebOverview.json",
		"subtitle": "",
		"provider": "Zscaler"
	},
	{
		"workbookKey": "ZscalerThreatsOverviewWorkbook",
		"logoFileName": "zscaler_logo.svg",
		"description": "Gain insights into threats blocked by Zscaler Internet access on your network.\nThe Zscaler threat overview workbook shows your entire threat landscape including blocked malware, IPS/AV rules, and blocked cloud apps. Threats are displayed by threat categories, filetypes, inbound vs outbound threats, usernames, user location, and more.",
		"dataTypesDependencies": [
			"CommonSecurityLog"
		],
		"dataConnectorsDependencies": [
			"CefAma"
		],
		"previewImagesFileNames": [
			"ZscalerThreatsWhite.png",
			"ZscalerThreatsBlack.png"
		],
		"version": "1.2.0",
		"title": "Zscaler Threats",
		"templateRelativePath": "ZscalerThreats.json",
		"subtitle": "",
		"provider": "Zscaler"
	},
	{
		"workbookKey": "ZscalerOffice365AppsWorkbook",
		"logoFileName": "zscaler_logo.svg",
		"description": "Gain insights into Office 365 use on your network.\nThe Zscaler Office 365 overview workbook shows you the Microsoft apps running on your network and their individual bandwidth consumption. It also helps identify phishing attempts in which attackers disguised themselves as Microsoft services.",
		"dataTypesDependencies": [
			"CommonSecurityLog"
		],
		"dataConnectorsDependencies": [
			"CefAma"
		],
		"previewImagesFileNames": [
			"ZscalerOffice365White.png",
			"ZscalerOffice365Black.png"
		],
		"version": "1.1.0",
		"title": "Zscaler Office365 Apps",
		"templateRelativePath": "ZscalerOffice365Apps.json",
		"subtitle": "",
		"provider": "Zscaler"
	},
	{
		"workbookKey": "InsecureProtocolsWorkbook",
		"logoFileName": "Microsoft_logo.svg",
		"description": "Gain insights into insecure protocol traffic by collecting and analyzing security events from Microsoft products.\nYou can view analytics and quickly identify use of weak authentication as well as sources of legacy protocol traffic, like NTLM and SMBv1.\nYou will also have the ability to monitor use of weak ciphers, allowing you to find weak spots in your organization's security.",
		"dataTypesDependencies": [
			"SecurityEvent",
			"Event",
			"SigninLogs"
		],
		"dataConnectorsDependencies": [
			"SecurityEvents",
			"AzureActiveDirectory",
			"WindowsSecurityEvents"
		],
		"previewImagesFileNames": [
			"InsecureProtocolsWhite1.png",
			"InsecureProtocolsBlack1.png",
			"InsecureProtocolsWhite2.png",
			"InsecureProtocolsBlack2.png"
		],
		"version": "2.1.0",
		"title": "Insecure Protocols",
		"templateRelativePath": "InsecureProtocols.json",
		"subtitle": "",
		"provider": "Microsoft",
		"support": {
			"tier": "Microsoft"
		},
		"author": {
			"name": "Microsoft Corporation"
		},
		"source": {
			"kind": "Community"
		},
		"categories": {
			"domains": [
				"Security - Others"
			]
		}
	},
	{
		"workbookKey": "usecasemapper",
		"logoFileName": "ucasemapper.svg",
		"description": "A simple tool to map Use Cases to Content Hub relevant Microsoft Sentinel solutions",
		"previewImagesFileNames": [
			"useCaseMapperWhite1.png",
			"useCaseMapperWhite2.png",
			"useCaseMapperWhite3.png",
			"useCaseMapperBlack1.png",
			"useCaseMapperBlack2.png",
			"useCaseMapperBlack3.png"
		],
		"version": "1.0.0",
		"title": "Use Case Mapper",
		"templateRelativePath": "usecasemapper.json",
		"dataTypesDependencies": [],
		"dataConnectorsDependencies": [],
		"subtitle": "",
		"provider": "Microsoft Sentinel community",
		"support": {
			"tier": "Community"
		},
		"author": {
			"name": "Microsoft Sentinel Community"
		},
		"source": {
			"kind": "Community"
		},
		"categories": {
			"domains": [
				"Security - Cloud Security"
			]
		}
	},
	{
		"workbookKey": "AzureInformationProtectionWorkbook",
		"logoFileName": "informationProtection.svg",
		"description": "The Azure Information Protection Usage report workbook provides information on the volume of labeled and protected documents and emails over time, label distribution of files by label type, along with where the label was applied.",
		"dataTypesDependencies": [
			"SecurityEvent",
			"Event",
			"SigninLogs"
		],
		"dataConnectorsDependencies": [
			"SecurityEvents",
			"AzureActiveDirectory",
			"WindowsSecurityEvents"
		],
		"previewImagesFileNames": [
			"InsecureProtocolsWhite1.png",
			"InsecureProtocolsBlack1.png",
			"InsecureProtocolsWhite2.png",
			"InsecureProtocolsBlack2.png"
		],
		"version": "2.1.0",
		"title": "Insecure Protocols",
		"templateRelativePath": "InsecureProtocols.json",
		"subtitle": "",
		"provider": "Microsoft",
		"support": {
			"tier": "Microsoft"
		},
		"author": {
			"name": "Amit Bergman"
		},
		"source": {
			"kind": "Community"
		},
		"categories": {
			"domains": [
				"Security - Others"
			]
		}
	},
	{
		"workbookKey": "AmazonWebServicesNetworkActivitiesWorkbook",
		"logoFileName": "amazon_web_services_Logo.svg",
		"description": "Gain insights into AWS network related resource activities, including the creation, update, and deletions of security groups, network ACLs and routes, gateways, elastic load balancers, VPCs, subnets, and network interfaces.",
		"dataTypesDependencies": [
			"AWSCloudTrail"
		],
		"dataConnectorsDependencies": [
			"AWS"
		],
		"previewImagesFileNames": [
			"AwsNetworkActivitiesWhite.png",
			"AwsNetworkActivitiesBlack.png"
		],
		"version": "1.0.0",
		"title": "AWS Network Activities",
		"templateRelativePath": "AmazonWebServicesNetworkActivities.json",
		"subtitle": "",
		"provider": "Microsoft"
	},
	{
		"workbookKey": "AmazonWebServicesUserActivitiesWorkbook",
		"logoFileName": "amazon_web_services_Logo.svg",
		"description": "Gain insights into AWS user activities, including failed sign-in attempts, IP addresses, regions, user agents, and identity types, as well as potential malicious user activities with assumed roles.",
		"dataTypesDependencies": [
			"AWSCloudTrail"
		],
		"dataConnectorsDependencies": [
			"AWS"
		],
		"previewImagesFileNames": [
			"AwsUserActivitiesWhite.png",
			"AwsUserActivitiesBlack.png"
		],
		"version": "1.0.0",
		"title": "AWS User Activities",
		"templateRelativePath": "AmazonWebServicesUserActivities.json",
		"subtitle": "",
		"provider": "Microsoft"
	},
	{
		"workbookKey": "TrendMicroDeepSecurityAttackActivityWorkbook",
		"logoFileName": "trendmicro_logo.svg",
		"description": "Visualize and gain insights into the MITRE ATT&CK related activity detected by Trend Micro Deep Security.",
		"dataTypesDependencies": [
			"CommonSecurityLog"
		],
		"dataConnectorsDependencies": [
			"TrendMicro",
			"CefAma"
		],
		"previewImagesFileNames": [
			"TrendMicroDeepSecurityAttackActivityWhite.png",
			"TrendMicroDeepSecurityAttackActivityBlack.png"
		],
		"version": "1.0.0",
		"title": "Trend Micro Deep Security ATT&CK Related Activity",
		"templateRelativePath": "TrendMicroDeepSecurityAttackActivity.json",
		"subtitle": "",
		"provider": "Trend Micro"
	},
	{
		"workbookKey": "TrendMicroDeepSecurityOverviewWorkbook",
		"logoFileName": "trendmicro_logo.svg",
		"description": "Gain insights into your Trend Micro Deep Security security event data by visualizing your Deep Security Anti-Malware, Firewall, Integrity Monitoring, Intrusion Prevention, Log Inspection, and Web Reputation event data.",
		"dataTypesDependencies": [
			"CommonSecurityLog"
		],
		"dataConnectorsDependencies": [
			"TrendMicro",
			"CefAma"
		],
		"previewImagesFileNames": [
			"TrendMicroDeepSecurityOverviewWhite1.png",
			"TrendMicroDeepSecurityOverviewBlack1.png",
			"TrendMicroDeepSecurityOverviewWhite2.png",
			"TrendMicroDeepSecurityOverviewBlack2.png"
		],
		"version": "1.0.0",
		"title": "Trend Micro Deep Security Events",
		"templateRelativePath": "TrendMicroDeepSecurityOverview.json",
		"subtitle": "",
		"provider": "Trend Micro"
	},
	{
		"workbookKey": "ExtraHopDetectionSummaryWorkbook",
		"logoFileName": "extrahop_logo.svg",
		"description": "Gain insights into ExtraHop Reveal(x) detections by analyzing traffic and activities.\nThis workbook provides an overview of security detections in your organization's network, including high-risk detections and top participants.",
		"dataTypesDependencies": [
			"CommonSecurityLog"
		],
		"dataConnectorsDependencies": [
			"ExtraHopNetworks",
			"ExtraHopNetworksAma",
			"CefAma"
		],
		"previewImagesFileNames": [
			"ExtrahopWhite.png",
			"ExtrahopBlack.png"
		],
		"version": "1.0.0",
		"title": "ExtraHop",
		"templateRelativePath": "ExtraHopDetectionSummary.json",
		"subtitle": "",
		"provider": "ExtraHop Networks"
	},
	{
		"workbookKey": "BarracudaCloudFirewallWorkbook",
		"logoFileName": "barracuda_logo.svg",
		"description": "Gain insights into your Barracuda CloudGen Firewall by analyzing firewall operations and events.\nThis workbook provides insights into rule enforcement, network activities, including number of connections, top users, and helps you identify applications that are popular on your network.",
		"dataTypesDependencies": [
			"CommonSecurityLog",
			"Syslog"
		],
		"dataConnectorsDependencies": [
			"BarracudaCloudFirewall",
			"SyslogAma"
		],
		"previewImagesFileNames": [
			"BarracudaWhite1.png",
			"BarracudaBlack1.png",
			"BarracudaWhite2.png",
			"BarracudaBlack2.png"
		],
		"version": "1.0.0",
		"title": "Barracuda CloudGen FW",
		"templateRelativePath": "Barracuda.json",
		"subtitle": "",
		"provider": "Barracuda"
	},
	{
		"workbookKey": "CitrixWorkbook",
		"logoFileName": "citrix_logo.svg",
		"description": "Citrix Analytics for Security aggregates and correlates information across network traffic, users, files and endpoints in Citrix environments. This generates actionable insights that enable Citrix administrators and security teams to remediate user security threats through automation while optimizing IT operations. Machine learning and artificial intelligence empowers Citrix Analytics for Security to identify and take automated action to prevent data exfiltration. While delivered as a cloud service, Citrix Analytics for Security can generate insights from resources located on-premises, in the cloud, or in hybrid architectures. The Citrix Analytics Workbook further enhances the value of both your Citrix Analytics for Security and Microsoft Sentinel. The Workbook enables you to integrate data sources together, helping you gain even richer insights. It also gives Security Operations (SOC) teams the ability to correlate data from disparate logs, helping you identify and proactively remediate security risk quickly. Additionally, valuable dashboards that were unique to the Citrix Analytics for Security can now be implemented in Sentinel. You can also create new custom Workbooks that were not previously available, helping extend the value of both investments.",
		"dataTypesDependencies": [
			"CitrixAnalytics_userProfile_CL",
			"CitrixAnalytics_riskScoreChange_CL",
			"CitrixAnalytics_indicatorSummary_CL",
			"CitrixAnalytics_indicatorEventDetails_CL"
		],
		"dataConnectorsDependencies": [
			"Citrix"
		],
		"previewImagesFileNames": [
			"CitrixWhite.png",
			"CitrixBlack.png"
		],
		"version": "2.1.0",
		"title": "Citrix Analytics",
		"templateRelativePath": "Citrix.json",
		"subtitle": "",
		"provider": "Citrix Systems Inc."
	},
	{
		"workbookKey": "OneIdentityWorkbook",
		"logoFileName": "oneIdentity_logo.svg",
		"description": "This simple workbook gives an overview of sessions going through your SafeGuard for Privileged Sessions device.",
		"dataTypesDependencies": [
			"CommonSecurityLog"
		],
		"dataConnectorsDependencies": [
			"OneIdentity"
		],
		"previewImagesFileNames": [
			"OneIdentityWhite.png",
			"OneIdentityBlack.png"
		],
		"version": "1.0.0",
		"title": "One Identity",
		"templateRelativePath": "OneIdentity.json",
		"subtitle": "",
		"provider": "One Identity LLC.",
		"support": {
			"tier": "Community"
		},
		"author": {
			"name": "Amit Bergman"
		},
		"source": {
			"kind": "Community"
		},
		"categories": {
			"domains": [
				"Identity"
			]
		}
	},
	{
		"workbookKey": "SecurityStatusWorkbook",
		"logoFileName": "Azure_Sentinel.svg",
		"description": "This workbook gives an overview of Security Settings for VMs and Azure Arc.",
		"dataTypesDependencies": [
			"CommonSecurityLog",
			"SecurityEvent",
			"Syslog"
		],
		"dataConnectorsDependencies": [],
		"previewImagesFileNames": [
			"AzureSentinelSecurityStatusBlack.png",
			"AzureSentinelSecurityStatusWhite.png"
		],
		"version": "1.3.0",
		"title": "Security Status",
		"templateRelativePath": "SecurityStatus.json",
		"subtitle": "",
		"provider": "Microsoft",
		"author": {
			"name": "Microsoft"
		},
		"support": {
			"tier": "Microsoft"
		},
		"categories": {
			"verticals": [],
			"domains": [
				"IT Operations",
				"Security - Others",
				"Compliance"
			]
		}
	},
	{
		"workbookKey": "AzureSentinelSecurityAlertsWorkbook",
		"logoFileName": "Azure_Sentinel.svg",
		"description": "Security Alerts dashboard for alerts in your Microsoft Sentinel environment.",
		"dataTypesDependencies": [
			"SecurityAlert"
		],
		"dataConnectorsDependencies": [],
		"previewImagesFileNames": [
			"AzureSentinelSecurityAlertsWhite.png",
			"AzureSentinelSecurityAlertsBlack.png"
		],
		"version": "1.1.0",
		"title": "Security Alerts",
		"templateRelativePath": "AzureSentinelSecurityAlerts.json",
		"subtitle": "",
		"provider": "Microsoft"
	},
	{
		"workbookKey": "SquadraTechnologiesSecRMMWorkbook",
		"logoFileName": "SquadraTechnologiesLogo.svg",
		"description": "This workbook gives an overview of security data for removable storage activity such as USB thumb drives and USB connected mobile devices.",
		"dataTypesDependencies": [
			"secRMM_CL"
		],
		"dataConnectorsDependencies": [
			"SquadraTechnologiesSecRmm"
		],
		"previewImagesFileNames": [
			"SquadraTechnologiesSecRMMWhite.PNG",
			"SquadraTechnologiesSecRMMBlack.PNG"
		],
		"version": "1.0.0",
		"title": "Squadra Technologies SecRMM - USB removable storage security",
		"templateRelativePath": "SquadraTechnologiesSecRMM.json",
		"subtitle": "",
		"provider": "Squadra Technologies"
	},
	{
		"workbookKey": "IoT-Alerts",
		"logoFileName": "IoTIcon.svg",
		"description": "Gain insights into your IoT data workloads from Azure IoT Hub managed deployments, monitor alerts across all your IoT Hub deployments, detect devices at risk and act upon potential threats.",
		"dataTypesDependencies": [
			"SecurityAlert"
		],
		"dataConnectorsDependencies": [
			"IoT"
		],
		"previewImagesFileNames": [
			"IOTBlack1.png",
			"IOTWhite1.png"
		],
		"version": "1.2.0",
		"title": "Azure Defender for IoT Alerts",
		"templateRelativePath": "IOT_Alerts.json",
		"subtitle": "",
		"provider": "Microsoft",
		"support": {
			"tier": "Community"
		},
		"author": {
			"name": "morshabi"
		},
		"source": {
			"kind": "Community"
		},
		"categories": {
			"domains": [
				"Internet of Things (IoT)"
			]
		}
	},
	{
		"workbookKey": "IoTAssetDiscovery",
		"logoFileName": "IoTIcon.svg",
		"description": "IoT Devices asset discovery from Firewall logs By Azure Defender for IoT",
		"dataTypesDependencies": [
			"CommonSecurityLog"
		],
		"dataConnectorsDependencies": [
			"CefAma"
		],
		"previewImagesFileNames": [
			"workbook-iotassetdiscovery-screenshot-Black.PNG",
			"workbook-iotassetdiscovery-screenshot-White.PNG"
		],
		"version": "1.0.0",
		"title": "IoT Asset Discovery",
		"templateRelativePath": "IoTAssetDiscovery.json",
		"subtitle": "",
		"provider": "Microsoft",
		"support": {
			"tier": "Community"
		},
		"author": {
			"name": "jomeczyk"
		},
		"source": {
			"kind": "Community"
		},
		"categories": {
			"domains": [
				"Internet of Things (IoT)"
			]
		}
	},
	{
		"workbookKey": "ForcepointCASBWorkbook",
		"logoFileName": "FP_Green_Emblem_RGB-01.svg",
		"description": "Get insights on user risk with the Forcepoint CASB (Cloud Access Security Broker) workbook.",
		"dataTypesDependencies": [
			"CommonSecurityLog"
		],
		"dataConnectorsDependencies": [
			"CefAma"
		],
		"previewImagesFileNames": [
			"ForcepointCASBWhite.png",
			"ForcepointCASBBlack.png"
		],
		"version": "1.0.0",
		"title": "Forcepoint Cloud Access Security Broker (CASB)",
		"templateRelativePath": "ForcepointCASB.json",
		"subtitle": "",
		"provider": "Forcepoint"
	},
	{
		"workbookKey": "ForcepointNGFWWorkbook",
		"logoFileName": "FP_Green_Emblem_RGB-01.svg",
		"description": "Get insights on firewall activities with the Forcepoint NGFW (Next Generation Firewall) workbook.",
		"dataTypesDependencies": [
			"CommonSecurityLog"
		],
		"dataConnectorsDependencies": [
			"CefAma"
		],
		"previewImagesFileNames": [
			"ForcepointNGFWWhite.png",
			"ForcepointNGFWBlack.png"
		],
		"version": "1.0.0",
		"title": "Forcepoint Next Generation Firewall (NGFW)",
		"templateRelativePath": "ForcepointNGFW.json",
		"subtitle": "",
		"provider": "Forcepoint"
	},
	{
		"workbookKey": "ForcepointDLPWorkbook",
		"logoFileName": "FP_Green_Emblem_RGB-01.svg",
		"description": "Get insights on DLP incidents with the Forcepoint DLP (Data Loss Prevention) workbook.",
		"dataTypesDependencies": [
			"ForcepointDLPEvents_CL"
		],
		"dataConnectorsDependencies": [
			"ForcepointDlp"
		],
		"previewImagesFileNames": [
			"ForcepointDLPWhite.png",
			"ForcepointDLPBlack.png"
		],
		"version": "1.0.0",
		"title": "Forcepoint Data Loss Prevention (DLP)",
		"templateRelativePath": "ForcepointDLP.json",
		"subtitle": "",
		"provider": "Forcepoint"
	},
	{
		"workbookKey": "ZimperiumMTDWorkbook",
		"logoFileName": "ZIMPERIUM-logo_square2.svg",
		"description": "This workbook provides insights on Zimperium Mobile Threat Defense (MTD) threats and mitigations.",
		"dataTypesDependencies": [
			"ZimperiumThreatLog_CL",
			"ZimperiumMitigationLog_CL"
		],
		"dataConnectorsDependencies": [
			"ZimperiumMtdAlerts"
		],
		"previewImagesFileNames": [
			"ZimperiumWhite.png",
			"ZimperiumBlack.png"
		],
		"version": "1.0.0",
		"title": "Zimperium Mobile Threat Defense (MTD)",
		"templateRelativePath": "ZimperiumWorkbooks.json",
		"subtitle": "",
		"provider": "Zimperium"
	},
	{
		"workbookKey": "AzureAuditActivityAndSigninWorkbook",
		"logoFileName": "azureactivedirectory_logo.svg",
		"description": "Gain insights into Microsoft Entra ID Audit, Activity and Signins with one workbook. This workbook can be used by Security and Azure administrators.",
		"dataTypesDependencies": [
			"AzureActivity",
			"AuditLogs",
			"SigninLogs"
		],
		"dataConnectorsDependencies": [
			"AzureActiveDirectory"
		],
		"previewImagesFileNames": [
			"AzureAuditActivityAndSigninWhite1.png",
			"AzureAuditActivityAndSigninWhite2.png",
			"AzureAuditActivityAndSigninBlack1.png",
			"AzureAuditActivityAndSigninBlack2.png"
		],
		"version": "1.3.0",
		"title": "Azure AD Audit, Activity and Sign-in logs",
		"templateRelativePath": "AzureAuditActivityAndSignin.json",
		"subtitle": "",
		"provider": "Microsoft Sentinel community",
		"support": {
			"tier": "Community"
		},
		"author": {
			"name": "Sem Tijsseling"
		},
		"source": {
			"kind": "Community"
		},
		"categories": {
			"domains": [
				"Identity"
			]
		}
	},
	{
		"workbookKey": "WindowsFirewall",
		"logoFileName": "Microsoft_logo.svg",
		"description": "Gain insights into Windows Firewall logs in combination with security and Azure signin logs",
		"dataTypesDependencies": [
			"WindowsFirewall",
			"SecurityEvent",
			"SigninLogs"
		],
		"dataConnectorsDependencies": [
			"SecurityEvents",
			"WindowsFirewall",
			"WindowsSecurityEvents"
		],
		"previewImagesFileNames": [
			"WindowsFirewallWhite1.png",
			"WindowsFirewallWhite2.png",
			"WindowsFirewallBlack1.png",
			"WindowsFirewallBlack2.png"
		],
		"version": "1.0.0",
		"title": "Windows Firewall",
		"templateRelativePath": "WindowsFirewall.json",
		"subtitle": "",
		"provider": "Microsoft Sentinel community"
	},
	{
		"workbookKey": "EventAnalyzerwWorkbook",
		"logoFileName": "Azure_Sentinel.svg",
		"description": "The Event Analyzer workbook allows to explore, audit and speed up analysis of Windows Event Logs, including all event details and attributes, such as security, application, system, setup, directory service, DNS and others.",
		"dataTypesDependencies": [
			"SecurityEvent"
		],
		"dataConnectorsDependencies": [
			"SecurityEvents",
			"WindowsSecurityEvents"
		],
		"previewImagesFileNames": [
			"EventAnalyzer-Workbook-White.png",
			"EventAnalyzer-Workbook-Black.png"
		],
		"version": "1.0.0",
		"title": "Event Analyzer",
		"templateRelativePath": "EventAnalyzer.json",
		"subtitle": "",
		"provider": "Microsoft Sentinel community"
	},
	{
		"workbookKey": "ASC-ComplianceandProtection",
		"logoFileName": "Azure_Sentinel.svg",
		"description": "Gain insight into regulatory compliance, alert trends, security posture, and more with this workbook based on Azure Security Center data.",
		"dataTypesDependencies": [
			"SecurityAlert",
			"ProtectionStatus",
			"SecurityRecommendation",
			"SecurityBaseline",
			"SecurityBaselineSummary",
			"Update",
			"ConfigurationChange"
		],
		"dataConnectorsDependencies": [
			"AzureSecurityCenter"
		],
		"previewImagesFileNames": [
			"ASCCaPBlack.png",
			"ASCCaPWhite.png"
		],
		"version": "1.2.0",
		"title": "ASC Compliance and Protection",
		"templateRelativePath": "ASC-ComplianceandProtection.json",
		"subtitle": "",
		"provider": "Microsoft Sentinel community",
		"support": {
			"tier": "Community"
		},
		"author": {
			"name": "Matt Lowe"
		},
		"source": {
			"kind": "Community"
		},
		"categories": {
			"domains": [
				"Security - Cloud Security"
			]
		}
	},
	{
		"workbookKey": "AIVectraDetectWorkbook",
		"logoFileName": "AIVectraDetect.svg",
		"description": "Start investigating network attacks surfaced by Vectra Detect directly from Sentinel. View critical hosts, accounts, campaigns and detections. Also monitor Vectra system health and audit logs.",
		"dataTypesDependencies": [
			"CommonSecurityLog"
		],
		"dataConnectorsDependencies": [
			"CefAma"
		],
		"previewImagesFileNames": [
			"AIVectraDetectWhite1.png",
			"AIVectraDetectBlack1.png"
		],
		"version": "1.1.1",
		"title": "Vectra AI Detect",
		"templateRelativePath": "AIVectraDetectWorkbook.json",
		"subtitle": "",
		"provider": "Vectra AI"
	},
	{
		"workbookKey": "Perimeter81OverviewWorkbook",
		"logoFileName": "Perimeter81_Logo.svg",
		"description": "Gain insights and comprehensive monitoring into your Perimeter 81 account by analyzing activities.",
		"dataTypesDependencies": [
			"Perimeter81_CL"
		],
		"dataConnectorsDependencies": [
			"Perimeter81ActivityLogs"
		],
		"previewImagesFileNames": [
			"Perimeter81OverviewWhite1.png",
			"Perimeter81OverviewBlack1.png",
			"Perimeter81OverviewWhite2.png",
			"Perimeter81OverviewBlack2.png"
		],
		"version": "1.0.0",
		"title": "Perimeter 81 Overview",
		"templateRelativePath": "Perimeter81OverviewWorkbook.json",
		"subtitle": "",
		"provider": "Perimeter 81"
	},
	{
		"workbookKey": "SymantecProxySGWorkbook",
		"logoFileName": "symantec_logo.svg",
		"description": "Gain insight into Symantec ProxySG by analyzing, collecting and correlating proxy data.\nThis workbook provides visibility into ProxySG Access logs",
		"dataTypesDependencies": [
			"Syslog"
		],
		"dataConnectorsDependencies": [
			"SymantecProxySG",
			"SyslogAma"
		],
		"previewImagesFileNames": [
			"SymantecProxySGWhite.png",
			"SymantecProxySGBlack.png"
		],
		"version": "1.0.0",
		"title": "Symantec ProxySG",
		"templateRelativePath": "SymantecProxySG.json",
		"subtitle": "",
		"provider": "Symantec"
	},
	{
		"workbookKey": "IllusiveASMWorkbook",
		"logoFileName": "illusive_logo_workbook.svg",
		"description": "Gain insights into your organization's Cyber Hygiene and Attack Surface risk.\nIllusive ASM automates discovery and clean-up of credential violations, allows drill-down inspection of pathways to critical assets, and provides risk insights that inform intelligent decision-making to reduce attacker mobility.",
		"dataTypesDependencies": [
			"CommonSecurityLog"
		],
		"dataConnectorsDependencies": [
			"illusiveAttackManagementSystem",
			"illusiveAttackManagementSystemAma",
			"CefAma"
		],
		"previewImagesFileNames": [
			"IllusiveASMWhite.png",
			"IllusiveASMBlack.png"
		],
		"version": "1.0.0",
		"title": "Illusive ASM Dashboard",
		"templateRelativePath": "IllusiveASM.json",
		"subtitle": "",
		"provider": "Illusive"
	},
	{
		"workbookKey": "IllusiveADSWorkbook",
		"logoFileName": "illusive_logo_workbook.svg",
		"description": "Gain insights into unauthorized lateral movement in your organization's network.\nIllusive ADS is designed to paralyzes attackers and eradicates in-network threats by creating a hostile environment for the attackers across all the layers of the attack surface.",
		"dataTypesDependencies": [
			"CommonSecurityLog"
		],
		"dataConnectorsDependencies": [
			"illusiveAttackManagementSystem",
			"illusiveAttackManagementSystemAma",
			"CefAma"
		],
		"previewImagesFileNames": [
			"IllusiveADSWhite.png",
			"IllusiveADSBlack.png"
		],
		"version": "1.0.0",
		"title": "Illusive ADS Dashboard",
		"templateRelativePath": "IllusiveADS.json",
		"subtitle": "",
		"provider": "Illusive"
	},
	{
		"workbookKey": "PulseConnectSecureWorkbook",
		"logoFileName": "Azure_Sentinel.svg",
		"description": "Gain insight into Pulse Secure VPN by analyzing, collecting and correlating vulnerability data.\nThis workbook provides visibility into user VPN activities",
		"dataTypesDependencies": [
			"Syslog"
		],
		"dataConnectorsDependencies": [
			"PulseConnectSecure",
			"SyslogAma"
		],
		"previewImagesFileNames": [
			"PulseConnectSecureWhite.png",
			"PulseConnectSecureBlack.png"
		],
		"version": "1.0.0",
		"title": "Pulse Connect Secure",
		"templateRelativePath": "PulseConnectSecure.json",
		"subtitle": "",
		"provider": "Pulse Secure"
	},
	{
		"workbookKey": "InfobloxNIOSWorkbook",
		"logoFileName": "infoblox_logo.svg",
		"description": "Gain insight into Infoblox NIOS by analyzing, collecting and correlating DHCP and DNS data.\nThis workbook provides visibility into DHCP and DNS traffic",
		"dataTypesDependencies": [
			"Syslog"
		],
		"dataConnectorsDependencies": [
			"InfobloxNIOS",
			"SyslogAma"
		],
		"previewImagesFileNames": [
			"InfobloxNIOSWhite.png",
			"InfobloxNIOSBlack.png"
		],
		"version": "1.1.0",
		"title": "Infoblox NIOS",
		"templateRelativePath": "Infoblox-Workbook-V2.json",
		"subtitle": "",
		"provider": "Infoblox"
	},
	{
		"workbookKey": "SymantecVIPWorkbook",
		"logoFileName": "symantec_logo.svg",
		"description": "Gain insight into Symantec VIP by analyzing, collecting and correlating strong authentication data.\nThis workbook provides visibility into user authentications",
		"dataTypesDependencies": [
			"Syslog"
		],
		"dataConnectorsDependencies": [
			"SymantecVIP",
			"SyslogAma"
		],
		"previewImagesFileNames": [
			"SymantecVIPWhite.png",
			"SymantecVIPBlack.png"
		],
		"version": "1.0.0",
		"title": "Symantec VIP",
		"templateRelativePath": "SymantecVIP.json",
		"subtitle": "",
		"provider": "Symantec"
	},
	{
		"workbookKey": "ProofPointTAPWorkbook",
		"logoFileName": "proofpointlogo.svg",
		"description": "Gain extensive insight into Proofpoint Targeted Attack Protection (TAP) by analyzing, collecting and correlating TAP log events.\nThis workbook provides visibility into message and click events that were permitted, delivered, or blocked",
		"dataTypesDependencies": [
			"ProofPointTAPMessagesBlocked_CL",
			"ProofPointTAPMessagesDelivered_CL",
			"ProofPointTAPClicksPermitted_CL",
			"ProofPointTAPClicksBlocked_CL"
		],
		"dataConnectorsDependencies": [
			"ProofpointTAP"
		],
		"previewImagesFileNames": [
			"ProofpointTAPWhite.png",
			"ProofpointTAPBlack.png"
		],
		"version": "1.0.0",
		"title": "Proofpoint TAP",
		"templateRelativePath": "ProofpointTAP.json",
		"subtitle": "",
		"provider": "Proofpoint"
	},
	{
		"workbookKey": "QualysVMWorkbook",
		"logoFileName": "qualys_logo.svg",
		"description": "Gain insight into Qualys Vulnerability Management by analyzing, collecting and correlating vulnerability data.\nThis workbook provides visibility into vulnerabilities detected from vulnerability scans",
		"dataTypesDependencies": [
			"QualysHostDetection_CL"
		],
		"dataConnectorsDependencies": [
			"QualysVulnerabilityManagement"
		],
		"previewImagesFileNames": [
			"QualysVMWhite.png",
			"QualysVMBlack.png"
		],
		"version": "1.0.0",
		"title": "Qualys Vulnerability Management",
		"templateRelativePath": "QualysVM.json",
		"subtitle": "",
		"provider": "Qualys"
	},
	{
		"workbookKey": "QualysVMV2Workbook",
		"logoFileName": "qualys_logo.svg",
		"description": "Gain insight into Qualys Vulnerability Management by analyzing, collecting and correlating vulnerability data.\nThis workbook provides visibility into vulnerabilities detected from vulnerability scans",
		"dataTypesDependencies": [
			"QualysHostDetectionV2_CL"
		],
		"dataConnectorsDependencies": [
			"QualysVulnerabilityManagement"
		],
		"previewImagesFileNames": [
			"QualysVMWhite.png",
			"QualysVMBlack.png"
		],
		"version": "1.0.0",
		"title": "Qualys Vulnerability Management",
		"templateRelativePath": "QualysVMv2.json",
		"subtitle": "",
		"provider": "Qualys"
	},
	{
		"workbookKey": "GitHubSecurity",
		"logoFileName": "GitHub.svg",
		"description": "Gain insights to GitHub activities that may be interesting for security.",
		"dataTypesDependencies": [
			"Github_CL",
			"GitHubRepoLogs_CL"
		],
		"dataConnectorsDependencies": [],
		"previewImagesFileNames": [
			"GitHubSecurityWhite.png",
			"GitHubSecurityBlack.png"
		],
		"version": "1.0.0",
		"title": "GitHub Security",
		"templateRelativePath": "GitHubSecurityWorkbook.json",
		"subtitle": "",
		"provider": "Microsoft Sentinel community"
	},
	{
		"workbookKey": "VisualizationDemo",
		"logoFileName": "Azure_Sentinel.svg",
		"description": "Learn and explore the many ways of displaying information within Microsoft Sentinel workbooks",
		"dataTypesDependencies": [
			"SecurityAlert"
		],
		"dataConnectorsDependencies": [],
		"previewImagesFileNames": [
			"VisualizationDemoBlack.png",
			"VisualizationDemoWhite.png"
		],
		"version": "1.0.0",
		"title": "Visualizations Demo",
		"templateRelativePath": "VisualizationDemo.json",
		"subtitle": "",
		"provider": "Microsoft Sentinel Community",
		"support": {
			"tier": "Community"
		},
		"author": {
			"name": "Matt Lowe"
		},
		"source": {
			"kind": "Community"
		},
		"categories": {
			"domains": [
				"Platform"
			]
		}
	},
	{
		"workbookKey": "SophosXGFirewallWorkbook",
		"logoFileName": "sophos_logo.svg",
		"description": "Gain insight into Sophos XG Firewall by analyzing, collecting and correlating firewall data.\nThis workbook provides visibility into network traffic",
		"dataTypesDependencies": [
			"Syslog"
		],
		"dataConnectorsDependencies": [
			"SophosXGFirewall",
			"SyslogAma"
		],
		"previewImagesFileNames": [
			"SophosXGFirewallWhite.png",
			"SophosXGFirewallBlack.png"
		],
		"version": "1.0.0",
		"title": "Sophos XG Firewall",
		"templateRelativePath": "SophosXGFirewall.json",
		"subtitle": "",
		"provider": "Sophos"
	},
	{
		"workbookKey": "SysmonThreatHuntingWorkbook",
		"logoFileName": "sysmonthreathunting_logo.svg",
		"description": "Simplify your threat hunts using Sysmon data mapped to MITRE ATT&CK data. This workbook gives you the ability to drilldown into system activity based on known ATT&CK techniques as well as other threat hunting entry points such as user activity, network connections or virtual machine Sysmon events.\nPlease note that for this workbook to work you must have deployed Sysmon on your virtual machines in line with the instructions at https://github.com/BlueTeamLabs/sentinel-attack/wiki/Onboarding-sysmon-data-to-Azure-Sentinel",
		"dataTypesDependencies": [
			"Event"
		],
		"dataConnectorsDependencies": [],
		"previewImagesFileNames": [
			"SysmonThreatHuntingWhite1.png",
			"SysmonThreatHuntingBlack1.png"
		],
		"version": "1.4.0",
		"title": "Sysmon Threat Hunting",
		"templateRelativePath": "SysmonThreatHunting.json",
		"subtitle": "",
		"provider": "Microsoft Sentinel community",
		"support": {
			"tier": "Community"
		},
		"author": {
			"name": "Edoardo Gerosa"
		},
		"source": {
			"kind": "Community"
		},
		"categories": {
			"domains": [
				"Security - Threat Protection",
				"Application"
			]
		}
	},
	{
		"workbookKey": "WebApplicationFirewallWAFTypeEventsWorkbook",
		"logoFileName": "webapplicationfirewall(WAF)_logo.svg",
		"description": "Gain insights into your organization's Azure web application firewall (WAF) across various services such as Azure Front Door Service and Application Gateway. You can view event triggers, full messages, attacks over time, among other data. Several aspects of the workbook are interactable to allow users to further understand their data",
		"dataTypesDependencies": [
			"AzureDiagnostics"
		],
		"dataConnectorsDependencies": [
			"WAF"
		],
		"previewImagesFileNames": [
			"WAFFirewallWAFTypeEventsBlack1.PNG",
			"WAFFirewallWAFTypeEventsBlack2.PNG",
			"WAFFirewallWAFTypeEventsBlack3.PNG",
			"WAFFirewallWAFTypeEventsBlack4.PNG",
			"WAFFirewallWAFTypeEventsWhite1.png",
			"WAFFirewallWAFTypeEventsWhite2.PNG",
			"WAFFirewallWAFTypeEventsWhite3.PNG",
			"WAFFirewallWAFTypeEventsWhite4.PNG"
		],
		"version": "1.1.0",
		"title": "Microsoft Web Application Firewall (WAF) - Azure WAF",
		"templateRelativePath": "WebApplicationFirewallWAFTypeEvents.json",
		"subtitle": "",
		"provider": "Microsoft"
	},
	{
		"workbookKey": "OrcaAlertsOverviewWorkbook",
		"logoFileName": "Orca_logo.svg",
		"description": "A visualized overview of Orca security alerts.\nExplore, analize and learn about your security posture using Orca alerts Overview",
		"dataTypesDependencies": [
			"OrcaAlerts_CL"
		],
		"dataConnectorsDependencies": [
			"OrcaSecurityAlerts"
		],
		"previewImagesFileNames": [
			"OrcaAlertsWhite.png",
			"OrcaAlertsBlack.png"
		],
		"version": "1.1.0",
		"title": "Orca alerts overview",
		"templateRelativePath": "OrcaAlerts.json",
		"subtitle": "",
		"provider": "Orca Security"
	},
	{
		"workbookKey": "CyberArkWorkbook",
		"logoFileName": "CyberArk_Logo.svg",
		"description": "The CyberArk Syslog connector allows you to easily connect all your CyberArk security solution logs with your Microsoft Sentinel, to view dashboards, create custom alerts, and improve investigation. Integration between CyberArk and Microsoft Sentinel makes use of the CEF Data Connector to properly parse and display CyberArk Syslog messages.",
		"dataTypesDependencies": [
			"CommonSecurityLog"
		],
		"dataConnectorsDependencies": [
			"CefAma"
		],
		"previewImagesFileNames": [
			"CyberArkActivitiesWhite.PNG",
			"CyberArkActivitiesBlack.PNG"
		],
		"version": "1.1.0",
		"title": "CyberArk EPV Events",
		"templateRelativePath": "CyberArkEPV.json",
		"subtitle": "",
		"provider": "CyberArk"
	},
	{
		"workbookKey": "UserEntityBehaviorAnalyticsWorkbook",
		"logoFileName": "Azure_Sentinel.svg",
		"description": "Identify compromised users and insider threats using User and Entity Behavior Analytics. Gain insights into anomalous user behavior from baselines learned from behavior patterns",
		"dataTypesDependencies": [
			"Anomalies"
		],
		"dataConnectorsDependencies": [],
		"previewImagesFileNames": [
			"UserEntityBehaviorAnalyticsBlack2.png",
			"UserEntityBehaviorAnalyticsWhite2.png"
		],
		"version": "2.0",
		"title": "User And Entity Behavior Analytics",
		"templateRelativePath": "UserEntityBehaviorAnalytics.json",
		"subtitle": "",
		"provider": "Microsoft",
		"support": {
			"tier": "Microsoft"
		},
		"author": {
			"name": "Microsoft Corporation"
		},
		"source": {
			"kind": "Community"
		},
		"categories": {
			"domains": [
				"User Behavior (UEBA)"
			]
		}
	},
	{
		"workbookKey": "CitrixWAF",
		"logoFileName": "citrix_logo.svg",
		"description": "Gain insight into the Citrix WAF logs",
		"dataTypesDependencies": [
			"CommonSecurityLog"
		],
		"dataConnectorsDependencies": [
			"CefAma"
		],
		"previewImagesFileNames": [
			"CitrixWAFBlack.png",
			"CitrixWAFWhite.png"
		],
		"version": "1.0.0",
		"title": "Citrix WAF (Web App Firewall)",
		"templateRelativePath": "CitrixWAF.json",
		"subtitle": "",
		"provider": "Citrix Systems Inc."
	},
	{
		"workbookKey": "UnifiSGWorkbook",
		"logoFileName": "Azure_Sentinel.svg",
		"description": "Gain insights into Unifi Security Gateways analyzing traffic and activities.",
		"dataTypesDependencies": [
			"CommonSecurityLog"
		],
		"dataConnectorsDependencies": [],
		"previewImagesFileNames": [
			"UnifiSGBlack.png",
			"UnifiSGWhite.png"
		],
		"version": "1.0.0",
		"title": "Unifi Security Gateway",
		"templateRelativePath": "UnifiSG.json",
		"subtitle": "",
		"provider": "Microsoft Sentinel community",
		"support": {
			"tier": "Community"
		},
		"author": {
			"name": "SecurityJedi"
		},
		"source": {
			"kind": "Community"
		},
		"categories": {
			"domains": [
				"Security - Network"
			]
		}
	},
	{
		"workbookKey": "UnifiSGNetflowWorkbook",
		"logoFileName": "Azure_Sentinel.svg",
		"description": "Gain insights into Unifi Security Gateways analyzing traffic and activities using Netflow.",
		"dataTypesDependencies": [
			"netflow_CL"
		],
		"dataConnectorsDependencies": [],
		"previewImagesFileNames": [
			"UnifiSGNetflowBlack.png",
			"UnifiSGNetflowWhite.png"
		],
		"version": "1.0.0",
		"title": "Unifi Security Gateway - NetFlow",
		"templateRelativePath": "UnifiSGNetflow.json",
		"subtitle": "",
		"provider": "Microsoft Sentinel community",
		"support": {
			"tier": "Community"
		},
		"author": {
			"name": "SecurityJedi"
		},
		"source": {
			"kind": "Community"
		},
		"categories": {
			"domains": [
				"Security - Network"
			]
		}
	},
	{
		"workbookKey": "NormalizedNetworkEventsWorkbook",
		"logoFileName": "Azure_Sentinel.svg",
		"description": "See insights on multiple networking appliances and other network sessions, that have been parsed or mapped to the normalized networking sessions table. Note this requires enabling parsers for the different products - to learn more, visit https://aka.ms/sentinelnormalizationdocs",
		"dataTypesDependencies": [],
		"dataConnectorsDependencies": [],
		"previewImagesFileNames": [
			"NormalizedNetworkEventsWhite.png",
			"NormalizedNetworkEventsBlack.png"
		],
		"version": "1.0.0",
		"title": "Normalized network events",
		"templateRelativePath": "NormalizedNetworkEvents.json",
		"subtitle": "",
		"provider": "Microsoft",
		"support": {
			"tier": "Community"
		},
		"author": {
			"name": "yoav fransis"
		},
		"source": {
			"kind": "Community"
		},
		"categories": {
			"domains": [
				"Networking"
			]
		}
	},
	{
		"workbookKey": "WorkspaceAuditingWorkbook",
		"logoFileName": "Azure_Sentinel.svg",
		"description": "Workspace auditing report\r\nUse this report to understand query runs across your workspace.",
		"dataTypesDependencies": [
			"LAQueryLogs"
		],
		"dataConnectorsDependencies": [],
		"previewImagesFileNames": [
			"WorkspaceAuditingWhite.png",
			"WorkspaceAuditingBlack.png"
		],
		"version": "1.0.0",
		"title": "Workspace audit",
		"templateRelativePath": "WorkspaceAuditing.json",
		"subtitle": "",
		"provider": "Microsoft Sentinel community",
		"support": {
			"tier": "Community"
		},
		"author": {
			"name": "Sarah Young"
		},
		"source": {
			"kind": "Community"
		},
		"categories": {
			"domains": [
				"IT Operations"
			]
		}
	},
	{
		"workbookKey": "MITREATTACKWorkbook",
		"logoFileName": "Azure_Sentinel.svg",
		"description": "Workbook to showcase MITRE ATT&CK Coverage for Microsoft Sentinel",
		"dataTypesDependencies": [
			"SecurityAlert"
		],
		"dataConnectorsDependencies": [],
		"previewImagesFileNames": [
			"MITREATTACKWhite1.PNG",
			"MITREATTACKWhite2.PNG",
			"MITREATTACKBlack1.PNG",
			"MITREATTACKBlack2.PNG"
		],
		"version": "1.0.1",
		"title": "MITRE ATT&CK Workbook",
		"templateRelativePath": "MITREAttack.json",
		"subtitle": "",
		"provider": "Microsoft Sentinel community"
	},
	{
		"workbookKey": "BETTERMTDWorkbook",
		"logoFileName": "BETTER_MTD_logo.svg",
		"description": "Workbook using the BETTER Mobile Threat Defense (MTD) connector, to give insights into your mobile devices, installed application and overall device security posture.",
		"dataTypesDependencies": [
			"BetterMTDDeviceLog_CL",
			"BetterMTDAppLog_CL",
			"BetterMTDIncidentLog_CL",
			"BetterMTDNetflowLog_CL"
		],
		"dataConnectorsDependencies": [
			"BetterMTD"
		],
		"previewImagesFileNames": [
			"BetterMTDWorkbookPreviewWhite1.png",
			"BetterMTDWorkbookPreviewWhite2.png",
			"BetterMTDWorkbookPreviewWhite3.png",
			"BetterMTDWorkbookPreviewBlack1.png",
			"BetterMTDWorkbookPreviewBlack2.png",
			"BetterMTDWorkbookPreviewBlack3.png"
		],
		"version": "1.1.0",
		"title": "BETTER Mobile Threat Defense (MTD)",
		"templateRelativePath": "BETTER_MTD_Workbook.json",
		"subtitle": "",
		"provider": "BETTER Mobile"
	},
	{
		"workbookKey": "AlsidIoEWorkbook",
		"logoFileName": "Alsid.svg",
		"description": "Workbook showcasing the state and evolution of your Alsid for AD Indicators of Exposures alerts.",
		"dataTypesDependencies": [
			"AlsidForADLog_CL"
		],
		"dataConnectorsDependencies": [
			"AlsidForAD"
		],
		"previewImagesFileNames": [
			"AlsidIoEBlack1.png",
			"AlsidIoEBlack2.png",
			"AlsidIoEBlack3.png",
			"AlsidIoEWhite1.png",
			"AlsidIoEWhite2.png",
			"AlsidIoEWhite3.png"
		],
		"version": "1.0.0",
		"title": "Alsid for AD | Indicators of Exposure",
		"templateRelativePath": "AlsidIoE.json",
		"subtitle": "",
		"provider": "Alsid"
	},
	{
		"workbookKey": "AlsidIoAWorkbook",
		"logoFileName": "Alsid.svg",
		"description": "Workbook showcasing the state and evolution of your Alsid for AD Indicators of Attack alerts.",
		"dataTypesDependencies": [
			"AlsidForADLog_CL"
		],
		"dataConnectorsDependencies": [
			"AlsidForAD"
		],
		"previewImagesFileNames": [
			"AlsidIoABlack1.png",
			"AlsidIoABlack2.png",
			"AlsidIoABlack3.png",
			"AlsidIoAWhite1.png",
			"AlsidIoAWhite2.png",
			"AlsidIoAWhite3.png"
		],
		"version": "1.0.0",
		"title": "Alsid for AD | Indicators of Attack",
		"templateRelativePath": "AlsidIoA.json",
		"subtitle": "",
		"provider": "Alsid"
	},
	{
		"workbookKey": "InvestigationInsightsWorkbook",
		"logoFileName": "Microsoft_logo.svg",
		"description": "Help analysts gain insight into incident, bookmark and entity data through the Investigation Insights Workbook. This workbook provides common queries and detailed visualizations to help an analyst investigate suspicious activities quickly with an easy to use interface. Analysts can start their investigation from a Microsoft Sentinel incident, bookmark, or by simply entering the entity data into the workbook manually.",
		"dataTypesDependencies": [
			"AuditLogs",
			"AzureActivity",
			"CommonSecurityLog",
			"OfficeActivity",
			"SecurityEvent",
			"SigninLogs",
			"ThreatIntelligenceIndicator"
		],
		"dataConnectorsDependencies": [
			"AzureActivity",
			"SecurityEvents",
			"Office365",
			"AzureActiveDirectory",
			"ThreatIntelligence",
			"ThreatIntelligenceTaxii",
			"WindowsSecurityEvents"
		],
		"previewImagesFileNames": [
			"InvestigationInsightsWhite1.png",
			"InvestigationInsightsBlack1.png",
			"InvestigationInsightsWhite2.png",
			"InvestigationInsightsBlack2.png"
		],
		"version": "1.4.1",
		"title": "Investigation Insights",
		"templateRelativePath": "InvestigationInsights.json",
		"subtitle": "",
		"provider": "Microsoft Sentinel community"
	},
	{
		"workbookKey": "AksSecurityWorkbook",
		"logoFileName": "Kubernetes_services.svg",
		"description": "See insights about the security of your AKS clusters. The workbook helps to identify sensitive operations in the clusters and get insights based on Azure Defender alerts.",
		"dataTypesDependencies": [
			"SecurityAlert",
			"AzureDiagnostics"
		],
		"dataConnectorsDependencies": [
			"AzureSecurityCenter",
			"AzureKubernetes"
		],
		"previewImagesFileNames": [
			"AksSecurityWhite.png",
			"AksSecurityBlack.png"
		],
		"version": "1.5.0",
		"title": "Azure Kubernetes Service (AKS) Security",
		"templateRelativePath": "AksSecurity.json",
		"subtitle": "",
		"provider": "Microsoft"
	},
	{
		"workbookKey": "AzureKeyVaultWorkbook",
		"logoFileName": "KeyVault.svg",
		"description": "See insights about the security of your Azure key vaults. The workbook helps to identify sensitive operations in the key vaults and get insights based on Azure Defender alerts.",
		"dataTypesDependencies": [
			"SecurityAlert",
			"AzureDiagnostics"
		],
		"dataConnectorsDependencies": [
			"AzureSecurityCenter",
			"AzureKeyVault"
		],
		"previewImagesFileNames": [
			"AkvSecurityWhite.png",
			"AkvSecurityBlack.png"
		],
		"version": "1.1.0",
		"title": "Azure Key Vault Security",
		"templateRelativePath": "AzureKeyVaultWorkbook.json",
		"subtitle": "",
		"provider": "Microsoft"
	},
	{
		"workbookKey": "IncidentOverview",
		"logoFileName": "Azure_Sentinel.svg",
		"description": "The Incident Overview workbook is designed to assist in triaging and investigation by providing in-depth information about the incident, including:\r\n* General information\r\n* Entity data\r\n* Triage time (time between incident creation and first response)\r\n* Mitigation time (time between incident creation and closing)\r\n* Comments\r\n\r\nCustomize this workbook by saving and editing it. \r\nYou can reach this workbook template from the incidents panel as well. Once you have customized it, the link from the incident panel will open the customized workbook instead of the template.\r\n",
		"dataTypesDependencies": [
			"SecurityAlert",
			"SecurityIncident"
		],
		"dataConnectorsDependencies": [],
		"previewImagesFileNames": [
			"IncidentOverviewBlack1.png",
			"IncidentOverviewWhite1.png",
			"IncidentOverviewBlack2.png",
			"IncidentOverviewWhite2.png"
		],
		"version": "2.1.0",
		"title": "Incident overview",
		"templateRelativePath": "IncidentOverview.json",
		"subtitle": "",
		"provider": "Microsoft"
	},
	{
		"workbookKey": "SecurityOperationsEfficiency",
		"logoFileName": "Azure_Sentinel.svg",
		"description": "Security operations center managers can view overall efficiency metrics and measures regarding the performance of their team. They can find operations by multiple indicators over time including severity, MITRE tactics, mean time to triage, mean time to resolve and more. The SOC manager can develop a picture of the performance in both general and specific areas over time and use it to improve efficiency.",
		"dataTypesDependencies": [
			"SecurityAlert",
			"SecurityIncident"
		],
		"dataConnectorsDependencies": [],
		"previewImagesFileNames": [
			"SecurityEfficiencyWhite1.png",
			"SecurityEfficiencyWhite2.png",
			"SecurityEfficiencyBlack1.png",
			"SecurityEfficiencyBlack2.png"
		],
		"version": "1.5.1",
		"title": "Security Operations Efficiency",
		"templateRelativePath": "SecurityOperationsEfficiency.json",
		"subtitle": "",
		"provider": "Microsoft"
	},
	{
		"workbookKey": "DataCollectionHealthMonitoring",
		"logoFileName": "Azure_Sentinel.svg",
		"description": "Gain insights into your workspace's data ingestion status. In this workbook, you can view additional monitors and detect anomalies that will help you determine your workspace's data collection health.",
		"dataTypesDependencies": [],
		"dataConnectorsDependencies": [],
		"previewImagesFileNames": [
			"HealthMonitoringWhite1.png",
			"HealthMonitoringWhite2.png",
			"HealthMonitoringWhite3.png",
			"HealthMonitoringBlack1.png",
			"HealthMonitoringBlack2.png",
			"HealthMonitoringBlack3.png"
		],
		"version": "1.0.0",
		"title": "Data collection health monitoring",
		"templateRelativePath": "DataCollectionHealthMonitoring.json",
		"subtitle": "",
		"provider": "Microsoft",
		"support": {
			"tier": "Community"
		},
		"author": {
			"name": "morshabi"
		},
		"source": {
			"kind": "Community"
		},
		"categories": {
			"domains": [
				"IT Operations",
				"Platform"
			]
		}
	},
	{
		"workbookKey": "OnapsisAlarmsWorkbook",
		"logoFileName": "onapsis_logo.svg",
		"description": "Gain insights into what is going on in your SAP Systems with this overview of the alarms triggered in the Onapsis Platform. Incidents are enriched with context and next steps to help your Security team respond effectively.",
		"dataTypesDependencies": [
			"CommonSecurityLog"
		],
		"dataConnectorsDependencies": [
			"OnapsisPlatform",
			"CefAma"
		],
		"previewImagesFileNames": [
			"OnapsisWhite1.PNG",
			"OnapsisBlack1.PNG",
			"OnapsisWhite2.PNG",
			"OnapsisBlack2.PNG"
		],
		"version": "1.0.0",
		"title": "Onapsis Alarms Overview",
		"templateRelativePath": "OnapsisAlarmsOverview.json",
		"subtitle": "",
		"provider": "Onapsis"
	},
	{
		"workbookKey": "DelineaWorkbook",
		"logoFileName": "DelineaLogo.svg",
		"description": "The Delinea Secret Server Syslog connector",
		"dataTypesDependencies": [
			"CommonSecurityLog"
		],
		"dataConnectorsDependencies": [
			"DelineaSecretServer_CEF",
			"DelineaSecretServerAma",
			"CefAma"
		],
		"previewImagesFileNames": [
			"DelineaWorkbookWhite.PNG",
			"DelineaWorkbookBlack.PNG"
		],
		"version": "1.0.0",
		"title": "Delinea Secret Server Workbook",
		"templateRelativePath": "DelineaWorkbook.json",
		"subtitle": "",
		"provider": "Delinea"
	},
	{
		"workbookKey": "ForcepointCloudSecurityGatewayWorkbook",
		"logoFileName": "Forcepoint_new_logo.svg",
		"description": "Use this report to understand query runs across your workspace.",
		"dataTypesDependencies": [
			"CommonSecurityLog"
		],
		"dataConnectorsDependencies": [
			"CefAma"
		],
		"previewImagesFileNames": [
			"ForcepointCloudSecurityGatewayWhite.png",
			"ForcepointCloudSecurityGatewayBlack.png"
		],
		"version": "1.0.0",
		"title": "Forcepoint Cloud Security Gateway Workbook",
		"templateRelativePath": "ForcepointCloudSecuirtyGateway.json",
		"subtitle": "",
		"provider": "Forcepoint"
	},
	{
		"workbookKey": "IntsightsIOCWorkbook",
		"logoFileName": "IntSights_logo.svg",
		"description": "This Microsoft Sentinel workbook provides an overview of Indicators of Compromise (IOCs) and their correlations allowing users to analyze and visualize indicators based on severity, type, and other parameters.",
		"dataTypesDependencies": [
			"ThreatIntelligenceIndicator",
			"SecurityAlert"
		],
		"dataConnectorsDependencies": [
			"ThreatIntelligenceTaxii"
		],
		"previewImagesFileNames": [
			"IntsightsIOCWhite.png",
			"IntsightsMatchedWhite.png",
			"IntsightsMatchedBlack.png",
			"IntsightsIOCBlack.png"
		],
		"version": "2.0.0",
		"title": "IntSights IOC Workbook",
		"templateRelativePath": "IntsightsIOCWorkbook.json",
		"subtitle": "",
		"provider": "IntSights Cyber Intelligence"
	},
	{
		"workbookKey": "DarktraceSummaryWorkbook",
		"logoFileName": "Darktrace.svg",
		"description": "A workbook containing relevant KQL queries to help you visualise the data in model breaches from the Darktrace Connector",
		"dataTypesDependencies": [
			"CommonSecurityLog"
		],
		"dataConnectorsDependencies": [
			"Darktrace",
			"DarktraceAma",
			"CefAma"
		],
		"previewImagesFileNames": [
			"AIA-DarktraceSummaryWhite.png",
			"AIA-DarktraceSummaryBlack.png"
		],
		"version": "1.1.0",
		"title": "AI Analyst Darktrace Model Breach Summary",
		"templateRelativePath": "AIA-Darktrace.json",
		"subtitle": "",
		"provider": "Darktrace"
	},
	{
		"workbookKey": "TrendMicroXDR",
		"logoFileName": "trendmicro_logo.svg",
		"description": "Gain insights from Trend Vision One with this overview of the Alerts triggered.",
		"dataTypesDependencies": [
			"TrendMicro_XDR_WORKBENCH_CL"
		],
		"dataConnectorsDependencies": [
			"TrendMicroXDR"
		],
		"previewImagesFileNames": [
			"TrendMicroXDROverviewWhite.png",
			"TrendMicroXDROverviewBlack.png"
		],
		"version": "1.3.0",
		"title": "Trend Vision One Alert Overview",
		"templateRelativePath": "TrendMicroXDROverview.json",
		"subtitle": "",
		"provider": "Trend Micro"
	},
	{
		"workbookKey": "CyberpionOverviewWorkbook",
		"logoFileName": "cyberpion_logo.svg",
		"description": "Use Cyberpion's Security Logs and this workbook, to get an overview of your online assets, gain insights into their current state, and find ways to better secure your ecosystem.",
		"dataTypesDependencies": [
			"CyberpionActionItems_CL"
		],
		"dataConnectorsDependencies": [
			"CyberpionSecurityLogs"
		],
		"previewImagesFileNames": [
			"CyberpionActionItemsBlack.png",
			"CyberpionActionItemsWhite.png"
		],
		"version": "1.0.0",
		"title": "Cyberpion Overview",
		"templateRelativePath": "CyberpionOverviewWorkbook.json",
		"subtitle": "",
		"provider": "Cyberpion"
	},
	{
		"workbookKey": "SolarWindsPostCompromiseHuntingWorkbook",
		"logoFileName": "MSTIC-Logo.svg",
		"description": "This hunting workbook is intended to help identify activity related to the Solorigate compromise and subsequent attacks discovered in December 2020",
		"dataTypesDependencies": [
			"CommonSecurityLog",
			"SigninLogs",
			"AuditLogs",
			"AADServicePrincipalSignInLogs",
			"OfficeActivity",
			"BehaviorAnalytics",
			"SecurityEvent",
			"DeviceProcessEvents",
			"SecurityAlert",
			"DnsEvents"
		],
		"dataConnectorsDependencies": [
			"AzureActiveDirectory",
			"SecurityEvents",
			"Office365",
			"MicrosoftThreatProtection",
			"DNS",
			"WindowsSecurityEvents"
		],
		"previewImagesFileNames": [
			"SolarWindsPostCompromiseHuntingWhite.png",
			"SolarWindsPostCompromiseHuntingBlack.png"
		],
		"version": "1.5.1",
		"title": "SolarWinds Post Compromise Hunting",
		"templateRelativePath": "SolarWindsPostCompromiseHunting.json",
		"subtitle": "",
		"provider": "Microsoft",
		"support": {
			"tier": "Microsoft"
		},
		"author": {
			"name": "Shain"
		},
		"source": {
			"kind": "Community"
		},
		"categories": {
			"domains": [
				"Security - Others"
			]
		}
	},
	{
		"workbookKey": "ProofpointPODWorkbook",
		"logoFileName": "proofpointlogo.svg",
		"description": "Gain insights into your Proofpoint on Demand Email Security activities, including maillog and messages data. The Workbook provides users with an executive dashboard showing the reporting capabilities, message traceability and monitoring.",
		"dataTypesDependencies": [
			"ProofpointPOD_maillog_CL",
			"ProofpointPOD_message_CL"
		],
		"dataConnectorsDependencies": [
			"ProofpointPOD"
		],
		"previewImagesFileNames": [
			"ProofpointPODMainBlack1.png",
			"ProofpointPODMainBlack2.png",
			"ProofpointPODMainWhite1.png",
			"ProofpointPODMainWhite2.png",
			"ProofpointPODMessageSummaryBlack.png",
			"ProofpointPODMessageSummaryWhite.png",
			"ProofpointPODTLSBlack.png",
			"ProofpointPODTLSWhite.png"
		],
		"version": "1.0.0",
		"title": "Proofpoint On-Demand Email Security",
		"templateRelativePath": "ProofpointPOD.json",
		"subtitle": "",
		"provider": "Proofpoint"
	},
	{
		"workbookKey": "CiscoUmbrellaWorkbook",
		"logoFileName": "cisco_logo.svg",
		"description": "Gain insights into Cisco Umbrella activities, including the DNS, Proxy and Cloud Firewall data. Workbook shows general information along with threat landscape including categories, blocked destinations and URLs.",
		"dataTypesDependencies": [
			"Cisco_Umbrella_dns_CL",
			"Cisco_Umbrella_proxy_CL",
			"Cisco_Umbrella_ip_CL",
			"Cisco_Umbrella_cloudfirewall_CL"
		],
		"dataConnectorsDependencies": [
			"CiscoUmbrellaDataConnector"
		],
		"previewImagesFileNames": [
			"CiscoUmbrellaDNSBlack1.png",
			"CiscoUmbrellaDNSBlack2.png",
			"CiscoUmbrellaDNSWhite1.png",
			"CiscoUmbrellaDNSWhite2.png",
			"CiscoUmbrellaFirewallBlack.png",
			"CiscoUmbrellaFirewallWhite.png",
			"CiscoUmbrellaMainBlack1.png",
			"CiscoUmbrellaMainBlack2.png",
			"CiscoUmbrellaMainWhite1.png",
			"CiscoUmbrellaMainWhite2.png",
			"CiscoUmbrellaProxyBlack1.png",
			"CiscoUmbrellaProxyBlack2.png",
			"CiscoUmbrellaProxyWhite1.png",
			"CiscoUmbrellaProxyWhite2.png"
		],
		"version": "1.0.0",
		"title": "Cisco Umbrella",
		"templateRelativePath": "CiscoUmbrella.json",
		"subtitle": "",
		"provider": "Cisco"
	},
	{
		"workbookKey": "AnalyticsEfficiencyWorkbook",
		"logoFileName": "Azure_Sentinel.svg",
		"description": "Gain insights into the efficacy of your analytics rules. In this workbook you can analyze and monitor the analytics rules found in your workspace to achieve better performance by your SOC.",
		"dataTypesDependencies": [
			"SecurityAlert",
			"SecurityIncident"
		],
		"dataConnectorsDependencies": [],
		"previewImagesFileNames": [
			"AnalyticsEfficiencyBlack.png",
			"AnalyticsEfficiencyWhite.png"
		],
		"version": "1.2.0",
		"title": "Analytics Efficiency",
		"templateRelativePath": "AnalyticsEfficiency.json",
		"subtitle": "",
		"provider": "Microsoft"
	},
	{
		"workbookKey": "WorkspaceUsage",
		"logoFileName": "Azure_Sentinel.svg",
		"description": "Gain insights into your workspace's usage. In this workbook, you can view your workspace's data consumption, latency, recommended tasks and Cost and Usage statistics.",
		"dataTypesDependencies": [],
		"dataConnectorsDependencies": [],
		"previewImagesFileNames": [
			"WorkspaceUsageBlack.png",
			"WorkspaceUsageWhite.png"
		],
		"version": "1.6.0",
		"title": "Workspace Usage Report",
		"templateRelativePath": "WorkspaceUsage.json",
		"subtitle": "",
		"provider": "Microsoft Sentinel community",
		"support": {
			"tier": "Community"
		},
		"author": {
			"name": "Clive Watson"
		},
		"source": {
			"kind": "Community"
		},
		"categories": {
			"domains": [
				"IT Operations"
			]
		}
	},
	{
		"workbookKey": "SentinelCentral",
		"logoFileName": "Azure_Sentinel.svg",
		"description": "Use this report to view Incident (and Alert data) across many workspaces, this works with Azure Lighthouse and across any subscription you have access to.",
		"dataTypesDependencies": [
			"SecurityIncident"
		],
		"dataConnectorsDependencies": [],
		"previewImagesFileNames": [
			"SentinelCentralBlack.png",
			"SentinelCentralWhite.png"
		],
		"version": "2.1.1",
		"title": "Microsoft Sentinel Central",
		"templateRelativePath": "SentinelCentral.json",
		"subtitle": "",
		"provider": "Microsoft Sentinel community"
	},
	{
		"workbookKey": "CognniIncidentsWorkbook",
		"logoFileName": "cognni-logo.svg",
		"description": "Gain intelligent insights into the risks to your important financial, legal, HR, and governance information. This workbook lets you monitor your at-risk information to determine when and why incidents occurred, as well as who was involved. These incidents are broken into high, medium, and low risk incidents for each information category.",
		"dataTypesDependencies": [
			"CognniIncidents_CL"
		],
		"dataConnectorsDependencies": [
			"CognniSentinelDataConnector"
		],
		"previewImagesFileNames": [
			"CognniBlack.PNG",
			"CognniWhite.PNG"
		],
		"version": "1.0.0",
		"title": "Cognni Important Information Incidents",
		"templateRelativePath": "CognniIncidentsWorkbook.json",
		"subtitle": "",
		"provider": "Cognni"
	},
	{
		"workbookKey": "pfsense",
		"logoFileName": "pfsense_logo.svg",
		"description": "Gain insights into pfsense logs from both filterlog and nginx.",
		"dataTypesDependencies": [
			"CommonSecurityLog"
		],
		"dataConnectorsDependencies": [],
		"previewImagesFileNames": [
			"pfsenseBlack.png",
			"pfsenseWhite.png"
		],
		"version": "1.0.0",
		"title": "pfsense",
		"templateRelativePath": "pfsense.json",
		"subtitle": "",
		"provider": "Microsoft Sentinel community",
		"support": {
			"tier": "Community"
		},
		"author": {
			"name": "dicolanl"
		},
		"source": {
			"kind": "Community"
		},
		"categories": {
			"domains": [
				"Security - Network"
			]
		}
	},
	{
		"workbookKey": "ExchangeCompromiseHunting",
		"logoFileName": "MSTIC-Logo.svg",
		"description": "This workbook is intended to help defenders in responding to the Exchange Server vulnerabilities disclosed in March 2021, as well as hunting for potential compromise activity. More details on these vulnearbilities can be found at: https://aka.ms/exchangevulns",
		"dataTypesDependencies": [
			"SecurityEvent",
			"W3CIISLog"
		],
		"dataConnectorsDependencies": [
			"SecurityEvents",
			"AzureMonitor(IIS)",
			"WindowsSecurityEvents"
		],
		"previewImagesFileNames": [
			"ExchangeBlack.png",
			"ExchangeWhite.png"
		],
		"version": "1.0.0",
		"title": "Exchange Compromise Hunting",
		"templateRelativePath": "ExchangeCompromiseHunting.json",
		"subtitle": "",
		"provider": "Microsoft",
		"support": {
			"tier": "Community"
		},
		"author": {
			"name": "Pete Bryan"
		},
		"source": {
			"kind": "Community"
		},
		"categories": {
			"domains": [
				"Security - Threat Protection"
			]
		}
	},
	{
		"workbookKey": "SOCProcessFramework",
		"logoFileName": "Azure_Sentinel.svg",
		"description": "Built by Microsoft's Sentinel GBB's - This workbook contains years of SOC Best Practices and is intended to help SOCs mature and leverage industry standards in Operationalizing their SOC in using Microsoft Sentinel. It contains Processes and Procedures every SOC should consider and builds a high level of operational excellence.",
		"dataTypesDependencies": [],
		"dataConnectorsDependencies": [],
		"previewImagesFileNames": [
			"SOCProcessFrameworkCoverImage1White.png",
			"SOCProcessFrameworkCoverImage1Black.png",
			"SOCProcessFrameworkCoverImage2White.png",
			"SOCProcessFrameworkCoverImage2Black.png"
		],
		"version": "1.1.0",
		"title": "SOC Process Framework",
		"templateRelativePath": "SOCProcessFramework.json",
		"subtitle": "",
		"provider": "Microsoft Sentinel Community"
	},
	{
		"workbookKey": "Building_a_SOCLargeStaffWorkbook",
		"logoFileName": "Azure_Sentinel.svg",
		"description": "Built by Microsoft's Sentinel GBB's - This workbook contains years of SOC Best Practices and is intended to help SOCs mature and leverage industry standards in Operationalizing their SOC in using Microsoft Sentinel. It contains Processes and Procedures every SOC should consider and builds a high level of operational excellence.",
		"dataTypesDependencies": [],
		"dataConnectorsDependencies": [],
		"previewImagesFileNames": [
			"SOCProcessFrameworkCoverImage1White.png",
			"SOCProcessFrameworkCoverImage1Black.png",
			"SOCProcessFrameworkCoverImage2White.png",
			"SOCProcessFrameworkCoverImage2Black.png"
		],
		"version": "1.1.0",
		"title": "SOC Large Staff",
		"templateRelativePath": "Building_a_SOCLargeStaff.json",
		"subtitle": "",
		"provider": "Microsoft Sentinel Community"
	},
	{
		"workbookKey": "Building_a_SOCMediumStaffWorkbook",
		"logoFileName": "Azure_Sentinel.svg",
		"description": "Built by Microsoft's Sentinel GBB's - This workbook contains years of SOC Best Practices and is intended to help SOCs mature and leverage industry standards in Operationalizing their SOC in using Microsoft Sentinel. It contains Processes and Procedures every SOC should consider and builds a high level of operational excellence.",
		"dataTypesDependencies": [],
		"dataConnectorsDependencies": [],
		"previewImagesFileNames": [
			"SOCProcessFrameworkCoverImage1White.png",
			"SOCProcessFrameworkCoverImage1Black.png",
			"SOCProcessFrameworkCoverImage2White.png",
			"SOCProcessFrameworkCoverImage2Black.png"
		],
		"version": "1.1.0",
		"title": "SOC Medium Staff",
		"templateRelativePath": "Building_a_SOCMediumStaff.json",
		"subtitle": "",
		"provider": "Microsoft Sentinel Community"
	},
	{
		"workbookKey": "Building_a_SOCPartTimeStaffWorkbook",
		"logoFileName": "Azure_Sentinel.svg",
		"description": "Built by Microsoft's Sentinel GBB's - This workbook contains years of SOC Best Practices and is intended to help SOCs mature and leverage industry standards in Operationalizing their SOC in using Microsoft Sentinel. It contains Processes and Procedures every SOC should consider and builds a high level of operational excellence.",
		"dataTypesDependencies": [],
		"dataConnectorsDependencies": [],
		"previewImagesFileNames": [
			"SOCProcessFrameworkCoverImage1White.png",
			"SOCProcessFrameworkCoverImage1Black.png",
			"SOCProcessFrameworkCoverImage2White.png",
			"SOCProcessFrameworkCoverImage2Black.png"
		],
		"version": "1.1.0",
		"title": "SOC Part Time Staff",
		"templateRelativePath": "Building_a_SOCPartTimeStaff.json",
		"subtitle": "",
		"provider": "Microsoft Sentinel Community"
	},
	{
		"workbookKey": "Building_a_SOCSmallStaffWorkbook",
		"logoFileName": "Azure_Sentinel.svg",
		"description": "Built by Microsoft's Sentinel GBB's - This workbook contains years of SOC Best Practices and is intended to help SOCs mature and leverage industry standards in Operationalizing their SOC in using Microsoft Sentinel. It contains Processes and Procedures every SOC should consider and builds a high level of operational excellence.",
		"dataTypesDependencies": [],
		"dataConnectorsDependencies": [],
		"previewImagesFileNames": [
			"SOCProcessFrameworkCoverImage1White.png",
			"SOCProcessFrameworkCoverImage1Black.png",
			"SOCProcessFrameworkCoverImage2White.png",
			"SOCProcessFrameworkCoverImage2Black.png"
		],
		"version": "1.1.0",
		"title": "SOC Small Staff",
		"templateRelativePath": "Building_a_SOCSmallStaff.json",
		"subtitle": "",
		"provider": "Microsoft Sentinel Community"
	},
	{
		"workbookKey": "SOCIRPlanningWorkbook",
		"logoFileName": "Azure_Sentinel.svg",
		"description": "Built by Microsoft's Sentinel GBB's - This workbook contains years of SOC Best Practices and is intended to help SOCs mature and leverage industry standards in Operationalizing their SOC in using Microsoft Sentinel. It contains Processes and Procedures every SOC should consider and builds a high level of operational excellence.",
		"dataTypesDependencies": [],
		"dataConnectorsDependencies": [],
		"previewImagesFileNames": [
			"SOCProcessFrameworkCoverImage1White.png",
			"SOCProcessFrameworkCoverImage1Black.png",
			"SOCProcessFrameworkCoverImage2White.png",
			"SOCProcessFrameworkCoverImage2Black.png"
		],
		"version": "1.1.0",
		"title": "SOC IR Planning",
		"templateRelativePath": "SOCIRPlanning.json",
		"subtitle": "",
		"provider": "Microsoft Sentinel Community"
	},
	{
		"workbookKey": "UpdateSOCMaturityScoreWorkbook",
		"logoFileName": "Azure_Sentinel.svg",
		"description": "Built by Microsoft's Sentinel GBB's - This workbook contains years of SOC Best Practices and is intended to help SOCs mature and leverage industry standards in Operationalizing their SOC in using Microsoft Sentinel. It contains Processes and Procedures every SOC should consider and builds a high level of operational excellence.",
		"dataTypesDependencies": [],
		"dataConnectorsDependencies": [],
		"previewImagesFileNames": [
			"SOCProcessFrameworkCoverImage1White.png",
			"SOCProcessFrameworkCoverImage1Black.png",
			"SOCProcessFrameworkCoverImage2White.png",
			"SOCProcessFrameworkCoverImage2Black.png"
		],
		"version": "1.1.0",
		"title": "Update SOC Maturity Score",
		"templateRelativePath": "UpdateSOCMaturityScore.json",
		"subtitle": "",
		"provider": "Microsoft Sentinel Community"
	},
	{
		"workbookKey": "Microsoft365SecurityPosture",
		"logoFileName": "M365securityposturelogo.svg",
		"description": "This workbook presents security posture data collected from Azure Security Center, M365 Defender, Defender for Endpoint, and Microsoft Cloud App Security. This workbook relies on the M365 Security Posture Playbook in order to bring the data in.",
		"dataTypesDependencies": [
			"M365SecureScore_CL",
			"MDfESecureScore_CL",
			"MDfEExposureScore_CL",
			"MDfERecommendations_CL",
			"MDfEVulnerabilitiesList_CL",
			"McasShadowItReporting"
		],
		"dataConnectorsDependencies": [],
		"previewImagesFileNames": [
			"M365securitypostureblack.png",
			"M365securityposturewhite.png"
		],
		"version": "1.0.0",
		"title": "Microsoft 365 Security Posture",
		"templateRelativePath": "M365SecurityPosture.json",
		"subtitle": "",
		"provider": "Microsoft Sentinel Community",
		"support": {
			"tier": "Community"
		},
		"author": {
			"name": "Matt Lowe"
		},
		"source": {
			"kind": "Community"
		},
		"categories": {
			"domains": [
				"Security - Others"
			]
		}
	},
	{
		"workbookKey": "AzureSentinelCost",
		"logoFileName": "Azure_Sentinel.svg",
		"description": "This workbook provides an estimated cost across the main billed items in Microsoft Sentinel: ingestion, retention and automation. It also provides insight about the possible impact of the Microsoft 365 E5 offer.",
		"dataTypesDependencies": [
			"Usage"
		],
		"dataConnectorsDependencies": [],
		"previewImagesFileNames": [
			"AzureSentinelCostWhite.png",
			"AzureSentinelCostBlack.png"
		],
		"version": "1.5.1",
		"title": "Microsoft Sentinel Cost",
		"templateRelativePath": "AzureSentinelCost.json",
		"subtitle": "",
		"provider": "Microsoft Sentinel Community"
	},
	{
		"workbookKey": "ADXvsLA",
		"logoFileName": "Azure_Sentinel.svg",
		"description": "This workbook shows the tables from Microsoft Sentinel which are backed up in ADX. It also provides a comparison between the entries in the Microsoft Sentinel tables and the ADX tables. Lastly some general information about the queries and ingestion on ADX is shown.",
		"dataTypesDependencies": [],
		"dataConnectorsDependencies": [],
		"previewImagesFileNames": [
			"ADXvsLABlack.PNG",
			"ADXvsLAWhite.PNG"
		],
		"version": "1.0.0",
		"title": "ADXvsLA",
		"templateRelativePath": "ADXvsLA.json",
		"subtitle": "",
		"provider": "Microsoft Sentinel Community",
		"support": {
			"tier": "Community"
		},
		"author": {
			"name": "Naomi"
		},
		"source": {
			"kind": "Community"
		},
		"categories": {
			"domains": [
				"Platform"
			]
		}
	},
	{
		"workbookKey": "MicrosoftDefenderForOffice365",
		"logoFileName": "office365_logo.svg",
		"description": "Gain insights into your Microsoft Defender for Office 365 raw data logs.  This workbook lets you look at trends in email senders, attachments and embedded URL data to find anomalies. You can also search by, sender, recipient, subject, attachment or embedded URL to find where the related messages have been sent.",
		"dataTypesDependencies": [
			"EmailEvents",
			"EmailUrlInfo",
			"EmailAttachmentInfo"
		],
		"dataConnectorsDependencies": [],
		"previewImagesFileNames": [
			"MDOWhite1.png",
			"MDOBlack1.png",
			"MDOWhite2.png",
			"MDOBlack2.png"
		],
		"version": "1.0.0",
		"title": "Microsoft Defender For Office 365",
		"templateRelativePath": "MicrosoftDefenderForOffice365.json",
		"subtitle": "",
		"provider": "Microsoft Sentinel Community",
		"support": {
			"tier": "Community"
		},
		"author": {
			"name": "Brian Delaney"
		},
		"source": {
			"kind": "Community"
		},
		"categories": {
			"domains": [
				"Security - Others"
			]
		}
	},
	{
		"workbookKey": "ProofPointThreatDashboard",
		"logoFileName": "proofpointlogo.svg",
		"description": "Provides an overview of email threat activity based on log data provided by ProofPoint",
		"dataTypesDependencies": [
			"ProofpointPOD_message_CL",
			"ProofpointPOD_maillog_CL",
			"ProofPointTAPClicksBlocked_CL",
			"ProofPointTAPClicksPermitted_CL",
			"ProofPointTAPMessagesBlocked_CL",
			"ProofPointTAPMessagesDelivered_CL"
		],
		"dataConnectorsDependencies": [
			"ProofpointTAP",
			"ProofpointPOD"
		],
		"previewImagesFileNames": [
			"ProofPointThreatDashboardBlack1.png",
			"ProofPointThreatDashboardWhite1.png"
		],
		"version": "1.0.0",
		"title": "ProofPoint Threat Dashboard",
		"templateRelativePath": "ProofPointThreatDashboard.json",
		"subtitle": "",
		"provider": "Microsoft Sentinel Community",
		"support": {
			"tier": "Community"
		},
		"author": {
			"name": "reprise99"
		},
		"source": {
			"kind": "Community"
		},
		"categories": {
			"domains": [
				"Security - Others"
			]
		}
	},
	{
		"workbookKey": "AMAmigrationTracker",
		"logoFileName": "Azure_Sentinel.svg",
		"description": "See what Azure and Azure Arc servers have Log Analytics agent or Azure Monitor agent installed. Review what DCR (data collection rules) apply to your machines and whether you are collecting logs from those machines into your selected workspaces.",
		"dataTypesDependencies": [],
		"dataConnectorsDependencies": [],
		"previewImagesFileNames": [
			"AMAtrackingWhite1.png",
			"AMAtrackingWhite2.png",
			"AMAtrackingWhite3.png",
			"AMAtrackingWhite4.png",
			"AMAtrackingBlack1.png",
			"AMAtrackingBlack2.png",
			"AMAtrackingBlack3.png",
			"AMAtrackingBlack4.png"
		],
		"version": "1.1.0",
		"title": "AMA migration tracker",
		"templateRelativePath": "AMAmigrationTracker.json",
		"subtitle": "",
		"provider": "Microsoft Sentinel Community",
		"support": {
			"tier": "Community"
		},
		"author": {
			"name": "mariavaladas"
		},
		"source": {
			"kind": "Community"
		},
		"categories": {
			"domains": [
				"Platform",
				"Migration"
			]
		}
	},
	{
		"workbookKey": "AdvancedKQL",
		"logoFileName": "Azure_Sentinel.svg",
		"description": "This interactive Workbook is designed to improve your KQL proficiency by using a use-case driven approach.",
		"dataTypesDependencies": [],
		"dataConnectorsDependencies": [],
		"previewImagesFileNames": [
			"AdvancedKQLWhite.png",
			"AdvancedKQLBlack.png"
		],
		"version": "1.3.0",
		"title": "Advanced KQL for Microsoft Sentinel",
		"templateRelativePath": "AdvancedKQL.json",
		"subtitle": "",
		"provider": "Microsoft Sentinel Community"
	},
	{
		"workbookKey": "DSTIMWorkbook",
		"logoFileName": "DSTIM.svg",
		"description": "Identify sensitive data blast radius (i.e., who accessed sensitive data, what kinds of sensitive data, from where and when) in a given data security incident investigation or as part of Threat Hunting. Prioritize your investigation based on insights provided with integrations with Watchlists(VIPUsers, TerminatedEmployees and HighValueAssets), Threat Intelligence feed, UEBA baselines and much more.",
		"dataTypesDependencies": [
			"DSMAzureBlobStorageLogs",
			"DSMDataClassificationLogs",
			"DSMDataLabelingLogs",
			"Anomalies",
			"ThreatIntelligenceIndicator",
			"AADManagedIdentitySignInLogs",
			"SecurityAlert",
			"SigninLogs"
		],
		"dataConnectorsDependencies": [],
		"previewImagesFileNames": [
			"DSTIMWorkbookBlack.png",
			"DSTIMWorkbookWhite.png"
		],
		"version": "1.9.0",
		"title": "Data Security - Sensitive Data Impact Assessment",
		"templateRelativePath": "DSTIMWorkbook.json",
		"subtitle": "",
		"provider": "Microsoft",
		"featureFlag": "DSTIMWorkbook",
		"support": {
			"tier": "Community"
		},
		"author": {
			"name": "avital-m"
		},
		"source": {
			"kind": "Community"
		},
		"categories": {
			"domains": [
				"Security - Others"
			]
		}
	},
	{
		"workbookKey": "IntrotoKQLWorkbook",
		"logoFileName": "Azure_Sentinel.svg",
		"description": "Learn and practice the Kusto Query Language. This workbook introduces and provides 100 to 200 level content for new and existing users looking to learn KQL. This workbook will be updated with content over time.",
		"dataTypesDependencies": [],
		"dataConnectorsDependencies": [],
		"previewImagesFileNames": [
			"IntrotoKQL-black.png",
			"IntrotoKQL-white.png"
		],
		"version": "1.0.0",
		"title": "Intro to KQL",
		"templateRelativePath": "IntrotoKQL.json",
		"subtitle": "",
		"provider": "Microsoft Sentinel Community"
	},
	{
		"workbookKey": "Log4jPostCompromiseHuntingWorkbook",
		"logoFileName": "Log4j.svg",
		"description": "This hunting workbook is intended to help identify activity related to the Log4j compromise discovered in December 2021.",
		"dataTypesDependencies": [
			"SecurityNestedRecommendation",
			"AzureDiagnostics",
			"OfficeActivity",
			"W3CIISLog",
			"AWSCloudTrail",
			"SigninLogs",
			"AADNonInteractiveUserSignInLogs",
			"imWebSessions",
			"imNetworkSession"
		],
		"dataConnectorsDependencies": [],
		"previewImagesFileNames": [
			"Log4jPostCompromiseHuntingBlack.png",
			"Log4jPostCompromiseHuntingWhite.png"
		],
		"version": "1.0.0",
		"title": "Log4j Post Compromise Hunting",
		"templateRelativePath": "Log4jPostCompromiseHunting.json",
		"subtitle": "",
		"provider": "Microsoft Sentinel Community"
	},
	{
		"workbookKey": "Log4jImpactAssessmentWorkbook",
		"logoFileName": "Log4j.svg",
		"description": "This hunting workbook is intended to help identify activity related to the Log4j compromise discovered in December 2021.",
		"dataTypesDependencies": [
			"SecurityIncident",
			"SecurityAlert",
			"AzureSecurityCenter",
			"MDfESecureScore_CL",
			"MDfEExposureScore_CL",
			"MDfERecommendations_CL",
			"MDfEVulnerabilitiesList_CL"
		],
		"dataConnectorsDependencies": [],
		"previewImagesFileNames": [
			"Log4jPostCompromiseHuntingBlack.png",
			"Log4jPostCompromiseHuntingWhite.png"
		],
		"version": "1.0.0",
		"title": "Log4j Impact Assessment",
		"templateRelativePath": "Log4jImpactAssessment.json",
		"subtitle": "",
		"provider": "Microsoft Sentinel Community"
	},
	{
		"workbookKey": "UserMap",
		"logoFileName": "Azure_Sentinel.svg",
		"description": "This Workbook shows MaliciousIP, User SigninLog Data (this shows user Signin Locations and distance between as well as order visited) and WAF information.",
		"dataTypesDependencies": [
			"SigninLogs",
			"AzureDiagnostics",
			"WireData",
			"VMconnection",
			"CommonSecurityLog",
			"WindowsFirewall",
			"W3CIISLog",
			"DnsEvents"
		],
		"dataConnectorsDependencies": [
			"AzureActiveDirectory"
		],
		"previewImagesFileNames": [
			"UserMapBlack.png",
			"UserMapWhite.png"
		],
		"version": "1.0.1",
		"title": "User Map information",
		"templateRelativePath": "UserMap.json",
		"subtitle": "",
		"provider": "Microsoft Sentinel Community",
		"support": {
			"tier": "Community"
		},
		"author": {
			"name": "Clive Watson"
		},
		"source": {
			"kind": "Community"
		},
		"categories": {
			"domains": [
				"Security - Threat Protection"
			]
		}
	},
	{
		"workbookKey": "AWSS3",
		"logoFileName": "amazon_web_services_Logo.svg",
		"description": "This workbook shows quick summary of AWS S3 data (AWSCloudTrail, AWSGuardDuty, AWSVPCFlow). To visulaize the data, make sure you configure AWS S3 connector and data geting ingested into Sentinel",
		"dataTypesDependencies": [
			"AWSCloudTrail",
			"AWSGuardDuty",
			"AWSVPCFlow"
		],
		"dataConnectorsDependencies": [
			"AWSS3"
		],
		"previewImagesFileNames": [
			"AWSS3Black.png",
			"AWSS3White.png",
			"AWSS3White1.png"
		],
		"version": "1.0.0",
		"title": "AWS S3 Workbook",
		"templateRelativePath": "AWSS3.json",
		"subtitle": "",
		"provider": "Microsoft Sentinel Community",
		"support": {
			"tier": "Community"
		},
		"author": {
			"name": "Clive Watson"
		},
		"source": {
			"kind": "Community"
		},
		"categories": {
			"domains": [
				"Security - Cloud Security"
			]
		}
	},
	{
		"workbookKey": "LogSourcesAndAnalyticRulesCoverageWorkbook",
		"logoFileName": "Azure_Sentinel.svg",
		"description": "This workbook is intended to show how the different tables in a Log Analytics workspace are being used by the different Microsoft Sentinel features, like analytics, hunting queries, playbooks and queries in general.",
		"dataTypesDependencies": [],
		"dataConnectorsDependencies": [],
		"previewImagesFileNames": [
			"LogSourcesAndAnalyticRulesCoverageBlack.png",
			"LogSourcesAndAnalyticRulesCoverageWhite.png"
		],
		"version": "1.1.0",
		"title": "Log Sources & Analytic Rules Coverage",
		"templateRelativePath": "LogSourcesAndAnalyticRulesCoverage.json",
		"subtitle": "",
		"provider": "Microsoft Sentinel Community",
		"support": {
			"tier": "Community"
		},
		"author": {
			"name": "Eli Forbes"
		},
		"source": {
			"kind": "Community"
		},
		"categories": {
			"domains": [
				"Security - Others"
			]
		}
	},
	{
		"workbookKey": "CiscoFirepower",
		"logoFileName": "cisco-logo-72px.svg",
		"description": "Gain insights into your Cisco Firepower firewalls. This workbook analyzes Cisco Firepower device logs.",
		"dataTypesDependencies": [
			"CommonSecurityLog"
		],
		"dataConnectorsDependencies": [],
		"previewImagesFileNames": [
			"CiscoFirepowerBlack.png",
			"CiscoFirepowerWhite.png"
		],
		"version": "1.0.0",
		"title": "Cisco Firepower",
		"templateRelativePath": "CiscoFirepower.json",
		"subtitle": "",
		"provider": "Microsoft Sentinel Community",
		"support": {
			"tier": "Community"
		},
		"author": {
			"name": "Samik Roy"
		},
		"source": {
			"kind": "Community"
		},
		"categories": {
			"domains": [
				"Security - Network"
			]
		}
	},
	{
		"workbookKey": "MicrorosftTeams",
		"logoFileName": "microsoftteams.svg",
		"description": "This workbook is intended to identify the activities on Microrsoft Teams.",
		"dataTypesDependencies": [
			"OfficeActivity"
		],
		"dataConnectorsDependencies": [],
		"previewImagesFileNames": [
			"MicrosoftTeamsBlack.png",
			"MicrosoftTeamsWhite.png"
		],
		"version": "1.0.0",
		"title": "Microsoft Teams",
		"templateRelativePath": "MicrosoftTeams.json",
		"subtitle": "",
		"provider": "Microsoft Sentinel Community"
	},
	{
		"workbookKey": "ArchivingBasicLogsRetention",
		"logoFileName": "ArchivingBasicLogsRetention.svg",
		"description": "This workbooks shows workspace and table retention periods, basic logs, and search & restore tables. It also allows you to update table retention periods, plans, and delete search or restore tables.",
		"dataTypesDependencies": [],
		"dataConnectorsDependencies": [],
		"previewImagesFileNames": [
			"ArchivingBasicLogsRetentionBlack1.png",
			"ArchivingBasicLogsRetentionWhite1.png"
		],
		"version": "1.1.0",
		"title": "Archiving, Basic Logs, and Retention",
		"templateRelativePath": "ArchivingBasicLogsRetention.json",
		"subtitle": "",
		"provider": "Microsoft Sentinel Community",
		"support": {
			"tier": "Community"
		},
		"author": {
			"name": "seanstark-ms"
		},
		"source": {
			"kind": "Community"
		},
		"categories": {
			"domains": [
				"Platform",
				"IT Operations"
			]
		}
	},
	{
		"workbookKey": "OktaSingleSignOnWorkbook",
		"logoFileName": "okta_logo.svg",
		"description": "Gain extensive insight into Okta Single Sign-On (SSO) by analyzing, collecting and correlating Audit and Event events.\nThis workbook provides visibility into message and click events that were permitted, delivered, or blocked.",
		"dataTypesDependencies": [
			"Okta_CL",
			"OktaSSO"
		],
		"dataConnectorsDependencies": [
			"OktaSSO",
			"OktaSSOv2"
		],
		"previewImagesFileNames": [
			"OktaSingleSignOnWhite.png",
			"OktaSingleSignOnBlack.png"
		],
		"version": "1.2",
		"title": "Okta Single Sign-On",
		"templateRelativePath": "OktaSingleSignOn.json",
		"subtitle": "",
		"provider": "Okta"
	},
	{
		"workbookKey": "CiscoMerakiWorkbook",
		"logoFileName": "cisco-logo-72px.svg",
		"description": "Gain insights into the Events from Cisco Meraki Solution and analyzing all the different types of Security Events. This workbook also helps in identifying the Events from affected devices, IPs and the nodes where malware was successfully detected.\nIP data received in Events is correlated with Threat Intelligence to identify if the reported IP address is known bad based on threat intelligence data.",
		"dataTypesDependencies": [
			"meraki_CL",
			"CiscoMerakiNativePoller",
			"ThreatIntelligenceIndicator"
		],
		"dataConnectorsDependencies": [
			"CiscoMeraki",
			"CiscoMerakiNativePolling",
			"ThreatIntelligence"
		],
		"previewImagesFileNames": [
			"CiscoMerakiWorkbookWhite.png",
			"CiscoMerakiWorkbookBlack.png"
		],
		"version": "1.0.0",
		"title": "CiscoMerakiWorkbook",
		"templateRelativePath": "CiscoMerakiWorkbook.json",
		"subtitle": "",
		"provider": "Microsoft"
	},
	{
		"workbookKey": "SentinelOneWorkbook",
		"logoFileName": "Azure_Sentinel.svg",
		"description": "Sets the time name for analysis.",
		"dataTypesDependencies": [
			"SentinelOne_CL"
		],
		"dataConnectorsDependencies": [
			"SentinelOne"
		],
		"previewImagesFileNames": [
			"SentinelOneBlack.png",
			"SentinelOneWhite.png"
		],
		"version": "1.0.0",
		"title": "SentinelOneWorkbook",
		"templateRelativePath": "SentinelOne.json",
		"subtitle": "",
		"provider": "Microsoft"
	},
	{
		"workbookKey": "TrendMicroApexOneWorkbook",
		"logoFileName": "trendmicro_logo.svg",
		"description": "Sets the time name for analysis.",
		"dataTypesDependencies": [
			"CommonSecurityLog"
		],
		"dataConnectorsDependencies": [
			"CefAma"
		],
		"previewImagesFileNames": [
			"TrendMicroApexOneBlack.png",
			"TrendMicroApexOneWhite.png"
		],
		"version": "1.0.0",
		"title": "Trend Micro Apex One",
		"templateRelativePath": "TrendMicroApexOne.json",
		"subtitle": "",
		"provider": "TrendMicro"
	},
	{
		"workbookKey": "ContrastProtect",
		"logoFileName": "contrastsecurity_logo.svg",
		"description": "Select the time range for this Overview.",
		"dataTypesDependencies": [
			"CommonSecurityLog"
		],
		"dataConnectorsDependencies": [
			"ContrastProtect",
			"ContrastProtectAma",
			"CefAma"
		],
		"previewImagesFileNames": [
			"ContrastProtectAllBlack.png",
			"ContrastProtectAllWhite.png",
			"ContrastProtectEffectiveBlack.png",
			"ContrastProtectEffectiveWhite.png",
			"ContrastProtectSummaryBlack.png",
			"ContrastProtectSummaryWhite.png"
		],
		"version": "1.0.0",
		"title": "Contrast Protect",
		"templateRelativePath": "ContrastProtect.json",
		"subtitle": "",
		"provider": "contrast security"
	},
	{
		"workbookKey": "ArmorbloxOverview",
		"logoFileName": "armorblox.svg",
		"description": "INCIDENTS FROM SELECTED TIME RANGE",
		"dataTypesDependencies": [
			"Armorblox_CL"
		],
		"dataConnectorsDependencies": [
			"Armorblox"
		],
		"previewImagesFileNames": [
			"ArmorbloxOverviewBlack01.png",
			"ArmorbloxOverviewBlack02.png",
			"ArmorbloxOverviewWhite01.png",
			"ArmorbloxOverviewWhite02.png"
		],
		"version": "1.0.0",
		"title": "Armorblox",
		"templateRelativePath": "ArmorbloxOverview.json",
		"subtitle": "",
		"provider": "Armorblox"
	},
	{
		"workbookKey": "CiscoETDWorkbook",
		"logoFileName": "cisco-logo-72px.svg",
		"description": "Analyze email threat data seamlessly with the workbook, correlating information from the Secure Email Threat Defense API to identify and mitigate suspicious activities, providing insights into trends and allowing for precise filtering and analysis",
		"dataTypesDependencies": [
			"CiscoETD_CL"
		],
		"dataConnectorsDependencies": [
			"CiscoETD"
		],
		"previewImagesFileNames": [
			"CiscoETDBlack01.PNG",
			"CiscoETDBlack02.PNG",
			"CiscoETDWhite01.PNG",
			"CiscoETDWhite02.PNG"
		],
		"version": "1.0",
		"title": "Cisco Email Threat Defense",
		"templateRelativePath": "CiscoETD.json",
		"subtitle": "",
		"provider": "Cisco"
	},
	{
		"workbookKey": "PaloAltoCDL",
		"logoFileName": "paloalto_logo.svg",
		"description": "Sets the time name for analysis",
		"dataTypesDependencies": [
			"CommonSecurityLog"
		],
		"dataConnectorsDependencies": [
			"CefAma"
		],
		"previewImagesFileNames": [
			"PaloAltoBlack.png",
			"PaloAltoWhite.png"
		],
		"version": "1.0.0",
		"title": "Palo Alto Networks Cortex Data Lake",
		"templateRelativePath": "PaloAltoCDL.json",
		"subtitle": "",
		"provider": "Palo Alto Networks"
	},
	{
		"workbookKey": "VMwareCarbonBlack",
		"logoFileName": "Azure_Sentinel.svg",
		"description": "Sets the time name for analysis",
		"dataTypesDependencies": [
			"CarbonBlackEvents_CL",
			"CarbonBlackAuditLogs_CL",
			"CarbonBlackNotifications_CL"
		],
		"dataConnectorsDependencies": [
			"VMwareCarbonBlack"
		],
		"previewImagesFileNames": [
			"VMwareCarbonBlack.png",
			"VMwareCarbonWhite.png"
		],
		"version": "1.0.0",
		"title": "VMware Carbon Black Cloud",
		"templateRelativePath": "VMwareCarbonBlack.json",
		"subtitle": "",
		"provider": "Microsoft"
	},
	{
		"workbookKey": "VMwareSDWAN",
		"logoFileName": "vmware_sase_logo.svg",
		"description": "This workbook is intended to provide an overview on security events on VMware SD-WAN and Cloud Web Security.",
		"dataTypesDependencies": [
			"VMware_CWS_Weblogs_CL",
			"VMware_VECO_EventLogs_CL"
		],
		"dataConnectorsDependencies": [
			"VMwareSDWAN"
		],
		"previewImagesFileNames": [
			"vmwaresdwan_sentinel_audit_overview_Black.png",
			"vmwaresdwan_sentinel_audit_overview_White.png",
			"vmwaresdwan_sentinel_connectivity_overview_Black.png",
			"vmwaresdwan_sentinel_connectivity_overview_White.png",
			"vmwaresdwan_sentinel_cws_agents_events_Black.png",
			"vmwaresdwan_sentinel_cws_agents_events_White.png",
			"vmwaresdwan_sentinel_cws_casb_Black.png",
			"vmwaresdwan_sentinel_cws_casb_White.png",
			"vmwaresdwan_sentinel_cws_cf_users_policy_Black.png",
			"vmwaresdwan_sentinel_cws_cf_users_policy_White.png",
			"vmwaresdwan_sentinel_cws_overview_Black.png",
			"vmwaresdwan_sentinel_cws_overview_White.png",
			"vmwaresdwan_sentinel_cws_sasepop_urlf_Black.png",
			"vmwaresdwan_sentinel_cws_sasepop_urlf_White.png",
			"vmwaresdwan_sentinel_cws_urlf_Black.png",
			"vmwaresdwan_sentinel_cws_urlf_White.png",
			"vmwaresdwan_sentinel_efs_idps_categories_Black.png",
			"vmwaresdwan_sentinel_efs_idps_categories_White.png",
			"vmwaresdwan_sentinel_idps_activity_Black.png",
			"vmwaresdwan_sentinel_idps_activity_White.png",
			"vmwaresdwan_sentinel_nsd_overview_Black.png",
			"vmwaresdwan_sentinel_nsd_overview_White.png",
			"vmwaresdwan_sentinel_nsd_via_vcg_Black.png",
			"vmwaresdwan_sentinel_nsd_via_vcg_White.png",
			"vmwaresdwan_sentinel_sdwan_efs_statefulfw_Black.png",
			"vmwaresdwan_sentinel_sdwan_efs_statefulfw_White.png"
		],
		"version": "1.0.0",
		"title": "VMware SD-WAN and SASE",
		"templateRelativePath": "VMwareSASESOCDashboard.json",
		"subtitle": "",
		"provider": "velocloud"
	},
	{
		"workbookKey": "arista-networks",
		"logoFileName": "AristaAwakeSecurity.svg",
		"description": "Sets the time name for analysis",
		"dataTypesDependencies": [
			"CommonSecurityLog"
		],
		"dataConnectorsDependencies": [
			"AristaAwakeSecurity",
			"CefAma"
		],
		"previewImagesFileNames": [
			"AristaAwakeSecurityDevicesBlack.png",
			"AristaAwakeSecurityDevicesWhite.png",
			"AristaAwakeSecurityModelsBlack.png",
			"AristaAwakeSecurityModelsWhite.png",
			"AristaAwakeSecurityOverviewBlack.png",
			"AristaAwakeSecurityOverviewWhite.png"
		],
		"version": "1.0.0",
		"title": "Arista Awake",
		"templateRelativePath": "AristaAwakeSecurityWorkbook.json",
		"subtitle": "",
		"provider": "Arista Networks"
	},
	{
		"workbookKey": "TomcatWorkbook",
		"logoFileName": "Azure_Sentinel.svg",
		"description": "Sets the time name for analysis",
		"dataTypesDependencies": [
			"Tomcat_CL"
		],
		"dataConnectorsDependencies": [
			"ApacheTomcat"
		],
		"previewImagesFileNames": [
			"TomcatBlack.png",
			"TomcatWhite.png"
		],
		"version": "1.0.0",
		"title": "ApacheTomcat",
		"templateRelativePath": "Tomcat.json",
		"subtitle": "",
		"provider": "Apache"
	},
	{
		"workbookKey": "ClarotyWorkbook",
		"logoFileName": "Azure_Sentinel.svg",
		"description": "Sets the time name for analysis",
		"dataTypesDependencies": [
			"CommonSecurityLog"
		],
		"dataConnectorsDependencies": [
			"CefAma"
		],
		"previewImagesFileNames": [
			"ClarotyBlack.png",
			"ClarotyWhite.png"
		],
		"version": "1.0.0",
		"title": "Claroty",
		"templateRelativePath": "ClarotyOverview.json",
		"subtitle": "",
		"provider": "Claroty"
	},
	{
		"workbookKey": "ApacheHTTPServerWorkbook",
		"logoFileName": "apache.svg",
		"description": "Sets the time name for analysis",
		"dataTypesDependencies": [
			"ApacheHTTPServer_CL"
		],
		"dataConnectorsDependencies": [
			"ApacheHTTPServer"
		],
		"previewImagesFileNames": [
			"ApacheHTTPServerOverviewBlack01.png",
			"ApacheHTTPServerOverviewBlack02.png",
			"ApacheHTTPServerOverviewWhite01.png",
			"ApacheHTTPServerOverviewWhite02.png"
		],
		"version": "1.0.0",
		"title": "Apache HTTP Server",
		"templateRelativePath": "ApacheHTTPServer.json",
		"subtitle": "",
		"provider": "Apache Software Foundation"
	},
	{
		"workbookKey": "OCIWorkbook",
		"logoFileName": "Azure_Sentinel.svg",
		"description": "Sets the time name for analysis",
		"dataTypesDependencies": [
			"OCI_Logs_CL"
		],
		"dataConnectorsDependencies": [
			"OracleCloudInfrastructureLogsConnector"
		],
		"previewImagesFileNames": [
			"OCIBlack.png",
			"OCIWhite.png"
		],
		"version": "1.0.0",
		"title": "Oracle Cloud Infrastructure",
		"templateRelativePath": "OracleCloudInfrastructureOCI.json",
		"subtitle": "",
		"provider": "Microsoft"
	},
	{
		"workbookKey": "OracleWeblogicServerWorkbook",
		"logoFileName": "Azure_Sentinel.svg",
		"description": "Sets the time name for analysis",
		"dataTypesDependencies": [
			"OracleWebLogicServer_CL"
		],
		"dataConnectorsDependencies": [
			"OracleWebLogicServer"
		],
		"previewImagesFileNames": [
			"OracleWeblogicServerBlack.png",
			"OracleWeblogicServerWhite.png"
		],
		"version": "1.0.0",
		"title": "Oracle WebLogic Server",
		"templateRelativePath": "OracleWorkbook.json",
		"subtitle": "",
		"provider": "Oracle"
	},
	{
		"workbookKey": "BitglassWorkbook",
		"logoFileName": "Azure_Sentinel.svg",
		"description": "Sets the time name for analysis",
		"dataTypesDependencies": [
			"BitglassLogs_CL"
		],
		"dataConnectorsDependencies": [
			"Bitglass"
		],
		"previewImagesFileNames": [
			"BitglassBlack.png",
			"BitglassWhite.png"
		],
		"version": "1.0.0",
		"title": "Bitglass",
		"templateRelativePath": "Bitglass.json",
		"subtitle": "",
		"provider": "Bitglass"
	},
	{
		"workbookKey": "NGINXWorkbook",
		"logoFileName": "Azure_Sentinel.svg",
		"description": "Sets the time name for analysis",
		"dataTypesDependencies": [
			"NGINX_CL"
		],
		"dataConnectorsDependencies": [
			"NGINXHTTPServer"
		],
		"previewImagesFileNames": [
			"NGINXOverviewBlack01.png",
			"NGINXOverviewBlack02.png",
			"NGINXOverviewWhite01.png",
			"NGINXOverviewWhite02.png"
		],
		"version": "1.0.0",
		"title": "NGINX HTTP Server",
		"templateRelativePath": "NGINX.json",
		"subtitle": "",
		"provider": "Microsoft"
	},
	{
		"workbookKey": "vArmourAppContollerWorkbook",
		"logoFileName": "varmour-logo.svg",
		"description": "Sets the time name for analysis",
		"dataTypesDependencies": [
			"CommonSecurityLog"
		],
		"dataConnectorsDependencies": [
			"vArmourAC",
			"vArmourACAma",
			"CefAma"
		],
		"previewImagesFileNames": [
			"vArmourAppControllerAppBlack.png",
			"vArmourAppControllerAppBlack-1.png",
			"vArmourAppControllerAppBlack-2.png",
			"vArmourAppControllerAppBlack-3.png",
			"vArmourAppControllerAppBlack-4.png",
			"vArmourAppControllerAppBlack-5.png",
			"vArmourAppControllerAppBlack-6.png",
			"vArmourAppControllerAppBlack-7.png",
			"vArmourAppControllerAppWhite.png",
			"vArmourAppControllerAppWhite-1.png",
			"vArmourAppControllerAppWhite-2.png",
			"vArmourAppControllerAppWhite-3.png",
			"vArmourAppControllerAppWhite-4.png",
			"vArmourAppControllerAppWhite-5.png",
			"vArmourAppControllerAppWhite-6.png",
			"vArmourAppControllerAppWhite-7.png"
		],
		"version": "1.0.0",
		"title": "vArmour Application Controller",
		"templateRelativePath": "vArmour_AppContoller_Workbook.json",
		"subtitle": "",
		"provider": "vArmour"
	},
	{
		"workbookKey": "CorelightWorkbook",
		"logoFileName": "corelight.svg",
		"description": "Sets the time name for analysis",
		"dataTypesDependencies": [
			"Corelight_CL"
		],
		"dataConnectorsDependencies": [
			"Corelight"
		],
		"previewImagesFileNames": [
			"CorelightConnectionsBlack1.png",
			"CorelightConnectionsBlack2.png",
			"CorelightConnectionsWhite1.png",
			"CorelightConnectionsWhite2.png",
			"CorelightDNSBlack1.png",
			"CorelightDNSWhite1.png",
			"CorelightFileBlack1.png",
			"CorelightFileBlack2.png",
			"CorelightFileWhite1.png",
			"CorelightFileWhite2.png",
			"CorelightMainBlack1.png",
			"CorelightMainWhite1.png",
			"CorelightSoftwareBlack1.png",
			"CorelightSoftwareWhite1.png",
			"CorelightWhite1.png",
			"CorelightWhite2.png",
			"CorelightWhite3.png",
			"CorelightWhite4.png",
			"CorelightWhite5.png",
			"CorelightWhite6.png",
			"CorelightWhite7.png",
			"CorelightWhite8.png",
			"CorelightBlack1.png",
			"CorelightBlack2.png",
			"CorelightBlack3.png",
			"CorelightBlack4.png",
			"CorelightBlack5.png",
			"CorelightBlack6.png",
			"CorelightBlack7.png",
			"CorelightBlack8.png"
		],
		"version": "1.0.0",
		"title": "Corelight",
		"templateRelativePath": "Corelight.json",
		"subtitle": "",
		"provider": "Corelight"
	},
	{
		"workbookKey": "LookoutEvents",
		"logoFileName": "lookout.svg",
		"description": "Sets the time name for analysis",
		"dataTypesDependencies": [
			"Lookout_CL"
		],
		"dataConnectorsDependencies": [
			"LookoutAPI"
		],
		"previewImagesFileNames": [
			"SampleLookoutWorkBookBlack.png",
			"SampleLookoutWorkBookWhite.png"
		],
		"version": "1.0.0",
		"title": "Lookout",
		"templateRelativePath": "LookoutEvents.json",
		"subtitle": "",
		"provider": "Lookout"
	},
	{
		"workbookKey": "sentinel-MicrosoftPurview",
		"logoFileName": "MicrosoftPurview.svg",
		"description": "Sets the time name for analysis",
		"dataTypesDependencies": [
			"AzureDiagnostics"
		],
		"dataConnectorsDependencies": [
			"MicrosoftAzurePurview"
		],
		"previewImagesFileNames": [
			""
		],
		"version": "1.0.0",
		"title": "Microsoft Purview",
		"templateRelativePath": "MicrosoftPurview.json",
		"subtitle": "",
		"provider": "Microsoft"
	},
	{
		"workbookKey": "InfobloxCDCB1TDWorkbook",
		"logoFileName": "infoblox_logo.svg",
		"description": "Get a closer look at your BloxOne DNS Query/Response logs, DHCP logs and Threat Defense security event data. This workbook is intended to help visualize BloxOne query data as part of the Infoblox Cloud solution. Drilldown your data and visualize events, trends, and anomalous changes over time.",
		"dataTypesDependencies": [
			"CommonSecurityLog"
		],
		"dataConnectorsDependencies": [
			"InfobloxCloudDataConnector",
			"InfobloxCloudDataConnectorAma",
			"CefAma"
		],
		"previewImagesFileNames": [
			"InfobloxCDCB1TDBlack.png",
			"InfobloxCDCB1TDWhite.png"
		],
		"version": "2.0.0",
		"title": "Infoblox CDC BloxOne DDI & Threat Defense DNS Workbook",
		"templateRelativePath": "InfobloxCDCB1TDWorkbook.json",
		"subtitle": "",
		"provider": "Infoblox"
	},
	{
		"workbookKey": "InfobloxSOCInsightsWorkbook",
		"logoFileName": "infoblox_logo.svg",
		"description": "Get a closer look at your Infoblox SOC Insights. This workbook is intended to help visualize your BloxOne SOC Insights data as part of the Infoblox SOC Insights Solution. Drilldown your data and visualize events, trends, and anomalous changes over time.",
		"dataTypesDependencies": [
			"InfobloxInsight",
			"InfobloxInsightAssets",
			"InfobloxInsightComments",
			"InfobloxInsightIndicators",
			"InfobloxInsightEvents"
		],
		"dataConnectorsDependencies": [
			"InfobloxSOCInsightsDataConnector_AMA",
			"InfobloxSOCInsightsDataConnector_API",
			"InfobloxSOCInsightsDataConnector_Legacy",
			"CefAma"
		],
		"previewImagesFileNames": [
			"InfobloxSOCInsightsBlack.png",
			"InfobloxSOCInsightsWhite.png"
		],
		"version": "1.0.0",
		"title": "Infoblox SOC Insights Workbook",
		"templateRelativePath": "InfobloxSOCInsightsWorkbook.json",
		"subtitle": "",
		"provider": "Infoblox"
	},
	{
		"workbookKey": "UbiquitiUniFiWorkbook",
		"logoFileName": "ubiquiti.svg",
		"description": "Sets the time name for analysis",
		"dataTypesDependencies": [
			"Ubiquiti_CL"
		],
		"dataConnectorsDependencies": [
			"CustomLogsAma"
		],
		"previewImagesFileNames": [
			"UbiquitiOverviewBlack01.png",
			"UbiquitiOverviewBlack02.png",
			"UbiquitiOverviewWhite01.png",
			"UbiquitiOverviewWhite02.png"
		],
		"version": "1.0.0",
		"title": "Ubiquiti UniFi",
		"templateRelativePath": "Ubiquiti.json",
		"subtitle": "",
		"provider": "Microsoft"
	},
	{
		"workbookKey": "VMwareESXiWorkbook",
		"logoFileName": "Azure_Sentinel.svg",
		"description": "Sets the time name for analysis",
		"dataTypesDependencies": [
			"Syslog"
		],
		"dataConnectorsDependencies": [
			"SyslogAma"
		],
		"previewImagesFileNames": [
			"VMWareESXiBlack.png",
			"VMWareESXiWhite.png"
		],
		"version": "1.0.0",
		"title": "VMware ESXi",
		"templateRelativePath": "VMWareESXi.json",
		"subtitle": "",
		"provider": "Microsoft"
	},
	{
		"workbookKey": "SnowflakeWorkbook",
		"logoFileName": "Azure_Sentinel.svg",
		"description": "Sets the time name for analysis",
		"dataTypesDependencies": [
			"Snowflake_CL"
		],
		"dataConnectorsDependencies": [
			"SnowflakeDataConnector"
		],
		"previewImagesFileNames": [
			"SnowflakeBlack.png",
			"SnowflakeWhite.png"
		],
		"version": "1.0.0",
		"title": "Snowflake",
		"templateRelativePath": "Snowflake.json",
		"subtitle": "",
		"provider": "Snowflake"
	},
	{
		"workbookKey": "LastPassWorkbook",
		"logoFileName": "LastPass.svg",
		"description": "Sets the time name for analysis",
		"dataTypesDependencies": [
			"LastPassNativePoller_CL"
		],
		"dataConnectorsDependencies": [
			"LastPassAPIConnector"
		],
		"previewImagesFileNames": [
			"LastPassBlack.png",
			"LastPassWhite.png"
		],
		"version": "1.0.0",
		"title": "Lastpass Enterprise Activity Monitoring",
		"templateRelativePath": "LastPassWorkbook.json",
		"subtitle": "",
		"provider": "LastPass"
	},
	{
		"workbookKey": "SecurityBridgeWorkbook",
		"logoFileName": "SecurityBridgeLogo-Vector-TM_75x75.svg",
		"description": "Sets the time name for analysis",
		"dataTypesDependencies": [
			"SecurityBridgeLogs"
		],
		"dataConnectorsDependencies": [
			"SecurityBridgeSAP"
		],
		"previewImagesFileNames": [
			""
		],
		"version": "1.0.0",
		"title": "SecurityBridge App",
		"templateRelativePath": "SecurityBridgeThreatDetectionforSAP.json",
		"subtitle": "",
		"provider": "SecurityBridge"
	},
	{
		"workbookKey": "PaloAltoPrismaCloudWorkbook",
		"logoFileName": "paloalto_logo.svg",
		"description": "Sets the time name for analysis.",
		"dataTypesDependencies": [
			"PaloAltoPrismaCloudAlert_CL",
			"PaloAltoPrismaCloudAudit_CL"
		],
		"dataConnectorsDependencies": [
			"PaloAltoPrismaCloud"
		],
		"previewImagesFileNames": [
			"PaloAltoPrismaCloudBlack01.png",
			"PaloAltoPrismaCloudBlack02.png",
			"PaloAltoPrismaCloudWhite01.png",
			"PaloAltoPrismaCloudWhite02.png"
		],
		"version": "1.0.0",
		"title": "Palo Alto Prisma",
		"templateRelativePath": "PaloAltoPrismaCloudOverview.json",
		"subtitle": "",
		"provider": "Microsoft"
	},
	{
		"workbookKey": "PingFederateWorkbook",
		"logoFileName": "PingIdentity.svg",
		"description": "Sets the time name for analysis",
		"dataTypesDependencies": [
			"PingFederateEvent"
		],
		"dataConnectorsDependencies": [
			"CefAma"
		],
		"previewImagesFileNames": [
			"PingFederateBlack1.png",
			"PingFederateWhite1.png"
		],
		"version": "1.0.0",
		"title": "PingFederate",
		"templateRelativePath": "PingFederate.json",
		"subtitle": "",
		"provider": "Microsoft"
	},
	{
		"workbookKey": "McAfeeePOWorkbook",
		"logoFileName": "mcafee_logo.svg",
		"description": "Sets the time name for analysis",
		"dataTypesDependencies": [
			"McAfeeEPOEvent"
		],
		"dataConnectorsDependencies": [
			"McAfeeePO",
			"SyslogAma"
		],
		"previewImagesFileNames": [
			"McAfeeePOBlack1.png",
			"McAfeeePOBlack2.png",
			"McAfeeePOWhite1.png",
			"McAfeeePOWhite2.png"
		],
		"version": "1.0.0",
		"title": "McAfee ePolicy Orchestrator",
		"templateRelativePath": "McAfeeePOOverview.json",
		"subtitle": "",
		"provider": "Microsoft"
	},
	{
		"workbookKey": "OracleDatabaseAudit",
		"logoFileName": "oracle_logo.svg",
		"description": "Sets the time name for analysis",
		"dataTypesDependencies": [
			"Syslog"
		],
		"dataConnectorsDependencies": [
			"OracleDatabaseAudit",
			"SyslogAma"
		],
		"previewImagesFileNames": [
			"OracleDatabaseAuditBlack1.png",
			"OracleDatabaseAuditBlack2.png",
			"OracleDatabaseAuditWhite1.png",
			"OracleDatabaseAuditWhite2.png"
		],
		"version": "1.0.0",
		"title": "Oracle Database Audit",
		"templateRelativePath": "OracleDatabaseAudit.json",
		"subtitle": "",
		"provider": "Oracle"
	},
	{
		"workbookKey": "SenservaProAnalyticsWorkbook",
		"logoFileName": "SenservaPro_logo.svg",
		"description": "Sets the time name for analysis",
		"dataTypesDependencies": [
			"SenservaPro_CL"
		],
		"dataConnectorsDependencies": [
			"SenservaPro"
		],
		"previewImagesFileNames": [
			"SenservaProAnalyticsBlack.png",
			"SenservaProAnalyticsWhite.png"
		],
		"version": "1.0.0",
		"title": "SenservaProAnalytics",
		"templateRelativePath": "SenservaProAnalyticsWorkbook.json",
		"subtitle": "",
		"provider": "Senserva Pro"
	},
	{
		"workbookKey": "SenservaProMultipleWorkspaceWorkbook",
		"logoFileName": "SenservaPro_logo.svg",
		"description": "Sets the time name for analysis",
		"dataTypesDependencies": [
			"SenservaPro_CL"
		],
		"dataConnectorsDependencies": [
			"SenservaPro"
		],
		"previewImagesFileNames": [
			"SenservaProMultipleWorkspaceWorkbookBlack.png",
			"SenservaProMultipleWorkspaceWorkbookWhite.png"
		],
		"version": "1.0.0",
		"title": "SenservaProMultipleWorkspace",
		"templateRelativePath": "SenservaProMultipleWorkspaceWorkbook.json",
		"subtitle": "",
		"provider": "Senserva Pro"
	},
	{
		"workbookKey": "SenservaProSecureScoreMultiTenantWorkbook",
		"logoFileName": "SenservaPro_logo.svg",
		"description": "Sets the time name for analysis",
		"dataTypesDependencies": [
			"SenservaPro_CL"
		],
		"dataConnectorsDependencies": [
			"SenservaPro"
		],
		"previewImagesFileNames": [
			"SenservaProSecureScoreMultiTenantBlack.png",
			"SenservaProSecureScoreMultiTenantWhite.png"
		],
		"version": "1.0.0",
		"title": "SenservaProSecureScoreMultiTenant",
		"templateRelativePath": "SenservaProSecureScoreMultiTenantWorkbook.json",
		"subtitle": "",
		"provider": "Senserva Pro"
	},
	{
		"workbookKey": "CiscoSecureEndpointOverviewWorkbook",
		"logoFileName": "cisco-logo-72px.svg",
		"description": "Sets the time name for analysis",
		"dataTypesDependencies": [
			"CiscoSecureEndpoint"
		],
		"dataConnectorsDependencies": [
			"CiscoSecureEndpoint"
		],
		"previewImagesFileNames": [
			"CiscoSecureEndpointBlack.png",
			"CiscoSecureEndpointWhite.png"
		],
		"version": "1.0.0",
		"title": "Cisco Secure Endpoint",
		"templateRelativePath": "Cisco Secure Endpoint Overview.json",
		"subtitle": "",
		"provider": "Cisco"
	},
	{
		"workbookKey": "InfoSecGlobalWorkbook",
		"logoFileName": "infosecglobal.svg",
		"description": "Sets the time name for analysis.",
		"dataTypesDependencies": [
			"InfoSecAnalytics_CL"
		],
		"dataConnectorsDependencies": [
			"InfoSecDataConnector"
		],
		"previewImagesFileNames": [
			"InfoSecGlobalWorkbookBlack.png",
			"InfoSecGlobalWorkbookWhite.png"
		],
		"version": "1.0.0",
		"title": "AgileSec Analytics Connector",
		"templateRelativePath": "InfoSecGlobal.json",
		"subtitle": "",
		"provider": "InfoSecGlobal"
	},
	{
		"workbookKey": "CrowdStrikeFalconEndpointProtectionWorkbook",
		"logoFileName": "crowdstrike.svg",
		"description": "Sets the time name for analysis",
		"dataTypesDependencies": [
			"CrowdstrikeReplicatorLogs_CL"
		],
		"dataConnectorsDependencies": [
			"CrowdstrikeReplicator"
		],
		"previewImagesFileNames": [
			"CrowdStrikeFalconEndpointProtectionBlack.png",
			"CrowdStrikeFalconEndpointProtectionWhite.png"
		],
		"version": "1.0.0",
		"title": "CrowdStrike Falcon Endpoint Protection",
		"templateRelativePath": "CrowdStrikeFalconEndpointProtection.json",
		"subtitle": "",
		"provider": "Microsoft"
	},
	{
		"workbookKey": "IronDefenseAlertDashboard",
		"logoFileName": "IronNet.svg",
		"description": "Sets the time name for analysis",
		"dataTypesDependencies": [
			"CommonSecurityLog"
		],
		"dataConnectorsDependencies": [
			"IronNetIronDefense"
		],
		"previewImagesFileNames": [
			"IronDefenseDashboardBlack.png",
			"IronDefenseDashboardWhite.png"
		],
		"version": "1.0.0",
		"title": "IronDefenseAlertDashboard",
		"templateRelativePath": "IronDefenseAlertDashboard.json",
		"subtitle": "",
		"provider": "Microsoft"
	},
	{
		"workbookKey": "IronDefenseAlertDetails",
		"logoFileName": "IronNet.svg",
		"description": "Sets the time name for analysis",
		"dataTypesDependencies": [
			"CommonSecurityLog"
		],
		"dataConnectorsDependencies": [
			"IronNetIronDefense"
		],
		"previewImagesFileNames": [
			"IronDefenseAlertsBlack.png",
			"IronDefenseAlertsWhite.png"
		],
		"version": "1.0.0",
		"title": "IronDefenseAlertDetails",
		"templateRelativePath": "IronDefenseAlertDetails.json",
		"subtitle": "",
		"provider": "Microsoft"
	},
	{
		"workbookKey": "CiscoSEGWorkbook",
		"logoFileName": "cisco-logo-72px.svg",
		"description": "Sets the time name for analysis",
		"dataTypesDependencies": [
			"CommonSecurityLog"
		],
		"dataConnectorsDependencies": [
			"CefAma"
		],
		"previewImagesFileNames": [
			"CiscoSEGBlack.png",
			"CiscoSEGWhite.png"
		],
		"version": "1.0.0",
		"title": "Cisco Secure Email Gateway",
		"templateRelativePath": "CiscoSEG.json",
		"subtitle": "",
		"provider": "Cisco"
	},
	{
		"workbookKey": "EatonForeseerHealthAndAccess",
		"logoFileName": "Azure_Sentinel.svg",
		"description": "This workbook gives an insight into the health of all the Windows VMs in this subscription running Eaton Foreseer and       the unauthorized access into the Eaton Foreseer application running on these VMs.",
		"dataTypesDependencies": [
			"SecurityEvent"
		],
		"dataConnectorsDependencies": [],
		"previewImagesFileNames": [
			"EatonForeseerHealthAndAccessBlack.png",
			"EatonForeseerHealthAndAccessWhite.png"
		],
		"version": "1.0.0",
		"title": "EatonForeseerHealthAndAccess",
		"templateRelativePath": "EatonForeseerHealthAndAccess.json",
		"subtitle": "",
		"provider": "Eaton"
	},
	{
		"workbookKey": "PCIDSSComplianceWorkbook",
		"logoFileName": "Azure_Sentinel.svg",
		"description": "Choose your subscription and workspace in which PCI assets are deployed",
		"dataTypesDependencies": [
			"AzureDiagnostics",
			"SecurityEvent",
			"SecurityAlert",
			"OracleDatabaseAuditEvent",
			"Syslog",
			"Anomalies"
		],
		"dataConnectorsDependencies": [],
		"previewImagesFileNames": [
			"PCIDSSComplianceBlack01.PNG",
			"PCIDSSComplianceBlack02.PNG",
			"PCIDSSComplianceWhite01.PNG",
			"PCIDSSComplianceWhite02.PNG"
		],
		"version": "1.0.0",
		"title": "PCI DSS Compliance",
		"templateRelativePath": "PCIDSSCompliance.json",
		"subtitle": "",
		"provider": "Microsoft"
	},
	{
		"workbookKey": "SonraiSecurityWorkbook",
		"logoFileName": "Sonrai.svg",
		"description": "Sets the time name for analysis",
		"dataTypesDependencies": [
			"Sonrai_Tickets_CL"
		],
		"dataConnectorsDependencies": [
			"SonraiDataConnector"
		],
		"previewImagesFileNames": [
			"SonraiWorkbookBlack.png",
			"SonraiWorkbookWhite.png"
		],
		"version": "1.0.0",
		"title": "Sonrai",
		"templateRelativePath": "Sonrai.json",
		"subtitle": "",
		"provider": "Sonrai"
	},
	{
		"workbookKey": "SemperisDSPWorkbook",
		"logoFileName": "Semperis.svg",
		"description": "Specify the time range on which to query the data",
		"dataTypesDependencies": [
			"dsp_parser"
		],
		"dataConnectorsDependencies": [
			"SemperisDSP"
		],
		"previewImagesFileNames": [
			"SemperisDSPOverview1Black.png",
			"SemperisDSPOverview1White.png",
			"SemperisDSPOverview2Black.png",
			"SemperisDSPOverview2White.png",
			"SemperisDSPOverview3Black.png",
			"SemperisDSPOverview3White.png"
		],
		"version": "1.0.0",
		"title": "Semperis Directory Services Protector",
		"templateRelativePath": "SemperisDSPWorkbook.json",
		"subtitle": "",
		"provider": "Semperis"
	},
	{
		"workbookKey": "BoxWorkbook",
		"logoFileName": "box.svg",
		"description": "Sets the time name for analysis",
		"dataTypesDependencies": [
			"BoxEvents_CL"
		],
		"dataConnectorsDependencies": [
			"BoxDataConnector"
		],
		"previewImagesFileNames": [
			"BoxBlack1.png",
			"BoxWhite1.png",
			"BoxBlack2.png",
			"BoxWhite2.png"
		],
		"version": "1.0.0",
		"title": "Box",
		"templateRelativePath": "Box.json",
		"subtitle": "",
		"provider": "Box"
	},
	{
		"workbookKey": "SymantecEndpointProtection",
		"logoFileName": "symantec_logo.svg",
		"description": "Sets the time name for analysis",
		"dataTypesDependencies": [
			"SymantecEndpointProtection"
		],
		"dataConnectorsDependencies": [
			"SymantecEndpointProtection",
			"SyslogAma"
		],
		"previewImagesFileNames": [
			"SymantecEndpointProtectionBlack.png",
			"SymantecEndpointProtectionWhite.png"
		],
		"version": "1.0.0",
		"title": "Symantec Endpoint Protection",
		"templateRelativePath": "SymantecEndpointProtection.json",
		"subtitle": "",
		"provider": "Symantec"
	},
	{
		"workbookKey": "DynamicThreatModeling&Response",
		"logoFileName": "Azure_Sentinel.svg",
		"description": "Sets the time name for analysis",
		"dataTypesDependencies": [
			"SecurityAlert"
		],
		"dataConnectorsDependencies": [],
		"previewImagesFileNames": [
			"DynamicThreatModeling&ResponseWhite.png",
			"DynamicThreatModeling&ResponseBlack.png"
		],
		"version": "1.0.0",
		"title": "Dynamic Threat Modeling Response",
		"templateRelativePath": "DynamicThreatModeling&Response.json",
		"subtitle": "",
		"provider": "Microsoft"
	},
	{
		"workbookKey": "ThreatAnalysis&Response",
		"logoFileName": "Azure_Sentinel.svg",
		"description": "The Defenders for IoT workbook provide guided investigations for OT entities based on open incidents, alert notifications, and activities for OT assets. They also provide a hunting experience across the MITRE ATT&CK® framework for ICS, and are designed to enable analysts, security engineers, and MSSPs to gain situational awareness of OT security posture.",
		"dataTypesDependencies": [
			"SecurityAlert"
		],
		"dataConnectorsDependencies": [],
		"previewImagesFileNames": [
			"ThreatAnalysis&ResponseWhite1.png",
			"ThreatAnalysis&ResponseWhite2.png",
			"ThreatAnalysis&ResponseWhite3.png",
			"ThreatAnalysis&ResponseWhite4.png",
			"ThreatAnalysis&ResponseBlack1.png",
			"ThreatAnalysis&ResponseBlack2.png",
			"ThreatAnalysis&ResponseBlack3.png",
			"ThreatAnalysis&ResponseBlack4.png"
		],
		"version": "1.0.1",
		"title": "Threat Analysis Response",
		"templateRelativePath": "ThreatAnalysis&Response.json",
		"subtitle": "",
		"provider": "Microsoft"
	},
	{
		"workbookKey": "TrendMicroCAS",
		"logoFileName": "Trend_Micro_Logo.svg",
		"description": "Sets the time name for analysis",
		"dataTypesDependencies": [
			"TrendMicroCAS_CL"
		],
		"dataConnectorsDependencies": [
			"TrendMicroCAS"
		],
		"previewImagesFileNames": [
			"TrendMicroCASBlack.png",
			"TrendMicroCASWhite.png"
		],
		"version": "1.0.0",
		"title": "TrendMicroCAS",
		"templateRelativePath": "TrendMicroCAS.json",
		"subtitle": "",
		"provider": "TrendMicro"
	},
	{
		"workbookKey": "GitHubSecurityWorkbook",
		"logoFileName": "GitHub.svg",
		"description": "Gain insights to GitHub activities that may be interesting for security.",
		"dataTypesDependencies": [
			"GitHubAuditLogPolling_CL"
		],
		"dataConnectorsDependencies": [
			"GitHubEcAuditLogPolling"
		],
		"previewImagesFileNames": [
			"GitHubSecurityBlack.png",
			"GitHubSecurityWhite.png"
		],
		"version": "1.0.0",
		"title": "GithubWorkbook",
		"templateRelativePath": "GitHub.json",
		"subtitle": "",
		"provider": "Microsoft"
	},
	{
		"workbookKey": "GCPDNSWorkbook",
		"logoFileName": "google_logo.svg",
		"description": "Sets the time name for analysis",
		"dataTypesDependencies": [
			"GCPCloudDNS"
		],
		"dataConnectorsDependencies": [
			"GCPDNSDataConnector"
		],
		"previewImagesFileNames": [
			"GCPDNSBlack.png",
			"GCPDNSWhite.png"
		],
		"version": "1.0.0",
		"title": "Google Cloud Platform DNS",
		"templateRelativePath": "GCPDNS.json",
		"subtitle": "",
		"provider": "Microsoft"
	},
	{
		"workbookKey": "AtlassianJiraAuditWorkbook",
		"logoFileName": "atlassian.svg",
		"description": "Sets the time name for analysis",
		"dataTypesDependencies": [
			"AtlassianJiraNativePoller_CL"
		],
		"dataConnectorsDependencies": [
			"AtlassianJira"
		],
		"previewImagesFileNames": [
			"AtlassianJiraAuditWhite.png",
			"AtlassianJiraAuditBlack.png"
		],
		"version": "1.0.0",
		"title": "AtlassianJiraAudit",
		"templateRelativePath": "AtlassianJiraAudit.json",
		"subtitle": "",
		"provider": "Atlassian"
	},
	{
		"workbookKey": "DigitalGuardianWorkbook",
		"logoFileName": "Azure_Sentinel.svg",
		"description": "Sets the time name for analysis",
		"dataTypesDependencies": [
			"DigitalGuardianDLPEvent"
		],
		"dataConnectorsDependencies": [
			"DigitalGuardianDLP",
			"SyslogAma"
		],
		"previewImagesFileNames": [
			"DigitalGuardianBlack.png",
			"DigitalGuardianWhite.png"
		],
		"version": "1.0.0",
		"title": "DigitalGuardianDLP",
		"templateRelativePath": "DigitalGuardian.json",
		"subtitle": "",
		"provider": "Digital Guardian"
	},
	{
		"workbookKey": "CiscoDuoWorkbook",
		"logoFileName": "cisco-logo-72px.svg",
		"description": "Sets the time name for analysis",
		"dataTypesDependencies": [
			"CiscoDuo_CL"
		],
		"dataConnectorsDependencies": [
			"CiscoDuoSecurity"
		],
		"previewImagesFileNames": [
			"CiscoDuoWhite.png",
			"CiscoDuoBlack.png"
		],
		"version": "1.0.0",
		"title": "CiscoDuoSecurity",
		"templateRelativePath": "CiscoDuo.json",
		"subtitle": "",
		"provider": "Cisco"
	},
	{
		"workbookKey": "SlackAudit",
		"logoFileName": "slacklogo.svg",
		"description": "Sets the time name for analysis",
		"dataTypesDependencies": [
			"SlackAudit_CL"
		],
		"dataConnectorsDependencies": [
			"SlackAuditAPI"
		],
		"previewImagesFileNames": [
			"SlackAuditApplicationActivityBlack1.png",
			"SlackAuditApplicationActivityWhite1.png"
		],
		"version": "1.0.0",
		"title": "SlackAudit",
		"templateRelativePath": "SlackAudit.json",
		"subtitle": "",
		"provider": "Slack"
	},
	{
		"workbookKey": "CiscoWSAWorkbook",
		"logoFileName": "cisco-logo-72px.svg",
		"description": "Sets the time name for analysis",
		"dataTypesDependencies": [
			"Syslog"
		],
		"dataConnectorsDependencies": [
			"CiscoWSA",
			"SyslogAma"
		],
		"previewImagesFileNames": [
			"CiscoWSAWhite.png",
			"CiscoWSABlack.png"
		],
		"version": "1.0.0",
		"title": "CiscoWSA",
		"templateRelativePath": "CiscoWSA.json",
		"subtitle": "",
		"provider": "Cisco"
	},
	{
		"workbookKey": "GCP-IAM-Workbook",
		"logoFileName": "google_logo.svg",
		"description": "Sets the time name for analysis",
		"dataTypesDependencies": [
			"GCP_IAM_CL"
		],
		"dataConnectorsDependencies": [
			"GCPIAMDataConnector"
		],
		"previewImagesFileNames": [
			"GCPIAMBlack01.png",
			"GCPIAMBlack02.png",
			"GCPIAMWhite01.png",
			"GCPIAMWhite02.png"
		],
		"version": "1.0.0",
		"title": "Google Cloud Platform IAM",
		"templateRelativePath": "GCP_IAM.json",
		"subtitle": "",
		"provider": "Google"
	},
	{
		"workbookKey": "ImpervaWAFCloudWorkbook",
		"logoFileName": "Imperva_DarkGrey_final_75x75.svg",
		"description": "Sets the time name for analysis.",
		"dataTypesDependencies": [
			"ImpervaWAFCloud_CL"
		],
		"dataConnectorsDependencies": [
			"ImpervaWAFCloudAPI"
		],
		"previewImagesFileNames": [
			"ImpervaWAFCloudBlack01.png",
			"ImpervaWAFCloudBlack02.png",
			"ImpervaWAFCloudWhite01.png",
			"ImpervaWAFCloudWhite02.png"
		],
		"version": "1.0.0",
		"title": "Imperva WAF Cloud Overview",
		"templateRelativePath": "Imperva WAF Cloud Overview.json",
		"subtitle": "",
		"provider": "Microsoft"
	},
	{
		"workbookKey": "ZscalerZPAWorkbook",
		"logoFileName": "ZscalerLogo.svg",
		"description": "Select the time range for this Overview.",
		"dataTypesDependencies": [
			"ZPA_CL"
		],
		"dataConnectorsDependencies": [
			"ZscalerPrivateAccess",
			"CustomLogsAma"
		],
		"previewImagesFileNames": [
			"ZscalerZPABlack.png",
			"ZscalerZPAWhite.png"
		],
		"version": "1.0.0",
		"title": "Zscaler Private Access (ZPA)",
		"templateRelativePath": "ZscalerZPA.json",
		"subtitle": "",
		"provider": "Zscaler"
	},
	{
		"workbookKey": "GoogleWorkspaceWorkbook",
		"logoFileName": "google_logo.svg",
		"description": "Sets the time name for analysis",
		"dataTypesDependencies": [
			"GWorkspace_ReportsAPI_admin_CL",
			"GWorkspace_ReportsAPI_calendar_CL",
			"GWorkspace_ReportsAPI_drive_CL",
			"GWorkspace_ReportsAPI_login_CL",
			"GWorkspace_ReportsAPI_login_CL",
			"GWorkspace_ReportsAPI_mobile_CL"
		],
		"dataConnectorsDependencies": [
			"GoogleWorkspaceReportsAPI"
		],
		"previewImagesFileNames": [
			"GoogleWorkspaceBlack.png",
			"GoogleWorkspaceWhite.png"
		],
		"version": "1.0.0",
		"title": "GoogleWorkspaceReports",
		"templateRelativePath": "GoogleWorkspace.json",
		"subtitle": "",
		"provider": "Microsoft"
	},
	{
		"workbookKey": "NCProtectWorkbook",
		"logoFileName": "NCProtectIcon.svg",
		"description": "Sets the time name for analysis",
		"dataTypesDependencies": [
			"NCProtectUAL_CL"
		],
		"dataConnectorsDependencies": [
			"NucleusCyberNCProtect"
		],
		"previewImagesFileNames": [
			""
		],
		"version": "1.0.0",
		"title": "NucleusCyberProtect",
		"templateRelativePath": "NucleusCyber_NCProtect_Workbook.json",
		"subtitle": "",
		"provider": "archTIS"
	},
	{
		"workbookKey": "CiscoISEWorkbook",
		"logoFileName": "cisco-logo-72px.svg",
		"description": "Sets the time name for analysis",
		"dataTypesDependencies": [
			"Syslog"
		],
		"dataConnectorsDependencies": [
			"SyslogAma"
		],
		"previewImagesFileNames": [
			"CiscoISEBlack1.png",
			"CiscoISEBlack2.png",
			"CiscoISEWhite1.png",
			"CiscoISEWhite2.png"
		],
		"version": "1.0.0",
		"title": "Cisco ISE",
		"templateRelativePath": "CiscoISE.json",
		"subtitle": "",
		"provider": "Cisco"
	},
	{
		"workbookKey": "IoTOTThreatMonitoringwithDefenderforIoTWorkbook",
		"logoFileName": "Azure_Sentinel.svg",
		"description": "The OT Threat Monitoring with Defender for IoT Workbook features OT filtering for Security Alerts, Incidents, Vulnerabilities and Asset Inventory. The workbook features a dynamic assessment of the MITRE ATT&CK for ICS matrix across your environment to analyze and respond to OT-based threats. This workbook is designed to enable SecOps Analysts, Security Engineers, and MSSPs to gain situational awareness for IT/OT security posture.",
		"dataTypesDependencies": [
			"SecurityAlert",
			"SecurityIncident"
		],
		"dataConnectorsDependencies": [],
		"previewImagesFileNames": [
			"IoTOTThreatMonitoringwithDefenderforIoTBlack.png",
			"IoTOTThreatMonitoringwithDefenderforIoTWhite.png"
		],
		"version": "1.0.0",
		"title": "Microsoft Defender for IoT",
		"templateRelativePath": "IoTOTThreatMonitoringwithDefenderforIoT.json",
		"subtitle": "",
		"provider": "Microsoft"
	},
	{
		"workbookKey": "ZeroTrust(TIC3.0)Workbook",
		"logoFileName": "Azure_Sentinel.svg",
		"description": "Sets the time name for analysis",
		"dataTypesDependencies": [
			"SecurityRecommendation"
		],
		"dataConnectorsDependencies": [],
		"previewImagesFileNames": [
			"ZeroTrust(TIC3.0)Black1.PNG",
			"ZeroTrust(TIC3.0)White1.PNG"
		],
		"version": "1.0.0",
		"title": "ZeroTrust(TIC3.0)",
		"templateRelativePath": "ZeroTrustTIC3.json",
		"subtitle": "",
		"provider": "Microsoft"
	},
	{
		"workbookKey": "CybersecurityMaturityModelCertification(CMMC)2.0Workbook",
		"logoFileName": "Azure_Sentinel.svg",
		"description": "Sets the time name for analysis.",
		"dataTypesDependencies": [
			"InformationProtectionLogs_CL",
			"AuditLogs",
			"SecurityIncident",
			"SigninLogs",
			"AzureActivity"
		],
		"dataConnectorsDependencies": [],
		"previewImagesFileNames": [
			"CybersecurityMaturityModelCertificationBlack.png",
			"CybersecurityMaturityModelCertificationWhite.png"
		],
		"version": "1.0.0",
		"title": "CybersecurityMaturityModelCertification(CMMC)2.0",
		"templateRelativePath": "CybersecurityMaturityModelCertification_CMMCV2.json",
		"subtitle": "",
		"provider": "Microsoft"
	},
	{
		"workbookKey": "NISTSP80053Workbook",
		"logoFileName": "Azure_Sentinel.svg",
		"description": "Sets the time name for analysis.",
		"dataTypesDependencies": [
			"SigninLogs",
			"AuditLogs",
			"AzureActivity",
			"OfficeActivity",
			"SecurityEvents",
			"CommonSecurityLog",
			"SecurityIncident",
			"SecurityRecommendation"
		],
		"dataConnectorsDependencies": [
			"SecurityEvents"
		],
		"previewImagesFileNames": [
			"NISTSP80053Black.png",
			"NISTSP80053White.png"
		],
		"version": "1.0.0",
		"title": "NISTSP80053workbook",
		"templateRelativePath": "NISTSP80053.json",
		"subtitle": "",
		"provider": "Microsoft"
	},
	{
		"workbookKey": "DarktraceWorkbook",
		"logoFileName": "Darktrace.svg",
		"description": "The Darktrace Workbook visualises Model Breach and AI Analyst data received by the Darktrace Data Connector and visualises events across the network, SaaS, IaaS and Email.",
		"dataTypesDependencies": [
			"darktrace_model_alerts_CL"
		],
		"dataConnectorsDependencies": [
			"DarktraceRESTConnector"
		],
		"previewImagesFileNames": [
			"DarktraceWorkbookBlack01.png",
			"DarktraceWorkbookBlack02.png",
			"DarktraceWorkbookWhite01.png",
			"DarktraceWorkbookWhite02.png"
		],
		"version": "1.0.1",
		"title": "Darktrace",
		"templateRelativePath": "DarktraceWorkbook.json",
		"subtitle": "",
		"provider": "Darktrace"
	},
	{
		"workbookKey": "RecordedFutureAlertOverviewWorkbook",
		"logoFileName": "RecordedFuture.svg",
		"description": "Recorded Future Alerts Overview Workbook. This workbook will visualize playbook alerts imported via the RecordedFuture-Alert-Importer.",
		"dataTypesDependencies": [
			"RecordedFuturePortalAlerts_CL"
		],
		"dataConnectorsDependencies": [],
		"previewImagesFileNames": [
			"RecordedFutureAlertOverviewWhite.png",
			"RecordedFutureAlertOverviewBlack.png"
		],
		"version": "1.0.1",
		"title": "Recorded Future - Alerts Overview",
		"templateRelativePath": "RecordedFutureAlertOverview.json",
		"subtitle": "",
		"provider": "Recorded Future"
	},
	{
		"workbookKey": "RecordedFuturePlaybookAlertOverviewWorkbook",
		"logoFileName": "RecordedFuture.svg",
		"description": "Recorded Future Playbook Alerts Overview Workbook. This workbook will visualize playbook alerts imported via the RecordedFuture-Playbook-Alert-Importer.",
		"dataTypesDependencies": [
			"RecordedFuturePlaybookAlerts_CL"
		],
		"dataConnectorsDependencies": [],
		"previewImagesFileNames": [
			"RecordedFuturePlaybookAlertOverviewWhite1.png",
			"RecordedFuturePlaybookAlertOverviewBlack1.png"
		],
		"version": "1.0.1",
		"title": "Recorded Future - Playbook Alerts Overview",
		"templateRelativePath": "RecordedFuturePlaybookAlertOverview.json",
		"subtitle": "",
		"provider": "Recorded Future"
	},
	{
		"workbookKey": "RecordedFutureDomainCorrelationWorkbook",
		"logoFileName": "RecordedFuture.svg",
		"description": "Recorded Future Domain Correlation Workbook. This workbook will visualize Recorded Future threat intelligence data together with infrastructure logs ingested in to Sentinel.",
		"dataTypesDependencies": [
			"ThreatIntelligenceIndicator"
		],
		"dataConnectorsDependencies": [],
		"previewImagesFileNames": [
			"RecordedFutureDomainCorrelationWhite.png",
			"RecordedFutureDomainCorrelationBlack.png"
		],
		"version": "1.0.1",
		"title": "Recorded Future - Domain Correlation",
		"templateRelativePath": "RecordedFutureDomainCorrelation.json",
		"subtitle": "",
		"provider": "Recorded Future"
	},
	{
		"workbookKey": "RecordedFutureHashCorrelationWorkbook",
		"logoFileName": "RecordedFuture.svg",
		"description": "Recorded Future Hash Correlation Workbook. This workbook will visualize Recorded Future threat intelligence data together with infrastructure logs ingested in to Sentinel.",
		"dataTypesDependencies": [
			"ThreatIntelligenceIndicator"
		],
		"dataConnectorsDependencies": [],
		"previewImagesFileNames": [
			"RecordedFutureHashCorrelationWhite.png",
			"RecordedFutureHashCorrelationBlack.png"
		],
		"version": "1.0.1",
		"title": "Recorded Future - Hash Correlation",
		"templateRelativePath": "RecordedFutureHashCorrelation.json",
		"subtitle": "",
		"provider": "Recorded Future"
	},
	{
		"workbookKey": "RecordedFutureIPCorrelationWorkbook",
		"logoFileName": "RecordedFuture.svg",
		"description": "Recorded Future IP Correlation Workbook. This workbook will visualize Recorded Future threat intelligence data together with infrastructure logs ingested in to Sentinel.",
		"dataTypesDependencies": [
			"ThreatIntelligenceIndicator"
		],
		"dataConnectorsDependencies": [],
		"previewImagesFileNames": [
			"RecordedFutureIPCorrelationWhite.png",
			"RecordedFutureIPCorrelationBlack.png"
		],
		"version": "1.0.1",
		"title": "Recorded Future - IP Correlation",
		"templateRelativePath": "RecordedFutureIPCorrelation.json",
		"subtitle": "",
		"provider": "Recorded Future"
	},
	{
		"workbookKey": "RecordedFutureURLCorrelationWorkbook",
		"logoFileName": "RecordedFuture.svg",
		"description": "Recorded Future URL Correlation Workbook. This workbook will visualize Recorded Future threat intelligence data together with infrastructure logs ingested in to Sentinel.",
		"dataTypesDependencies": [
			"ThreatIntelligenceIndicator"
		],
		"dataConnectorsDependencies": [],
		"previewImagesFileNames": [
			"RecordedFutureUrlCorrelationWhite.png",
			"RecordedFutureUrlCorrelationBlack.png"
		],
		"version": "1.0.1",
		"title": "Recorded Future - URL Correlation",
		"templateRelativePath": "RecordedFutureURLCorrelation.json",
		"subtitle": "",
		"provider": "Recorded Future"
	},
	{
		"workbookKey": "RecordedFutureThreatActorHuntingWorkbook",
		"logoFileName": "RecordedFuture.svg",
		"description": "Recorded Future Threat Actor Hunting Workbook. This workbook will visualize Recorded Future threat map and hunting indicators ingested in to Microsoft Sentinel.",
		"dataTypesDependencies": [
			"ThreatIntelligenceIndicator"
		],
		"dataConnectorsDependencies": [],
		"previewImagesFileNames": [
			"RecordedFutureThreatActorHuntingWhite.png",
			"RecordedFutureThreatActorHuntingBlack.png"
		],
		"version": "1.0.1",
		"title": "Recorded Future - Threat Actor Hunting",
		"templateRelativePath": "RecordedFutureThreatActorHunting.json",
		"subtitle": "",
		"provider": "Recorded Future"
	},
	{
		"workbookKey": "RecordedFutureMalwareThreatHuntingWorkbook",
		"logoFileName": "RecordedFuture.svg",
		"description": "Recorded Future Malware Threat Hunting Workbook. This workbook will visualize Recorded Future malware threat map and hunting indicators ingested in to Microsoft Sentinel.",
		"dataTypesDependencies": [
			"ThreatIntelligenceIndicator"
		],
		"dataConnectorsDependencies": [],
		"previewImagesFileNames": [
			"RecordedFutureMalwareThreatHuntingWhite.png",
			"RecordedFutureMalwareThreatHuntingBlack.png"
		],
		"version": "1.0.0",
		"title": "Recorded Future - Malware Threat Hunting",
		"templateRelativePath": "RecordedFutureMalwareThreatHunting.json",
		"subtitle": "",
		"provider": "Recorded Future"
	},
	{
		"workbookKey": "MaturityModelForEventLogManagement_M2131",
		"logoFileName": "contrastsecurity_logo.svg",
		"description": "Select the time range for this Overview.",
		"dataTypesDependencies": [],
		"dataConnectorsDependencies": [],
		"previewImagesFileNames": [
			"MaturityModelForEventLogManagement_M2131Black.png",
			"MaturityModelForEventLogManagement_M2131White.png"
		],
		"version": "1.0.0",
		"title": "MaturityModelForEventLogManagementM2131",
		"templateRelativePath": "MaturityModelForEventLogManagement_M2131.json",
		"subtitle": "",
		"provider": "Microsoft"
	},
	{
		"workbookKey": "AzureSQLSecurityWorkbook",
		"logoFileName": "AzureSQL.svg",
		"description": "Sets the time window in days to search around the alert",
		"dataTypesDependencies": [
			"AzureDiagnostics",
			"SecurityAlert",
			"SecurityIncident"
		],
		"dataConnectorsDependencies": [
			"AzureSql"
		],
		"previewImagesFileNames": [
			""
		],
		"version": "1.0.0",
		"title": "Azure SQL Database Workbook",
		"templateRelativePath": "Workbook-AzureSQLSecurity.json",
		"subtitle": "",
		"provider": "Microsoft"
	},
	{
		"workbookKey": "ContinuousDiagnostics&Mitigation",
		"logoFileName": "Azure_Sentinel.svg",
		"description": "Select the time range for this Overview.",
		"dataTypesDependencies": [],
		"dataConnectorsDependencies": [],
		"previewImagesFileNames": [
			"ContinuousDiagnostics&MitigationBlack.png",
			"ContinuousDiagnostics&MitigationWhite.png"
		],
		"version": "1.0.0",
		"title": "ContinuousDiagnostics&Mitigation",
		"templateRelativePath": "ContinuousDiagnostics&Mitigation.json",
		"subtitle": "",
		"provider": "Microsoft"
	},
	{
		"workbookKey": "AtlasianJiraAuditWorkbook",
		"logoFileName": "atlassian.svg",
		"description": "Select the time range for this Overview.",
		"dataTypesDependencies": [
			"AtlassianJiraNativePoller_CL"
		],
		"dataConnectorsDependencies": [
			"AtlassianJira"
		],
		"previewImagesFileNames": [
			"AtlassianJiraAuditBlack.png",
			"AtlassianJiraAuditWhite.png"
		],
		"version": "1.0.0",
		"title": "AtlasianJiraAuditWorkbook",
		"templateRelativePath": "AtlasianJiraAuditWorkbook.json",
		"subtitle": "",
		"provider": "Microsoft"
	},
	{
		"workbookKey": "AzureSecurityBenchmark",
		"logoFileName": "Azure_Sentinel.svg",
		"description": "Azure Security Benchmark v3 Workbook provides a mechanism for viewing log queries, azure resource graph, and policies aligned to ASB controls across Microsoft security offerings, Azure, Microsoft 365, 3rd Party, On-Premises, and Multi-cloud workloads. This workbook enables Security Architects, Engineers, SecOps Analysts, Managers, and IT Pros to gain situational awareness visibility for the security posture of cloud workloads. There are also recommendations for selecting, designing, deploying, and configuring Microsoft offerings for alignment with respective ASB requirements and practices.",
		"dataTypesDependencies": [
			"SecurityRegulatoryCompliance",
			"AzureDiagnostics",
			"SecurityIncident",
			"SigninLogs",
			"SecurityAlert"
		],
		"dataConnectorsDependencies": [],
		"previewImagesFileNames": [
			"AzureSecurityBenchmarkBlack.png",
			"AzureSecurityBenchmarkWhite.png"
		],
		"version": "1.0.0",
		"title": "Azure Security Benchmark",
		"templateRelativePath": "AzureSecurityBenchmark.json",
		"subtitle": "",
		"provider": "Microsoft"
	},
	{
		"workbookKey": "ZNAccessOrchestratorAudit",
		"logoFileName": "ZeroNetworks.svg",
		"description": "This workbook provides a summary of ZeroNetworks data.",
		"dataTypesDependencies": [
			"ZNAccessOrchestratorAudit_CL",
			"ZNAccessOrchestratorAuditNativePoller_CL"
		],
		"dataConnectorsDependencies": [
			"ZeroNetworksAccessOrchestratorAuditFunction",
			"ZeroNetworksAccessOrchestratorAuditNativePoller"
		],
		"previewImagesFileNames": [
			""
		],
		"version": "1.0.0",
		"title": "Zero NetWork",
		"templateRelativePath": "ZNSegmentAudit.json",
		"subtitle": "",
		"provider": "Zero Networks"
	},
	{
		"workbookKey": "FireworkWorkbook",
		"logoFileName": "Flare.svg",
		"description": "Select the time range for this Overview.",
		"dataTypesDependencies": [
			"Firework_CL"
		],
		"dataConnectorsDependencies": [
			"FlareSystemsFirework"
		],
		"previewImagesFileNames": [
			"FireworkOverviewBlack01.png",
			"FireworkOverviewBlack02.png",
			"FireworkOverviewWhite01.png",
			"FireworkOverviewWhite02.png"
		],
		"version": "1.0.0",
		"title": "FlareSystemsFirework",
		"templateRelativePath": "FlareSystemsFireworkOverview.json",
		"subtitle": "",
		"provider": "Flare Systems"
	},
	{
		"workbookKey": "TaniumWorkbook",
		"logoFileName": "Tanium.svg",
		"description": "Visualize Tanium endpoint and module data",
		"dataTypesDependencies": [
			"TaniumComplyCompliance_CL",
			"TaniumComplyVulnerabilities_CL",
			"TaniumDefenderHealth_CL",
			"TaniumDiscoverUnmanagedAssets_CL",
			"TaniumHighUptime_CL",
			"TaniumMainAsset_CL",
			"TaniumPatchListApplicability_CL",
			"TaniumPatchListCompliance_CL",
			"TaniumSCCMClientHealth_CL",
			"TaniumThreatResponse_CL"
		],
		"dataConnectorsDependencies": [],
		"previewImagesFileNames": [
			"TaniumComplyBlack.png",
			"TaniumComplyWhite.png",
			"TaniumDiscoverBlack.png",
			"TaniumDiscoverWhite.png",
			"TaniumMSToolingHealthBlack.png",
			"TaniumMSToolingHealthWhite.png",
			"TaniumPatchBlack.png",
			"TaniumPatchWhite.png",
			"TaniumThreatResponseAlertsBlack.png",
			"TaniumThreatResponseAlertsWhite.png",
			"TaniumThreatResponseBlack.png",
			"TaniumThreatResponseWhite.png"
		],
		"version": "1.0",
		"title": "Tanium Workbook",
		"templateRelativePath": "TaniumWorkbook.json",
		"subtitle": "",
		"provider": "Tanium"
	},
	{
		"workbookKey": "ActionableAlertsDashboard",
		"logoFileName": "Cybersixgill.svg",
		"description": "None.",
		"dataTypesDependencies": [
			"CyberSixgill_Alerts_CL"
		],
		"dataConnectorsDependencies": [
			"CybersixgillActionableAlerts"
		],
		"previewImagesFileNames": [
			"ActionableAlertsDashboardWhite.PNG",
			"ActionableAlertsDashboardBlack.PNG"
		],
		"version": "1.0.0",
		"title": "Cybersixgill Actionable Alerts Dashboard",
		"templateRelativePath": "ActionableAlertsDashboard.json",
		"subtitle": "",
		"provider": "Cybersixgill"
	},
	{
		"workbookKey": "ActionableAlertsList",
		"logoFileName": "Cybersixgill.svg",
		"description": "None.",
		"dataTypesDependencies": [
			"CyberSixgill_Alerts_CL"
		],
		"dataConnectorsDependencies": [
			"CybersixgillActionableAlerts"
		],
		"previewImagesFileNames": [
			"ActionableAlertsListBlack.PNG",
			"ActionableAlertsListWhite.PNG"
		],
		"version": "1.0.0",
		"title": "Cybersixgill Actionable Alerts List",
		"templateRelativePath": "ActionableAlertsList.json",
		"subtitle": "",
		"provider": "Cybersixgill"
	},
	{
		"workbookKey": "ArgosCloudSecurityWorkbook",
		"logoFileName": "argos-logo.svg",
		"description": "The ARGOS Cloud Security integration for Microsoft Sentinel allows you to have all your important cloud security events in one place.",
		"dataTypesDependencies": [
			"ARGOS_CL"
		],
		"dataConnectorsDependencies": [
			"ARGOSCloudSecurity"
		],
		"previewImagesFileNames": [
			"ARGOSCloudSecurityWorkbookBlack.png",
			"ARGOSCloudSecurityWorkbookWhite.png"
		],
		"version": "1.0.0",
		"title": "ARGOS Cloud Security",
		"templateRelativePath": "ARGOSCloudSecurityWorkbook.json",
		"subtitle": "",
		"provider": "ARGOS Cloud Security"
	},
	{
		"workbookKey": "JamfProtectWorkbook",
		"logoFileName": "jamf_logo.svg",
		"description": "This Jamf Protect Workbook for Microsoft Sentinel enables you to ingest Jamf Protect events forwarded into Microsoft Sentinel.\n Providing reports into all alerts, device controls and Unfied Logs.",
		"dataTypesDependencies": [
			"jamfprotect_CL"
		],
		"dataConnectorsDependencies": [],
		"previewImagesFileNames": [
			"JamfProtectDashboardBlack.png",
			"JamfProtectDashboardWhite.png"
		],
		"version": "2.0.0",
		"title": "Jamf Protect Workbook",
		"templateRelativePath": "JamfProtectDashboard.json",
		"subtitle": "",
		"provider": "Jamf Software, LLC"
	},
	{
		"workbookKey": "AIVectraStream",
		"logoFileName": "AIVectraDetect.svg",
		"description": "",
		"dataTypesDependencies": [
			"VectraStream_CL"
		],
		"dataConnectorsDependencies": [
			"AIVectraStream"
		],
		"previewImagesFileNames": [
			"AIVectraDetectBlack1.png",
			"AIVectraDetectWhite1.png"
		],
		"version": "1.0.0",
		"title": "AIVectraStreamWorkbook",
		"templateRelativePath": "AIVectraStreamWorkbook.json",
		"subtitle": "",
		"provider": "Vectra AI"
	},
	{
		"workbookKey": "SecurityScorecardWorkbook",
		"logoFileName": "SecurityScorecard-Cybersecurity-Ratings.svg",
		"description": "This Workbook provides immediate insight into the data coming from SecurityScorecard's three Sentinel data connectors: SecurityScorecard Cybersecurity Ratings, SecurityScorecard Cybersecurity Ratings - Factors, and SecurityScorecard Cybersecurity Ratings - Issues.",
		"dataTypesDependencies": [
			"SecurityScorecardFactor_CL",
			"SecurityScorecardIssues_CL",
			"SecurityScorecardRatings_CL"
		],
		"dataConnectorsDependencies": [
			"SecurityScorecardFactorAzureFunctions",
			"SecurityScorecardIssueAzureFunctions",
			"SecurityScorecardRatingsAzureFunctions"
		],
		"previewImagesFileNames": [
			"SecurityScorecardBlack1.png",
			"SecurityScorecardBlack2.png",
			"SecurityScorecardBlack3.png",
			"SecurityScorecardBlack4.png",
			"SecurityScorecardBlack5.png",
			"SecurityScorecardBlack6.png",
			"SecurityScorecardWhite1.png",
			"SecurityScorecardWhite2.png",
			"SecurityScorecardWhite3.png",
			"SecurityScorecardWhite4.png",
			"SecurityScorecardWhite5.png",
			"SecurityScorecardWhite6.png"
		],
		"version": "1.0.0",
		"title": "SecurityScorecard",
		"templateRelativePath": "SecurityScorecardWorkbook.json",
		"subtitle": "",
		"provider": "SecurityScorecard"
	},
	{
		"workbookKey": "DigitalShadowsWorkbook",
		"logoFileName": "DigitalShadowsLogo.svg",
		"description": "For gaining insights into Digital Shadows logs.",
		"dataTypesDependencies": [
			"DigitalShadows_CL"
		],
		"dataConnectorsDependencies": [
			"DigitalShadowsSearchlightAzureFunctions"
		],
		"previewImagesFileNames": [
			"DigitalShadowsBlack1.png",
			"DigitalShadowsBlack2.png",
			"DigitalShadowsBlack3.png",
			"DigitalShadowsWhite1.png",
			"DigitalShadowsWhite2.png",
			"DigitalShadowsWhite3.png"
		],
		"version": "1.0.0",
		"title": "Digital Shadows",
		"templateRelativePath": "DigitalShadows.json",
		"subtitle": "",
		"provider": "Digital Shadows"
	},
	{
		"workbookKey": "SalesforceServiceCloudWorkbook",
		"logoFileName": "salesforce_logo.svg",
		"description": "Sets the time name for analysis.",
		"dataTypesDependencies": [
			"SalesforceServiceCloud"
		],
		"dataConnectorsDependencies": [
			"SalesforceServiceCloud_CL"
		],
		"previewImagesFileNames": [
			""
		],
		"version": "1.0.0",
		"title": "Salesforce Service Cloud",
		"templateRelativePath": "SalesforceServiceCloud.json",
		"subtitle": "",
		"provider": "Salesforce"
	},
	{
		"workbookKey": "NetworkSessionSolution",
		"logoFileName": "Azure_Sentinel.svg",
		"description": "This workbook is included as part of Network Session Essentials solution and gives a summary of analyzed traffic, helps with threat analysis and investigating suspicious IP's and traffic analysis. Network Session Essentials Solution also includes playbooks to periodically summarize the logs thus enhancing user experience and improving data search. For the effective usage of workbook, we highly recommend to enable the summarization playbooks that are provided with this solution.",
		"dataTypesDependencies": [
			"AWSVPCFlow",
			"DeviceNetworkEvents",
			"SecurityEvent",
			"WindowsEvent",
			"CommonSecurityLog",
			"Syslog",
			"CommonSecurityLog",
			"VMConnection",
			"AzureDiagnostics",
			"AzureDiagnostics",
			"CommonSecurityLog",
			"Corelight_CL",
			"VectraStream",
			"CommonSecurityLog",
			"CommonSecurityLog",
			"Syslog",
			"CiscoMerakiNativePoller"
		],
		"dataConnectorsDependencies": [
			"AWSS3",
			"MicrosoftThreatProtection",
			"SecurityEvents",
			"WindowsForwardedEvents",
			"Zscaler",
			"MicrosoftSysmonForLinux",
			"AzureMonitor(VMInsights)",
			"AzureFirewall",
			"AzureNSG",
			"CiscoASA",
			"Corelight",
			"AIVectraStream",
			"CheckPoint",
			"CiscoMeraki",
			"CefAma"
		],
		"previewImagesFileNames": [
			""
		],
		"version": "1.0.0",
		"title": "Network Session Essentials",
		"templateRelativePath": "NetworkSessionEssentials.json",
		"subtitle": "",
		"provider": "Microsoft"
	},
	{
		"workbookKey": "SAPSODAnalysis",
		"logoFileName": "SAPVMIcon.svg",
		"description": "SAP SOD Analysis",
		"dataTypesDependencies": [
			"SAPAuditLog"
		],
		"dataConnectorsDependencies": [
			"SAP"
		],
		"previewImagesFileNames": [
			""
		],
		"version": "2.0.0",
		"title": "SAP SOD Analysis",
		"templateRelativePath": "SAP - Segregation of Duties v2.0 (by Aliter Consulting).json",
		"subtitle": "",
		"provider": "Aliter Consulting"
	},
	{
		"workbookKey": "TheomWorkbook",
		"logoFileName": "theom-logo.svg",
		"description": "Theom Alert Statistics",
		"dataTypesDependencies": [
			"TheomAlerts_CL"
		],
		"dataConnectorsDependencies": [
			"Theom"
		],
		"previewImagesFileNames": [
			"TheomWorkbook-black.png",
			"TheomWorkbook-white.png"
		],
		"version": "1.0.0",
		"title": "Theom",
		"templateRelativePath": "Theom.json",
		"subtitle": "",
		"provider": "Theom"
	},
	{
		"workbookKey": "DynatraceWorkbooks",
		"logoFileName": "dynatrace.svg",
		"description": "This workbook brings together queries and visualizations to assist you in identifying potential threats surfaced by Dynatrace.",
		"dataTypesDependencies": [
			"DynatraceAttacks",
			"DynatraceAuditLogs",
			"DynatraceProblems",
			"DynatraceRuntimeVulnerabilities"
		],
		"dataConnectorsDependencies": [
			"DynatraceAttacks",
			"DynatraceAuditLogs",
			"DynatraceProblems",
			"DynatraceRuntimeVulnerabilities"
		],
		"previewImagesFileNames": [
			"DynatraceWorkbookBlack.png",
			"DynatraceWorkbookWhite.png"
		],
		"version": "3.0.1",
		"title": "Dynatrace",
		"templateRelativePath": "Dynatrace.json",
		"subtitle": "",
		"provider": "Dynatrace"
	},
	{
		"workbookKey": "MDOWorkbook",
		"logoFileName": "Azure_Sentinel.svg",
		"description": "Gain extensive insight into your organization's Microsoft Defender for Office Activity by analyzing, and correlating events.\nYou can track malware and phishing detection over time.",
		"dataTypesDependencies": [
			"SecurityAlert"
		],
		"dataConnectorsDependencies": [
			"MicrosoftThreatProtection"
		],
		"previewImagesFileNames": [
			"MDOBlack1.png",
			"MDOBlack2.png",
			"MDOWhite1.png",
			"MDOWhite2.png"
		],
		"version": "1.0.0",
		"title": "Microsoft Defender XDR MDOWorkbook",
		"templateRelativePath": "MDO Insights.json",
		"subtitle": "",
		"provider": "Microsoft"
	},
	{
		"workbookKey": "AnomaliesVisualizationWorkbook",
		"logoFileName": "Azure_Sentinel.svg",
		"description": "A workbook that provides contextual information to a user for better insight on Anomalies and their impact. The workbook will help with investigation of anomalies as well as identify patterns that can lead to a threat.",
		"dataTypesDependencies": [
			"Anomalies"
		],
		"dataConnectorsDependencies": [],
		"previewImagesFileNames": [
			"AnomaliesVisualizationWorkbookWhite.png",
			"AnomaliesVisualizationWorkbookBlack.png"
		],
		"version": "1.0.0",
		"title": "AnomaliesVisulization",
		"templateRelativePath": "AnomaliesVisualization.json",
		"subtitle": "",
		"provider": "Microsoft Sentinel Community"
	},
	{
		"workbookKey": "AnomalyDataWorkbook",
		"logoFileName": "Azure_Sentinel.svg",
		"description": "A workbook providing details, related Incident, and related Hunting Workbook for a specific Anomaly.",
		"dataTypesDependencies": [
			"Anomalies"
		],
		"dataConnectorsDependencies": [],
		"previewImagesFileNames": [
			"AnomalyDataWorkbookWhite.png",
			"AnomalyDataWorkbookBlack.png"
		],
		"version": "1.0.0",
		"title": "AnomalyData",
		"templateRelativePath": "AnomalyData.json",
		"subtitle": "",
		"provider": "Microsoft Sentinel Community"
	},
	{
    "workbookKey": "MicrosoftExchangeLeastPrivilegewithRBAC-Online",
    "logoFileName": "Azure_Sentinel.svg",
    "description": "This Workbook, dedicated to Exchange Online environments is built to have a simple view of non-standard RBAC delegations on an Exchange Online tenant. This Workbook allow you to go deep dive on custom delegation and roles and also members of each delegation, including the nested level and the group imbrication on your environment.",
    "dataTypesDependencies": [
        "ESIExchangeOnlineConfig_CL"
    ],
    "dataConnectorsDependencies": [
        "ESI-ExchangeOnlineCollector"
    ],
    "previewImagesFileNames": [
        "MicrosoftExchangeLeastPrivilegewithRBAC-OnlineBlack.png",
        "MicrosoftExchangeLeastPrivilegewithRBAC-OnlineWhite.png"
    ],
    "version": "1.1.0",
    "title": "Microsoft Exchange Least Privilege with RBAC - Online",
    "templateRelativePath": "Microsoft Exchange Least Privilege with RBAC - Online.json",
    "subtitle": "",
    "provider": "Microsoft"
  },
  {
    "workbookKey": "MicrosoftExchangeLeastPrivilegewithRBAC",
    "logoFileName": "Azure_Sentinel.svg",
    "description": "This Workbook, dedicated to On-Premises environments is built to have a simple view of non-standard RBAC delegations on an On-Premises Exchange environment. This Workbook allow you to go deep dive on custom delegation and roles and also members of each delegation, including the nested level and the group imbrication on your environment. Required Data Connector: Exchange Security Insights On-Premises Collector.",
    "dataTypesDependencies": [
        "ESIExchangeConfig_CL"
    ],
    "dataConnectorsDependencies": [
        "ESI-ExchangeOnPremisesCollector",
        "ESI-ExchangeAdminAuditLogEvents"
    ],
    "previewImagesFileNames": [
        "MicrosoftExchangeLeastPrivilegewithRBACBlack.png",
        "MicrosoftExchangeLeastPrivilegewithRBACWhite.png"
    ],
    "version": "1.0.1",
    "title": "Microsoft Exchange Least Privilege with RBAC",
    "templateRelativePath": "Microsoft Exchange Least Privilege with RBAC.json",
    "subtitle": "",
    "provider": "Microsoft"
  },
  {
    "workbookKey": "MicrosoftExchangeSearchAdminAuditLog",
    "logoFileName": "Azure_Sentinel.svg",
    "description": "This workbook is dedicated to On-Premises Exchange organizations. It uses the MSExchange Management event logs to give you a simple way to view administrators’ activities in your Exchange environment with Cmdlets usage statistics and multiple pivots to understand who and/or what is affected to modifications on your environment. Required Data Connector: Exchange Audit Event logs via Legacy Agent.",
    "dataTypesDependencies": [
        "ESIExchangeConfig_CL"
    ],
    "dataConnectorsDependencies": [
        "ESI-ExchangeOnPremisesCollector",
        "ESI-ExchangeAdminAuditLogEvents"
    ],
    "previewImagesFileNames": [
        "MicrosoftExchangeSearchAdminAuditLogBlack.png",
        "MicrosoftExchangeSearchAdminAuditLogWhite.png"
    ],
    "version": "1.0.1",
    "title": "Microsoft Exchange Search AdminAuditLog",
    "templateRelativePath": "Microsoft Exchange Search AdminAuditLog.json",
    "subtitle": "",
    "provider": "Microsoft"
  },
  {
    "workbookKey": "MicrosoftExchangeSearchAdminAuditLog-Online",
    "logoFileName": "Azure_Sentinel.svg",
    "description": "This workbook is dedicated to Online Exchange organizations. It uses the Office Activity logs to give you a simple way to view administrators’ activities in your Exchange environment with Cmdlets usage statistics and multiple pivots to understand who and/or what is affected to modifications on your environment. Required Data Connector: Microsoft 365 (Exchange).",
    "dataTypesDependencies": [
        "OfficeActivity"
    ],
    "dataConnectorsDependencies": [
        "Office365"
    ],
    "previewImagesFileNames": [
        "MicrosoftExchangeOnlineSearchAdminAuditLogBlack.png",
        "MicrosoftExchangeOnlineSearchAdminAuditLogWhite.png"
    ],
    "version": "1.0.0",
    "title": "Microsoft Exchange Search AdminAuditLog - Online",
    "templateRelativePath": "Microsoft Exchange Search AdminAuditLog - Online.json",
    "subtitle": "",
    "provider": "Microsoft"
  },
  {
    "workbookKey": "MicrosoftExchangeSecurityMonitoring",
    "logoFileName": "Azure_Sentinel.svg",
    "description": "This Workbook is dedicated to On-Premises Exchange organizations. It uses the MSExchange Management event logs and Microsoft Exchange Security configuration collected by data connectors. It helps to track admin actions, especially on VIP Users and/or on Sensitive Cmdlets. This workbook allows also to list Exchange Services changes, local account activities and local logon on Exchange Servers. Required Data Connector: Exchange Audit Event logs via Legacy Agent.",
    "dataTypesDependencies": [
        "ESIExchangeConfig_CL"
    ],
    "dataConnectorsDependencies": [
        "ESI-ExchangeOnPremisesCollector",
        "ESI-ExchangeAdminAuditLogEvents"
    ],
    "previewImagesFileNames": [
        "MicrosoftExchangeSecurityMonitoringBlack.png",
        "MicrosoftExchangeSecurityMonitoringWhite.png"
    ],
    "version": "1.0.1",
    "title": "Microsoft Exchange Admin Activity",
    "templateRelativePath": "Microsoft Exchange Admin Activity.json",
    "subtitle": "",
    "provider": "Microsoft"
  },
  {
    "workbookKey": "MicrosoftExchangeAdminActivity-Online",
    "logoFileName": "Azure_Sentinel.svg",
    "description": "This Workbook is dedicated to Online Exchange organizations. It uses Office Activity logs. It helps to track admin actions, especially on VIP Users and/or on Sensitive Cmdlets. Required Data Connector: Microsoft 365 (Exchange).",
    "dataTypesDependencies": [
        "OfficeActivity"
    ],
    "dataConnectorsDependencies": [
        "Office365"
    ],
    "previewImagesFileNames": [
        "MicrosoftExchangeAdminActivity-OnlineBlack.png",
        "MicrosoftExchangeAdminActivity-OnlineWhite.png"
    ],
    "version": "1.0.1",
    "title": "Microsoft Exchange Admin Activity - Online",
    "templateRelativePath": "Microsoft Exchange Admin Activity - Online.json",
    "subtitle": "",
    "provider": "Microsoft"
  },
  {
    "workbookKey": "MicrosoftExchangeSecurityReview-Online",
    "logoFileName": "Azure_Sentinel.svg",
    "description": "This Workbook is dedicated to Exchange Online tenants. It displays and highlights current Security configuration on various Exchange components specific to Online including delegations, the transport configuration and the linked security risks, and risky protocols.",
    "dataTypesDependencies": [
        "ESIExchangeOnlineConfig_CL"
    ],
    "dataConnectorsDependencies": [
        "ESI-ExchangeOnlineCollector"
    ],
    "previewImagesFileNames": [
      "MicrosoftExchangeSecurityReview-OnlineBlack.png",
      "MicrosoftExchangeSecurityReview-OnlineWhite.png"
    ],
    "version": "1.1.0",
    "title": "Microsoft Exchange Security Review - Online",
    "templateRelativePath": "Microsoft Exchange Security Review - Online.json",
    "subtitle": "",
    "provider": "Microsoft"
  },
  {
    "workbookKey": "MicrosoftExchangeSecurityReview",
    "logoFileName": "Azure_Sentinel.svg",
    "description": "This Workbook is dedicated to On-Premises Exchange organizations. It displays and highlights current Security configuration on various Exchange components including delegations, rights on databases, Exchange and most important AD Groups with members including nested groups, local administrators of servers. This workbook helps also to understand the transport configuration and the linked security risks. Required Data Connector: Exchange Security Insights On-Premises Collector.",
    "dataTypesDependencies": [
        "ESIExchangeConfig_CL"
    ],
    "dataConnectorsDependencies": [
        "ESI-ExchangeOnPremisesCollector",
        "ESI-ExchangeAdminAuditLogEvents"
    ],
    "previewImagesFileNames": [
        "MicrosoftExchangeSecurityReviewBlack.png",
        "MicrosoftExchangeSecurityReviewWhite.png"
      ],
    "version": "2.0.0",
    "title": "Microsoft Exchange Security Review",
    "templateRelativePath": "Microsoft Exchange Security Review.json",
    "subtitle": "",
    "provider": "Microsoft"
  },
	{
		"workbookKey": "ibossMalwareAndC2Workbook",
		"logoFileName": "iboss_logo.svg",
		"description": "A workbook providing insights into malware and C2 activity detected by iboss.",
		"dataTypesDependencies": [],
		"dataConnectorsDependencies": [
			"ibossAma",
			"CefAma"
		],
		"previewImagesFileNames": [
			""
		],
		"version": "1.0.0",
		"title": "iboss Malware and C2",
		"templateRelativePath": "ibossMalwareAndC2.json",
		"subtitle": "",
		"provider": "iboss"
	},
	{
		"workbookKey": "ibossWebUsageWorkbook",
		"logoFileName": "iboss_logo.svg",
		"description": "A workbook providing insights into web usage activity detected by iboss.",
		"dataTypesDependencies": [],
		"dataConnectorsDependencies": [
			"ibossAma",
			"CefAma"
		],
		"previewImagesFileNames": [
			""
		],
		"version": "1.0.0",
		"title": "iboss Web Usage",
		"templateRelativePath": "ibossWebUsage.json",
		"subtitle": "",
		"provider": "iboss"
	},
	{
		"workbookKey": "CynerioOverviewWorkbook",
		"logoFileName": "Cynerio.svg",
		"description": "An overview of Cynerio Security events",
		"dataTypesDependencies": [
			"CynerioEvent_CL"
		],
		"dataConnectorsDependencies": [
			"CynerioSecurityEvents"
		],
		"previewImagesFileNames": [
			"CynerioOverviewBlack.png",
			"CynerioOverviewWhite.png"
		],
		"version": "1.0.0",
		"title": "Cynerio Overview Workbook",
		"templateRelativePath": "CynerioOverviewWorkbook.json",
		"subtitle": "",
		"provider": "Cynerio"
	},
	{
		"workbookKey": "ReversingLabs-CapabilitiesOverview",
		"logoFileName": "reversinglabs.svg",
		"description": "The ReversingLabs-CapabilitiesOverview workbook provides a high level look at your threat intelligence capabilities and how they relate to your operations.",
		"dataTypesDependencies": [],
		"dataConnectorsDependencies": [],
		"previewImagesFileNames": [
			"ReversingLabsTiSummary-White.png",
			"ReversingLabsTiSummary-Black.png",
			"ReversingLabsOpsSummary-White.png",
			"ReversingLabsOpsSummary-Black.png"
		],
		"version": "1.1.1",
		"title": "ReversingLabs-CapabilitiesOverview",
		"templateRelativePath": "ReversingLabs-CapabilitiesOverview.json",
		"subtitle": "",
		"provider": "ReversingLabs"
	},
	{
		"workbookKey": "vCenter",
		"logoFileName": "Azure_Sentinel.svg",
		"description": "This data connector depends on a parser based on Kusto Function **vCenter** to work as expected. [Follow steps to get this Kusto Function](https://aka.ms/sentinel-vCenter-parser)",
		"dataTypesDependencies": [
			"vCenter_CL"
		],
		"dataConnectorsDependencies": [
			"CustomLogsAma"
		],
		"previewImagesFileNames": [
			""
		],
		"version": "1.0.0",
		"title": "vCenter",
		"templateRelativePath": "vCenter.json",
		"subtitle": "",
		"provider": "VMware"
	},
	{
		"workbookKey": "SAP-Monitors-AlertsandPerformance",
		"logoFileName": "SAPVMIcon.svg",
		"description": "SAP -Monitors- Alerts and Performance",
		"dataTypesDependencies": [
			"SAPAuditLog"
		],
		"dataConnectorsDependencies": [
			"SAP"
		],
		"previewImagesFileNames": [
			""
		],
		"version": "2.0.1",
		"title": "SAP -Monitors- Alerts and Performance",
		"templateRelativePath": "SAP -Monitors- Alerts and Performance.json",
		"subtitle": "",
		"provider": "Microsoft"
	},
	{
		"workbookKey": "SAP-SecurityAuditlogandInitialAccess",
		"logoFileName": "SAPVMIcon.svg",
		"description": "SAP -Security Audit log and Initial Access",
		"dataTypesDependencies": [
			"SAPAuditLog"
		],
		"dataConnectorsDependencies": [
			"SAP"
		],
		"previewImagesFileNames": [
			""
		],
		"version": "2.0.1",
		"title": "SAP -Security Audit log and Initial Access",
		"templateRelativePath": "SAP -Security Audit log and Initial Access.json",
		"subtitle": "",
		"provider": "Microsoft"
	},
	{
		"workbookKey": "DNSSolutionWorkbook",
		"logoFileName": "Azure_Sentinel.svg",
		"description": "This workbook is included as part of the DNS Essentials solution and gives a summary of analyzed DNS traffic. It also helps with threat analysis and investigating suspicious Domains, IPs and DNS traffic. DNS Essentials Solution also includes a playbook to periodically summarize the logs, thus enhancing the user experience and improving data search. For effective usage of workbook, we highly recommend enabling the summarization playbook that is provided with this solution.",
		"dataTypesDependencies": [],
		"dataConnectorsDependencies": [],
		"previewImagesFileNames": [
			"DNSDomainWorkbookWhite.png",
			"DNSDomainWorkbookBlack.png"
		],
		"version": "1.0.0",
		"title": "DNS Solution Workbook",
		"templateRelativePath": "DNSSolutionWorkbook.json",
		"subtitle": "",
		"provider": "Microsoft"
	},
	{
		"workbookKey": "MicrosoftPowerBIActivityWorkbook",
		"logoFileName": "PowerBILogo.svg",
		"description": "This workbook provides details on Microsoft PowerBI Activity",
		"dataTypesDependencies": [
			"PowerBIActivity"
		],
		"dataConnectorsDependencies": [
			"Microsoft PowerBI (Preview)"
		],
		"previewImagesFileNames": [
			"MicrosoftPowerBIActivityWorkbookBlack.png",
			"MicrosoftPowerBIActivityWorkbookWhite.png"
		],
		"version": "1.0.0",
		"title": "Microsoft PowerBI Activity Workbook",
		"templateRelativePath": "MicrosoftPowerBIActivityWorkbook.json",
		"subtitle": "",
		"provider": "Microsoft"
	},
	{
		"workbookKey": "MicrosoftThreatIntelligenceWorkbook",
		"logoFileName": "Azure_Sentinel.svg",
		"description": "Gain insights into threat indicators ingestion and search for indicators at scale across Microsoft 1st Party, 3rd Party, On-Premises, Hybrid, and Multi-Cloud Workloads. Indicators Search facilitates a simple interface for finding IP, File, Hash, Sender and more across your data. Seamless pivots to correlate indicators with Microsoft Sentinel: Incidents to make your threat intelligence actionable.",
		"dataTypesDependencies": [
			"ThreatIntelligenceIndicator",
			"SecurityIncident"
		],
		"dataConnectorsDependencies": [
			"ThreatIntelligence",
			"ThreatIntelligenceTaxii"
		],
		"previewImagesFileNames": [
			"ThreatIntelligenceWhite.png",
			"ThreatIntelligenceBlack.png"
		],
		"version": "1.0.0",
		"title": "Threat Intelligence",
		"templateRelativePath": "MicrosoftThreatIntelligence.json",
		"subtitle": "",
		"provider": "Microsoft"
	},
	{
		"workbookKey": "MicrosoftDefenderForEndPoint",
		"logoFileName": "Azure_Sentinel.svg",
		"description": "A wokbook to provide details about Microsoft Defender for Endpoint Advance Hunting to Overview & Analyse data brought through M365 Defender Connector.",
		"dataTypesDependencies": [],
		"dataConnectorsDependencies": [],
		"previewImagesFileNames": [
			"microsoftdefenderforendpointwhite.png",
			"microsoftdefenderforendpointblack.png"
		],
		"version": "1.0.0",
		"title": "Microsoft Defender For EndPoint",
		"templateRelativePath": "MicrosoftDefenderForEndPoint.json",
		"subtitle": "",
		"provider": "Microsoft Sentinel Community"
	},
	{
		"workbookKey": "MicrosoftSentinelDeploymentandMigrationTracker",
		"logoFileName": "Azure_Sentinel.svg",
		"description": "Use this workbook as a tool to define, track, and complete key deployment/migraiton tasks for Microsoft Sentinel. This workbook serves as a central hub for monitoring and configuring key areas of the product without having to leave the workbook and start over.",
		"dataTypesDependencies": [],
		"dataConnectorsDependencies": [],
		"previewImagesFileNames": [
			"microsoftsentineldeploymentandmigration-black.png",
			"microsoftsentineldeploymentandmigration-white.png"
		],
		"version": "1.1.2",
		"title": "Microsoft Sentinel Deployment and Migration Tracker",
		"templateRelativePath": "MicrosoftSentinelDeploymentandMigrationTracker.json",
		"subtitle": "",
		"provider": "Microsoft Sentinel Community",
		"support": {
			"tier": "Community"
		},
		"author": {
			"name": "Matt Lowe"
		},
		"source": {
			"kind": "Community"
		},
		"categories": {
			"domains": [
				"Platform"
			]
		}
	},
	{
		"workbookKey": "MicrosoftDefenderForIdentity",
		"logoFileName": "Azure_Sentinel.svg",
		"description": "Use this workbook to analyse the advance hunting data ingested for Defender For Identity.",
		"dataTypesDependencies": [
			"IdentityLogonEvents",
			"IdentityQueryEvents",
			"IdentityDirectoryEvents",
			"SecurityAlert"
		],
		"dataConnectorsDependencies": [],
		"previewImagesFileNames": [
			"microsoftdefenderforidentity-black.png",
			"microsoftdefenderforidentity-white.png"
		],
		"version": "1.0.0",
		"title": "Microsoft Defender For Identity",
		"templateRelativePath": "MicrosoftDefenderForIdentity.json",
		"subtitle": "",
		"provider": "Microsoft Sentinel Community"
	},
	{
		"workbookKey": "EsetProtect",
		"logoFileName": "eset-logo.svg",
		"description": "Visualize events and threats from Eset protect.",
		"dataTypesDependencies": [
			"ESETPROTECT"
		],
		"dataConnectorsDependencies": [
			"ESETPROTECT"
		],
		"previewImagesFileNames": [
			"ESETPROTECTBlack.png",
			"ESETPROTECTWhite.png"
		],
		"version": "1.0.0",
		"title": "EsetProtect",
		"templateRelativePath": "ESETPROTECT.json",
		"subtitle": "",
		"provider": "Community"
	},
	{
		"workbookKey": "CyberArkEPMWorkbook",
		"logoFileName": "CyberArk_Logo.svg",
		"description": "Sets the time name for analysis",
		"dataTypesDependencies": [
			"CyberArkEPM_CL"
		],
		"dataConnectorsDependencies": [
			"CyberArkEPM"
		],
		"previewImagesFileNames": [
			"CyberArkEPMBlack.png",
			"CyberArkEPMWhite.png"
		],
		"version": "1.0.0",
		"title": "CyberArk EPM",
		"templateRelativePath": "CyberArkEPM.json",
		"subtitle": "",
		"provider": "CyberArk"
	},
	{
		"workbookKey": "IncidentTasksWorkbook",
		"logoFileName": "Azure_Sentinel.svg",
		"description": "Use this workbook to review and modify existing incidents with tasks. This workbook provides views that higlight incident tasks that are open, closed, or deleted, as well as incidents with tasks that are either owned or unassigned. The workbook also provides SOC metrics around incident task performance, such as percentage of incidents without tasks, average time to close tasks, and more.",
		"dataTypesDependencies": [],
		"dataConnectorsDependencies": [],
		"previewImagesFileNames": [
			"Tasks-Black.png",
			"Tasks-White.png"
		],
		"version": "1.1.0",
		"title": "Incident Tasks Workbook",
		"templateRelativePath": "IncidentTasksWorkbook.json",
		"subtitle": "",
		"provider": "Microsoft"
	},
	{
		"workbookKey": "SentinelWorkspaceReconTools",
		"logoFileName": "Azure_Sentinel.svg",
		"description": "A workbook providing investigation tools for key tables. Good for incident response, tuning, and cost optimizaiton. An attempt to bring the Windows EventViewer experience to the cloud.",
		"dataTypesDependencies": [
			"AzureActivity",
			"AuditLogs",
			"SigninLogs",
			"SecurityIncident",
			"SecurityAlert",
			"CommonSecurityLog",
			"Events",
			"SecurityEvents",
			"Syslog",
			"WindowsSecurityEvents"
		],
		"dataConnectorsDependencies": [
			"AzureActivity",
			"AzureActiveDirectory",
			"SecurityEvents",
			"WindowsSecurityEvents"
		],
		"previewImagesFileNames": [
			"SentinelWorkspaceReconToolsWhite.png",
			"SentinelWorkspaceReconToolsBlack.png"
		],
		"version": "1.0.1",
		"title": "Sentinel Workspace Recon Tools",
		"templateRelativePath": "SentinelWorkspaceReconTools.json",
		"subtitle": "",
		"provider": "Microsoft Sentinel Community",
		"support": {
			"tier": "Community"
		},
		"author": {
			"name": "Andrew Blumhardt"
		},
		"source": {
			"kind": "Community"
		},
		"categories": {
			"domains": [
				"Security - Others"
			]
		}
	},
	{
		"workbookKey": "SyslogOverview",
		"logoFileName": "Azure_Sentinel.svg",
		"description": "A workbook designed to show an overview about the data ingested through Syslog.",
		"dataTypesDependencies": [
			"Syslog"
		],
		"dataConnectorsDependencies": [],
		"previewImagesFileNames": [
			"syslogoverview-white.png",
			"syslogoverview-black.png"
		],
		"version": "1.0.0",
		"title": "Syslog Overview",
		"templateRelativePath": "syslogoverview.json",
		"subtitle": "",
		"provider": "Microsoft Sentinel Community",
		"support": {
			"tier": "Community"
		},
		"author": {
			"name": "Samik Roy"
		},
		"source": {
			"kind": "Community"
		},
		"categories": {
			"domains": [
				"Application"
			]
		}
	},
	{
		"workbookKey": "SentinelHealth",
		"logoFileName": "Azure_Sentinel.svg",
		"description": "A workbook to show data fo Sentinel Health.",
		"dataTypesDependencies": [
			"SentinelHealth"
		],
		"dataConnectorsDependencies": [],
		"previewImagesFileNames": [
			"SentinelHealthWhite.png",
			"SentinelHealthBlack.png"
		],
		"version": "1.0.0",
		"title": "Sentinel Health",
		"templateRelativePath": "SentinelHealth.json",
		"subtitle": "",
		"provider": "Microsoft Sentinel Community",
		"support": {
			"tier": "Microsoft"
		},
		"author": {
			"name": "Samik Roy"
		},
		"source": {
			"kind": "Community"
		},
		"categories": {
			"domains": [
				"Platform"
			]
		}
	},
	{
		"workbookKey": "MicrosoftSentinelCostGBP",
		"logoFileName": "Azure_Sentinel.svg",
		"description": "This workbook provides an estimated cost in GBP (£) across the main billed items in Microsoft Sentinel: ingestion, retention and automation. It also provides insight about the possible impact of the Microsoft 365 E5 offer.",
		"dataTypesDependencies": [],
		"dataConnectorsDependencies": [],
		"previewImagesFileNames": [
			"MicrosoftSentinelCostGBPWhite.png",
			"MicrosoftSentinelCostGBPBlack.png"
		],
		"version": "1.6.1",
		"title": "Microsoft Sentinel Cost (GBP)",
		"templateRelativePath": "MicrosoftSentinelCostGBP.json",
		"subtitle": "",
		"provider": "Microsoft Sentinel Community",
		"support": {
			"tier": "Microsoft"
		},
		"author": {
			"name": "noodlemctwoodle"
		},
		"source": {
			"kind": "Community"
		},
		"categories": {
			"domains": [
				"Platform"
			]
		}
	},
	{
		"workbookKey": "SentinelCosts",
		"logoFileName": "Azure_Sentinel.svg",
		"description": "A workbook to demonstrate insights into the costs of Sentinel environment.",
		"dataTypesDependencies": [],
		"dataConnectorsDependencies": [],
		"previewImagesFileNames": [
			"SentinelCostsWhite.png",
			"SentinelCostsBlack.png"
		],
		"version": "1.5.1",
		"title": "Sentinel Costs",
		"templateRelativePath": "SentinelCosts.json",
		"subtitle": "",
		"provider": "Microsoft Sentinel Community",
		"support": {
			"tier": "Microsoft"
		},
		"author": {
			"name": "Yahya Abulhaj"
		},
		"source": {
			"kind": "Community"
		},
		"categories": {
			"domains": [
				"Platform"
			]
		}
	},
	{
		"workbookKey": "AnalyticsHealthAudit",
		"logoFileName": "Azure_Sentinel.svg",
		"description": "This workbook provides visibility on the health and audit of your analytics rules. You will be able to find out whether an analytics rule is running as expected and get a list of changes made to an analytic rule.",
		"dataTypesDependencies": [
			"SentinelHealth",
			"SentinelAudit"
		],
		"dataConnectorsDependencies": [],
		"previewImagesFileNames": [
			"AnalyticsHealthAuditWhite.png",
			"AnalyticsHealthAuditBlack.png"
		],
		"version": "1.0.0",
		"title": "Analytics Health & Audit",
		"templateRelativePath": "AnalyticsHealthAudit.json",
		"subtitle": "",
		"provider": "Microsoft Sentinel Community",
		"support": {
			"tier": "Microsoft"
		},
		"author": {
			"name": "Microsoft Corporation"
		},
		"source": {
			"kind": "Community"
		},
		"categories": {
			"domains": [
				"IT Operations",
				"Platform"
			]
		}
	},
	{
		"workbookKey": "AzureLogCoverage",
		"logoFileName": "Azure_Sentinel.svg",
		"description": "This Workbook pulls the current Azure inventory via Azure Resource Graph explorer and compares it with data written to one or more selected Log Analytics workspaces to determine which resources are sending data and which ones are not. This can be used to expose gaps in your logging coverage and/or identify inactive resources.",
		"dataTypesDependencies": [],
		"dataConnectorsDependencies": [],
		"previewImagesFileNames": [
			"AzureLogCoverageWhite1.png",
			"AzureLogCoverageWhite2.png",
			"AzureLogCoverageBlack1.png",
			"AzureLogCoverageBlack2.png"
		],
		"version": "1.1.0",
		"title": "Azure Log Coverage",
		"templateRelativePath": "AzureLogCoverage.json",
		"subtitle": "",
		"provider": "Microsoft Sentinel Community",
		"support": {
			"tier": "Community"
		},
		"author": {
			"name": "Alex Anders"
		},
		"source": {
			"kind": "Community"
		}
	},
	{
		"workbookKey": "AzureSensitiveOperationsReview",
		"logoFileName": "Azure_Sentinel.svg",
		"description": "Monitor Sesnitive Operations in Azure Activity using Azure Threat Research Matrix ",
		"dataTypesDependencies": [
			"AzureActivity"
		],
		"dataConnectorsDependencies": [
			"AzureActivity"
		],
		"previewImagesFileNames": [
			"SensitiveoperationSecurityBlack.png",
			"SensitiveoperationSecurityWhite.png"
		],
		"version": "1.0.0",
		"title": "Azure SensitiveOperations Review Workbook",
		"templateRelativePath": "SensitiveOperationsinAzureActivityLogReview.json",
		"subtitle": "",
		"provider": "Microsoft Sentinel community",
		"support": {
            "tier": "Microsoft"
        },
		"author": {
            "name": "Microsoft Corporation"
        },
		"source": {
            "kind": "Community"
        },
		"categories": {
            "domains": [
                "IT Operations",
                "Platform"
            ]
        }
    },
	{
		"workbookKey": "MicrosoftSentinelCostEUR",
		"logoFileName": "Azure_Sentinel.svg",
		"description": "This workbook provides an estimated cost in EUR (€) across the main billed items in Microsoft Sentinel: ingestion, retention and automation. It also provides insight about the possible impact of the Microsoft 365 E5 offer.",
		"dataTypesDependencies": [],
		"dataConnectorsDependencies": [],
		"previewImagesFileNames": [
			"MicrosoftSentinelCostEURWhite.png",
			"MicrosoftSentinelCostEURBlack.png"
		],
		"version": "1.3.0",
		"title": "Microsoft Sentinel Cost (EUR)",
		"templateRelativePath": "MicrosoftSentinelCostEUR.json",
		"subtitle": "",
		"provider": "Microsoft Sentinel Community",
		"support": {
			"tier": "Microsoft"
		},
		"author": {
			"name": "Marco Passanisi"
		},
		"source": {
			"kind": "Community"
		},
		"categories": {
			"domains": [
				"Platform"
			]
		}
	},
	{
		"workbookKey": "LogAnalyticsQueryAnalysis",
		"logoFileName": "Azure_Sentinel.svg",
		"description": "This workbook provides an analysis on Log Analytics Query Logs.",
		"dataTypesDependencies": [],
		"dataConnectorsDependencies": [],
		"previewImagesFileNames": [
			"LogAnalyticsQueryAnalysisBlack.PNG",
			"LogAnalyticsQueryAnalysisWhite.PNG"
		],
		"version": "1.0.0",
		"title": "Log Analytics Query Analysis",
		"templateRelativePath": "LogAnalyticsQueryAnalysis.json",
		"subtitle": "",
		"provider": "Microsoft Sentinel Community",
		"support": {
			"tier": "Microsoft"
		},
		"author": {
			"name": "Samik Roy"
		},
		"source": {
			"kind": "Community"
		},
		"categories": {
			"domains": [
				"Platform"
			]
		}
	},
	{
		"workbookKey": "AcscEssential8",
		"logoFileName": "ACSClogo.svg",
		"description": "This workbook provides insights on the health state of Azure resources against requirements by the ACSC Essential 8.",
		"dataTypesDependencies": [
			"DeviceTvmSecureConfigurationAssessment"
		],
		"dataConnectorsDependencies": [],
		"previewImagesFileNames": [
			"AcscEssential8Black1.png",
			"AcscEssential8White1.png",
			"AcscEssential8Black2.png",
			"AcscEssential8White2.png"
		],
		"version": "2.0.0",
		"title": "ACSC Essential 8",
		"templateRelativePath": "AcscEssential8.json",
		"subtitle": "",
		"provider": "Microsoft",
		"support": {
			"tier": "Microsoft"
		},
		"author": {
			"name": "Microsoft Corporation"
		},
		"source": {
			"kind": "Community"
		},
		"categories": {
			"domains": [
				"Compliance",
				"IT Operations"
			]
		}
	},
	{
		"workbookKey": "TalonInsights",
		"logoFileName": "Talon.svg",
		"description": "This workbook provides Talon Security Insights on Log Analytics Query Logs",
		"dataTypesDependencies": [],
		"dataConnectorsDependencies": [],
		"previewImagesFileNames": [
			"TalonInsightsBlack.png",
			"TalonInsightsWhite.png"
		],
		"version": "2.0.0",
		"title": "Talon Insights",
		"templateRelativePath": "TalonInsights.json",
		"subtitle": "",
		"provider": "Talon Cyber Security"
	},
	{
		"workbookKey": "manualincident",
		"logoFileName": "Azure_Sentinel.svg",
		"description": "This workbook gives the ability for efficient incident management by enabling manual creation of Microsoft Sentinel incidents directly from within the workbook.",
		"dataTypesDependencies": [
			""
		],
		"dataConnectorsDependencies": [
			""
		],
		"previewImagesFileNames": [
			"ManualincidentWhite.png",
			"ManualincidentBlack.png"
		],
		"version": "1.0.0",
		"title": "Incident Management with Microsoft Sentinel Manual Creation of Incidents Workbook",
		"templateRelativePath": "ManualSentinelIncident.json",
		"subtitle": "",
		"provider": "Microsoft Sentinel community",
		"support": {
			"tier": "Community"
		},
		"author": {
			"name": "Microsoft Sentinel Community"
		},
		"source": {
			"kind": "Community"
		},
		"categories": {
			"domains": [
				"Security - Others"
			]
		}
	},
	{
		"workbookKey": "CofenseTriageThreatIndicators",
		"logoFileName": "CofenseTriage.svg",
		"description": "This workbook provides visualization of Cofense Triage threat indicators which are ingested in the Microsoft Sentinel Threat intelligence.",
		"dataTypesDependencies": [
			"ThreatIntelligenceIndicator",
			"Report_links_data_CL"
		],
		"dataConnectorsDependencies": [
			"CofenseTriageDataConnector"
		],
		"previewImagesFileNames": [
			"CofenseTriageThreatIndicatorsWhite1.png",
			"CofenseTriageThreatIndicatorsBlack1.png"
		],
		"version": "1.0",
		"title": "CofenseTriageThreatIndicators",
		"templateRelativePath": "CofenseTriageThreatIndicators.json",
		"subtitle": "",
		"provider": "Cofense"
	},
	{
		"workbookKey": "OptimizationWorkbook",
		"logoFileName": "optimization.svg",
		"description": "This workbook aims to help you gain insights into your current Microsoft Sentinel environment, while also providing recommendations for optimizing costs, improving operational effectiveness, and offering a management overview.",
		"dataTypesDependencies": [
			"SentinelHealth",
			"SentinelAudit"
		],
		"dataConnectorsDependencies": [],
		"previewImagesFileNames": [
			"OptimizationWorkbookBlack.png",
			"OptimizationWorkbookWhite.png"
		],
		"version": "1.4.0",
		"title": "Microsoft Sentinel Optimization Workbook",
		"templateRelativePath": "OptimizationWorkbook.json",
		"subtitle": "",
		"provider": "Microsoft",
		"support": {
			"tier": "Microsoft"
		},
		"author": {
			"name": "Jeremy Tan, Matthew Lowe, Margaret Mwaura"
		},
		"source": {
			"kind": "Community"
		},
		"categories": {
			"domains": [
				"IT Operations"
			]
		}
	},
	{
		"workbookKey": "DataCollectionRuleToolkit",
		"logoFileName": "Azure_Sentinel.svg",
		"description": "Use this workbook solution to create, review, and modify data collection rules for Microsoft Sentinel. This workbook provides a click-through experience that centralizes key components from Microsoft Sentinel, Azure Log Analytics, and Azure Monitor to enable users to create new DCRs, modify existing DCRs, and review all DCRs in the environment.",
		"dataTypesDependencies": [],
		"dataConnectorsDependencies": [],
		"previewImagesFileNames": [
			"Dcr-toolkit-Black.png",
			"Dcr-toolkit-White.png"
		],
		"version": "1.2.0",
		"title": "Data Collection Rule Toolkit",
		"templateRelativePath": "DCR-Toolkit.json",
		"subtitle": "",
		"provider": "Microsoft Sentinel Community",
		"support": {
			"tier": "Community"
		},
		"author": {
			"name": "Microsoft Sentinel Community"
		},
		"source": {
			"kind": "Community"
		},
		"categories": {
			"domains": [
				"Data Collection"
			]
		}
	},
	{
		"workbookKey": "NetskopeWorkbook",
		"logoFileName": "Netskope_logo.svg",
		"description": "Gain insights and comprehensive monitoring into Netskope events data by analyzing traffic and user activities.\nThis workbook provides insights into various Netskope events types such as Cloud Firewall, Network Private Access, Applications, Security Alerts as well as Web Transactions.\nYou can use this workbook to get visibility in to your Netskope Security Cloud and quickly identify threats, anamolies, traffic patterns, cloud application useage, blocked URL addresses and more.",
		"dataTypesDependencies": [
			"Netskope_Events_CL",
			"Netskope_Alerts_CL",
			"Netskope_WebTX_CL"
		],
		"dataConnectorsDependencies": [],
		"previewImagesFileNames": [
			"Netskope-ApplicationEvents-Black.png",
			"Netskope-ApplicationEvents-White.png",
			"Netskope-SecurityAlerts-DLP-Black.png",
			"Netskope-SecurityAlerts-DLP-White.png",
			"Netskope-NetworkEvents-CFW-Black.png",
			"Netskope-NetworkEvents-CFW-White.png",
			"Netskope-SecurityAlerts-Malsite-Black.png",
			"Netskope-SecurityAlerts-Malsite-White.png",
			"Netskope-NetworkEvents-NPA-Black.png",
			"Netskope-NetworkEvents-NPA-White.png",
			"Netskope-SecurityAlerts-Malware-White.png",
			"Netskope-SecurityAlerts-Malware-Black.png",
			"Netskope-SecurityAlerts-BehaviorAnalytics-Black.png",
			"Netskope-SecurityAlerts-BehaviorAnalytics-White.png",
			"Netskope-SecurityAlerts-Overview-Black.png",
			"Netskope-SecurityAlerts-Overview-White.png",
			"Netskope-SecurityAlerts-CompormisedCredentials-Black.png",
			"Netskope-SecurityAlerts-CompromisedCredentials-White.png",
			"Netskope-WebTransactions-Black.png",
			"Netskope-WebTransactions-White.png"
		],
		"version": "1.0",
		"title": "Netskope",
		"templateRelativePath": "NetskopeEvents.json",
		"subtitle": "",
		"provider": "Netskope"
	},
	{
		"workbookKey": "AIShield",
		"logoFileName": "AIShield_Logo.svg",
		"description": "Visualize events generated by AIShield. This workbook is dependent on a parser AIShield which is a part of the solution deployment.",
		"dataTypesDependencies": [
			"AIShield"
		],
		"dataConnectorsDependencies": [
			"AIShield"
		],
		"previewImagesFileNames": [
			"AIShieldBlack.png",
			"AIShieldWhite.png"
		],
		"version": "1.0.0",
		"title": "AIShield Workbook",
		"templateRelativePath": "AIShield.json",
		"subtitle": "",
		"provider": "Community"
	},
	{
		"workbookKey": "AdvancedWorkbookConcepts",
		"logoFileName": "Azure_Sentinel.svg",
		"description": "Use this workbook to view and learn advanced concepts for workbooks in Azure Monitor and Microsoft Sentinel. Examples are provided in order to teach users how the concepts look, work, and are built.",
		"dataTypesDependencies": [],
		"dataConnectorsDependencies": [],
		"previewImagesFileNames": [
			"Advancedworkbookconcepts-Black.png",
			"Advancedworkbookconcepts-White.png"
		],
		"version": "1.1.0",
		"title": "Advanced Workbook Concepts",
		"templateRelativePath": "AdvancedWorkbookConcepts.json",
		"subtitle": "",
		"provider": "Microsoft Sentinel Community",
		"support": {
			"tier": "Microsoft"
		},
		"author": {
			"name": "Microsoft Sentinel Community"
		},
		"source": {
			"kind": "Community"
		},
		"categories": {
			"domains": [
				"Workbooks",
				"Reporting",
				"Visualization"
			]
		}
	},
	{
		"workbookKey": "NetCleanProActiveWorkbook",
		"logoFileName": "NetCleanImpactLogo.svg",
		"description": "This workbook provides insights on NetClean ProActive Incidents.",
		"dataTypesDependencies": [
			"Netclean_Incidents_CL"
		],
		"dataConnectorsDependencies": [
			"Netclean_ProActive_Incidents"
		],
		"previewImagesFileNames": [
			"NetCleanProActiveBlack1.png",
			"NetCleanProActiveBlack2.png",
			"NetCleanProActiveWhite1.png",
			"NetCleanProActiveWhite2.png"
		],
		"version": "1.0.0",
		"title": "NetClean ProActive",
		"templateRelativePath": "NetCleanProActiveWorkbook.json",
		"subtitle": "",
		"provider": "NetClean"
	},
	{
		"workbookKey": "AutomationHealth",
		"logoFileName": "Azure_Sentinel.svg",
		"description": "Have a holistic overview of your automation health, gain insights about failures, correlate Microsoft Sentinel health with Logic Apps diagnostics logs and deep dive automation details per incident",
		"dataTypesDependencies": [
			"SentinelHealth"
		],
		"dataConnectorsDependencies": [],
		"previewImagesFileNames": [
			"AutomationHealthBlack.png",
			"AutomationHealthWhite.png"
		],
		"version": "2.0.0",
		"title": "Automation health",
		"templateRelativePath": "AutomationHealth.json",
		"subtitle": "",
		"provider": "Microsoft Sentinel Community"
	},
	{
		"workbookKey": "PlaybooksHealth",
		"logoFileName": "Azure_Sentinel.svg",
		"description": "The workbook will provide you with deeper insights regarding the status, activity, and billing of each playbook. You can use the workbook's logic to monitor the general health of the playbooks.",
		"dataTypesDependencies": [],
		"dataConnectorsDependencies": [],
		"previewImagesFileNames": [
			"PlaybookHealthWhite.PNG",
			"PlaybookHealthBlack.PNG"
		],
		"version": "1.0.0",
		"title": "Playbooks health monitoring (preview)",
		"templateRelativePath": "PlaybookHealth.json",
		"subtitle": "",
		"provider": "Microsoft Sentinel Community",
		"support": {
			"tier": "Microsoft"
		},
		"author": {
			"name": "Microsoft Corporation"
		},
		"source": {
			"kind": "Community"
		},
		"categories": {
			"domains": [
				"IT Operations",
				"Platform"
			]
		}
	},
	{
		"workbookKey": "CiscoSDWANWorkbook",
		"logoFileName": "cisco-logo-72px.svg",
		"description": "Cisco SD-WAN Workbook equips administrators with the necessary tools to implement robust security measures and stay ahead of emerging threats.By leveraging the insights and recommendations provided in the workbook, network administrators can effectively protect their SD-WAN infrastructure from potential vulnerabilities and ensure a secure and reliable network connectivity for their organization.",
		"dataTypesDependencies": [
			"Syslog",
			"CiscoSDWANNetflow_CL"
		],
		"dataConnectorsDependencies": [
			"CiscoSDWAN"
		],
		"previewImagesFileNames": [
			"CiscoSDWANWhite1.png",
			"CiscoSDWANWhite2.png",
			"CiscoSDWANWhite3.png",
			"CiscoSDWANBlack1.png",
			"CiscoSDWANBlack2.png",
			"CiscoSDWANBlack3.png"
		],
		"version": "1.0.0",
		"title": "Cisco SD-WAN",
		"templateRelativePath": "CiscoSDWAN.json",
		"provider": "Cisco"
	},
	{
		"workbookKey": "SAP-AuditControls",
		"logoFileName": "SAPVMIcon.svg",
		"description": "SAP -Audit Controls (Preview)",
		"dataTypesDependencies": [
			"SAPAuditLog"
		],
		"dataConnectorsDependencies": [
			"SAP"
		],
		"previewImagesFileNames": [
			""
		],
		"version": "1.0.0",
		"title": "SAP -Audit Controls (Preview)",
		"templateRelativePath": "SAP -Audit Controls (Preview).json",
		"subtitle": "",
		"provider": "Microsoft"
	},
	{
		"workbookKey": "ZoomReports",
		"logoFileName": "Azure_Sentinel.svg",
		"description": "Visualize various details & visuals on Zoom Report data ingested though the solution. This also have a dependency on the parser which is available as a part of Zoom solution named Zoom",
		"dataTypesDependencies": [
			"Zoom"
		],
		"dataConnectorsDependencies": [
			"Zoom Reports"
		],
		"previewImagesFileNames": [
			"ZoomReportsBlack.png",
			"ZoomReportsWhite.png"
		],
		"version": "1.0.0",
		"title": "Zoom Reports",
		"templateRelativePath": "ZoomReports.json",
		"subtitle": "",
		"provider": "Community"
	},
	{
		"workbookKey": "InsiderRiskManagementWorkbook",
		"logoFileName": "Azure_Sentinel.svg",
		"description": "The Microsoft Insider Risk Management Workbook integrates telemetry from 25+ Microsoft security products to provide actionable insights into insider risk management. Reporting tools provide “Go to Alert” links to provide deeper integration between products and a simplified user experience for exploring alerts. ",
		"dataTypesDependencies": [
			"SigninLogsSigninLogs",
			"AuditLogs",
			"AzureActivity",
			"OfficeActivity",
			"InformationProtectionLogs_CL",
			"SecurityIncident"
		],
		"dataConnectorsDependencies": [],
		"previewImagesFileNames": [
			"InsiderRiskManagementBlack.png",
			"InsiderRiskManagementWhite.png"
		],
		"version": "1.0.0",
		"title": "Insider Risk Management",
		"templateRelativePath": "InsiderRiskManagement.json",
		"subtitle": "",
		"provider": "Microsoft"
	},
	{
		"workbookKey": "Fortiweb-workbook",
		"logoFileName": "Azure_Sentinel.svg",
		"description": "This workbook depends on a parser based on a Kusto Function to work as expected [**Fortiweb**](https://aka.ms/sentinel-FortiwebDataConnector-parser) which is deployed with the Microsoft Sentinel Solution.",
		"dataTypesDependencies": [
			"CommonSecurityLog"
		],
		"dataConnectorsDependencies": [
			"FortinetFortiWeb"
		],
		"previewImagesFileNames": [
			""
		],
		"version": "1.0.0",
		"title": "Fortiweb-workbook",
		"templateRelativePath": "Fortiweb-workbook.json",
		"subtitle": "",
		"provider": "Microsoft"
	},
	{
		"workbookKey": "WebSessionEssentialsWorkbook",
		"logoFileName": "Azure_Sentinel.svg",
		"description": "The 'Web Session Essentials' workbook provides real-time insights into activity and potential threats in your network. This workbook is designed for network teams, security architects, analysts, and consultants to monitor, identify and investigate threats on Web servers, Web Proxies and Web Security Gateways assets. This Workbook gives a summary of analysed web traffic and helps with threat analysis and investigating suspicious http traffic.",
		"dataTypesDependencies": [],
		"dataConnectorsDependencies": [],
		"previewImagesFileNames": [
			"WebSessionEssentialsWorkbookWhite.png",
			"WebSessionEssentialsWorkbookBlack.png"
		],
		"version": "1.0.0",
		"title": "Web Session Essentials Workbook",
		"templateRelativePath": "WebSessionEssentials.json",
		"subtitle": "",
		"provider": "Microsoft"
	},
	{
		"workbookKey": "IslandAdminAuditOverview",
		"logoFileName": "island.svg",
		"description": "This workbook provides a view into the activities of administrators in the Island Management Console.",
		"dataTypesDependencies": [],
		"dataConnectorsDependencies": [],
		"previewImagesFileNames": [
			""
		],
		"version": "1.0.0",
		"title": "Island Admin Audit Overview",
		"templateRelativePath": "IslandAdminAuditOverview.json",
		"subtitle": "",
		"provider": "Island"
	},
	{
		"workbookKey": "IslandUserActivityOverview",
		"logoFileName": "island.svg",
		"description": "This workbook provides a view into the activities of users while using the Island Enterprise Browser.",
		"dataTypesDependencies": [],
		"dataConnectorsDependencies": [],
		"previewImagesFileNames": [
			""
		],
		"version": "1.0.0",
		"title": "Island User Activity Overview",
		"templateRelativePath": "IslandUserActivityOverview.json",
		"subtitle": "",
		"provider": "Island"
	},
	{
		"workbookKey": "BloodHoundEnterpriseAttackPathDetails",
		"logoFileName": "BHE_Logo.svg",
		"description": "Gain insights into BloodHound Enterprise attack path details.",
		"dataTypesDependencies": [
			"BloodHoundLogs_CL"
		],
		"dataConnectorsDependencies": [
			"BloodHoundEnterprise"
		],
		"previewImagesFileNames": [
			"BloodHoundEnterpriseAttackPathDetails-Black.png",
			"BloodHoundEnterpriseAttackPathDetails-White.png"

		],
		"version": "1.0",
		"title": "BloodHound Enterprise Attack Path Details",
		"templateRelativePath": "BloodHoundEnterpriseAttackPathDetails.json",
		"subtitle": "Detailed View",
		"provider": "SpecterOps"
	},
	{
		"workbookKey": "BloodHoundEnterpriseAttackPathOverview",
		"logoFileName": "BHE_Logo.svg",
		"description": "Gain insights into BloodHound Enterprise attack path.",
		"dataTypesDependencies": [
			"BloodHoundLogs_CL"
		],
		"dataConnectorsDependencies": [
			"BloodHoundEnterprise"
		],
		"previewImagesFileNames": [
			"BloodHoundEnterpriseAttackPathOverview-Black.png",
			"BloodHoundEnterpriseAttackPathOverview-White.png"
		],
		"version": "1.0",
		"title": "BloodHound Enterprise Attack Path Overview",
		"templateRelativePath": "BloodHoundEnterpriseAttackPathOverview.json",
		"subtitle": "Overview",
		"provider": "SpecterOps"
	},
	{
		"workbookKey": "BloodHoundEnterpriseAuditLogs",
		"logoFileName": "BHE_Logo.svg",
		"description": "Gain insights into BloodHound Enterprise audit logs.",
		"dataTypesDependencies": [
			"BloodHoundLogs_CL"
		],
		"dataConnectorsDependencies": [
			"BloodHoundEnterprise"
		],
		"previewImagesFileNames": [
			"BloodHoundEnterpriseAuditLogs-White.png",
			"BloodHoundEnterpriseAuditLogsDark-Black.png"
		],
		"version": "1.0",
		"title": "BloodHound Enterprise Audit Logs",
		"templateRelativePath": "BloodHoundEnterpriseAuditLogs.json",
		"subtitle": "",
		"provider": "SpecterOps"
	},
	{
		"workbookKey": "BloodHoundEnterprisePosture",
		"logoFileName": "BHE_Logo.svg",
		"description": "Gain insights into BloodHound Enterprise domain posture.",
		"dataTypesDependencies": [
			"BloodHoundLogs_CL"
		],
		"dataConnectorsDependencies": [
			"BloodHoundEnterprise"
		],
		"previewImagesFileNames": [
			"BloodHoundEnterprisePosture-Black.png",
			"BloodHoundEnterprisePosture-White.png"
		],
		"version": "1.0",
		"title": "BloodHound Enterprise Domain Posture",
		"templateRelativePath": "BloodHoundEnterprisePosture.json",
		"subtitle": "",
		"provider": "SpecterOps"
	},
	{
		"workbookKey": "BloodHoundEnterpriseTierZeroSearch",
		"logoFileName": "BHE_Logo.svg",
		"description": "Search BloodHound Enterprise Tier Zero data.",
		"dataTypesDependencies": [
			"BloodHoundLogs_CL"
		],
		"dataConnectorsDependencies": [
			"BloodHoundEnterprise"
		],
		"previewImagesFileNames": [
			"BloodHoundEnterpriseTierZeroSearch-Black.png",
			"BloodHoundEnterpriseTierZeroSearch-White.png"
		],
		"version": "1.0",
		"title": "BloodHound Enterprise Tier Zero Search",
		"templateRelativePath": "BloodHoundEnterpriseTierZeroSearch.json",
		"subtitle": "",
		"provider": "SpecterOps"
	},
	{
		"workbookKey": "BitSightWorkbook",
		"logoFileName": "BitSight.svg",
		"description": "Gain insights into BitSight data.",
		"dataTypesDependencies": [
			"Alerts_data_CL",
			"BitsightBreaches_data_CL",
			"BitsightCompany_details_CL",
			"BitsightCompany_rating_details_CL",
			"BitsightDiligence_historical_statistics_CL",
			"BitsightDiligence_statistics_CL",
			"BitsightFindings_summary_CL",
			"BitsightFindings_data_CL",
			"BitsightGraph_data_CL",
			"BitsightIndustrial_statistics_CL",
			"BitsightObservation_statistics_CL"
		],
		"dataConnectorsDependencies": [
			"BitSightDatConnector"
		],
		"previewImagesFileNames": [
			"BitSightWhite1.png",
			"BitSightBlack1.png"
		],
		"version": "1.0.0",
		"title": "BitSight",
		"templateRelativePath": "BitSightWorkbook.json",
		"subtitle": "",
		"provider": "BitSight"
	},
	{
		"workbookKey": "VectraXDR",
		"logoFileName": "",
		"description": "This workbook provides visualization of Audit, Detections, Entity Scoring, Lockdown and Health data.",
		"dataTypesDependencies": [
			"Audits_Data_CL",
			"Detections_Data_CL",
			"Entity_Scoring_Data_CL",
			"Lockdown_Data_CL",
			"Health_Data_CL"
		],
		"dataConnectorsDependencies": [
			"VectraDataConnector"
		],
		"previewImagesFileNames": [
			"VectraXDRWhite1.png",
			"VectraXDRWhite2.png",
			"VectraXDRWhite3.png",
			"VectraXDRWhite4.png",
			"VectraXDRWhite5.png",
			"VectraXDRBlack1.png",
			"VectraXDRBlack2.png",
			"VectraXDRBlack3.png",
			"VectraXDRBlack4.png",
			"VectraXDRBlack5.png"
		],
		"version": "2.0.0",
		"title": "Vectra XDR",
		"templateRelativePath": "VectraXDR.json",
		"subtitle": "",
		"provider": "Vectra"
	},
	{
		"workbookKey": "CloudflareWorkbook",
		"logoFileName": "cloudflare.svg",
		"description": "Gain insights into Cloudflare events. You will get visibility on your Cloudflare web traffic, security, reliability.",
		"dataTypesDependencies": [
			"Cloudflare_CL"
		],
		"dataConnectorsDependencies": [
			"CloudflareDataConnector"
		],
		"previewImagesFileNames": [
			"CloudflareOverviewWhite01.png",
			"CloudflareOverviewWhite02.png",
			"CloudflareOverviewBlack01.png",
			"CloudflareOverviewBlack02.png"
		],
		"version": "1.0",
		"title": "Cloudflare",
		"templateRelativePath": "Cloudflare.json",
		"subtitle": "",
		"provider": "Cloudflare"
	},
	{
		"workbookKey": "CofenseIntelligenceWorkbook",
		"logoFileName": "CofenseTriage.svg",
		"description": "This workbook provides visualization of Cofense Intelligence threat indicators which are ingested in the Microsoft Sentinel Threat intelligence.",
		"dataTypesDependencies": [
			"ThreatIntelligenceIndicator",
			"Malware_Data"
		],
		"dataConnectorsDependencies": [
			"CofenseIntelligenceDataConnector"
		],
		"previewImagesFileNames": [
			"CofenseIntelligenceWhite1.png",
			"CofenseIntelligenceBlack1.png"
		],
		"version": "1.0",
		"title": "CofenseIntelligenceThreatIndicators",
		"templateRelativePath": "CofenseIntelligenceThreatIndicators.json",
		"subtitle": "",
		"provider": "Cofense"
	},
	{
		"workbookKey": "EgressDefendMetricWorkbook",
		"logoFileName": "Egress-logo.svg",
		"description": "A workbook providing insights into Egress Defend.",
		"dataTypesDependencies": [
			"EgressDefend_CL"
		],
		"previewImagesFileNames": [
			"EgressDefendMetricWorkbookBlack01.png",
			"EgressDefendMetricWorkbookWhite01.png"
		],
		"version": "1.0.0",
		"title": "Egress Defend Insights",
		"templateRelativePath": "DefendMetrics.json",
		"subtitle": "Defend Metrics",
		"provider": "Egress Software Technologies"
	},
	{
		"workbookKey": "UserWorkbook-alexdemichieli-github-update-1",
		"logoFileName": "GitHub.svg",
		"description": "Gain insights to GitHub activities that may be interesting for security.",
		"dataTypesDependencies": [
			"GitHubAuditLogPolling_CL"
		],
		"dataConnectorsDependencies": [
			"GitHubEcAuditLogPolling"
		],
		"previewImagesFileNames": [
			""
		],
		"version": "1.0.0",
		"title": "GitHub Security",
		"templateRelativePath": "GitHubAdvancedSecurity.json",
		"subtitle": "",
		"provider": "Microsoft"
	},
	{
		"workbookKey": "SalemDashboard",
		"logoFileName": "salem_logo.svg",
		"description": "Monitor Salem Performance",
		"dataTypesDependencies": [
			"SalemAlerts_CL"
		],
		"dataConnectorsDependencies": [],
		"previewImagesFileNames": [
			""
		],
		"version": "1.0.0",
		"title": "Salem Alerts Workbook",
		"templateRelativePath": "SalemDashboard.json",
		"subtitle": "",
		"provider": "SalemCyber"
	},
	{
		"workbookKey": "MimecastAuditWorkbook",
		"logoFileName": "Mimecast.svg",
		"description": "A workbook providing insights into Mimecast Audit.",
		"dataTypesDependencies": [
			"MimecastAudit_CL"
		],
		"previewImagesFileNames": [
			"MimecastAuditBlack1.png",
			"MimecastAuditBlack2.png",
			"MimecastAuditWhite1.png",
			"MimecastAuditWhite2.png"
		],
		"version": "1.0.0",
		"title": "MimecastAudit",
		"templateRelativePath": "MimecastAudit.json",
		"subtitle": "Mimecast Audit",
		"provider": "Mimecast"
	},
	{
		"workbookKey": "MailGuard365Workbook",
		"logoFileName": "MailGuard365_logo.svg",
		"description": "MailGuard 365 Workbook",
		"dataTypesDependencies": [
			"MailGuard365_Threats_CL"
		],
		"dataConnectorsDependencies": [
			"MailGuard365"
		],
		"previewImagesFileNames": [
			"MailGuard365WorkbookWhite1.png",
			"MailGuard365WorkbookWhite2.png",
			"MailGuard365WorkbookBlack1.png",
			"MailGuard365WorkbookBlack2.png"
		],
		"version": "1.0.0",
		"title": "MailGuard365",
		"templateRelativePath": "MailGuard365Dashboard.json",
		"subtitle": "",
		"provider": "MailGuard 365"
	},
	{
		"workbookKey": "Mimecast_Audit_Workbook",
		"logoFileName": "Mimecast.svg",
		"description": "A workbook providing insights into Mimecast Audit.",
		"dataTypesDependencies": [
			"Audit_CL"
		],
		"dataConnectorsDependencies" : ["MimecastAuditAPI"],
		"previewImagesFileNames": [
			"MimecastAuditBlack.png",
			"MimecastAuditWhite.png"
		],
		"version": "1.0.0",
		"title": "Mimecast Audit Workbook",
		"templateRelativePath": "Mimecast_Audit_Workbook.json",
		"subtitle": "",
		"provider": "Mimecast"
	},
	{
		"workbookKey": "Mimecast_TTP_Workbook",
		"logoFileName": "Mimecast.svg",
		"description": "A workbook providing insights into Mimecast Targeted Threat Protection.",
		"dataTypesDependencies": [
			"Ttp_Attachment_CL",
			"Ttp_Impersonation_CL",
			"Ttp_Url_CL"
		],
		"dataConnectorsDependencies" : ["MimecastTTPAPI"],
		"previewImagesFileNames": [
		  "MimecastTTPWhite1.png",
		  "MimecastTTPWhite2.png",
		  "MimecastTTPWhite3.png",
		  "MimecastTTPBlack1.png",
		  "MimecastTTPBlack2.png",
		  "MimecastTTPBlack3.png"
		],
		"version": "1.0.0",
		"title": "Mimecast Targeted Threat Protection Workbook",
		"templateRelativePath": "Mimecast_TTP_Workbook.json",
		"subtitle": "",
		"provider": "Mimecast"
	},
	{
		"workbookKey": "Mimecast_Awareness_Training_Workbook",
		"logoFileName": "Mimecast.svg",
		"description": "A workbook providing insights into Mimecast Awareness Training.",
		"dataTypesDependencies": [
			"Awareness_Performance_Details_CL",
			"Awareness_User_Data_CL",
			"Awareness_Watchlist_Details_CL",
			"Awareness_SafeScore_Details_CL"
		],
		"dataConnectorsDependencies" : ["MimecastATAPI"],
		"previewImagesFileNames": [
			"MimecastAwarenessTrainingWhite1.png",
			"MimecastAwarenessTrainingWhite2.png",
			"MimecastAwarenessTrainingWhite3.png",
			"MimecastAwarenessTrainingBlack1.png",
			"MimecastAwarenessTrainingBlack2.png",
			"MimecastAwarenessTrainingBlack3.png"
		],
		"version": "1.0.0",
		"title": "Mimecast Awareness Training Workbook",
		"templateRelativePath": "Mimecast_Awareness_Training_Workbook.json",
		"subtitle": "",
		"provider": "Mimecast"
	},
	{
		"workbookKey": "Mimecast_SEG_Workbook",
		"logoFileName": "Mimecast.svg",
		"description": "A workbook providing insights into Mimecast Secure Email Gateway.",
		"dataTypesDependencies": [
			"SEG_CG_CL",
			"Seg_Dlp_CL"
		],
		"dataConnectorsDependencies" : ["MimecastSEGAPI"],
		"previewImagesFileNames": [
			"MimecastSEGBlack1.png",
			"MimecastSEGBlack2.png",
			"MimecastSEGBlack3.png",
			"MimecastSEGBlack4.png",
			"MimecastSEGBlack5.png",
			"MimecastSEGBlack6.png",
			"MimecastSEGBlack7.png",
			"MimecastSEGBlack8.png",
			"MimecastDLPWhite.png",
			"MimecastDLPBlack.png",
			"MimecastSEGWhite1.png",
			"MimecastSEGWhite2.png",
			"MimecastSEGWhite3.png",
			"MimecastSEGWhite4.png",
			"MimecastSEGWhite5.png",
			"MimecastSEGWhite6.png",
			"MimecastSEGWhite7.png",
			"MimecastSEGWhite8.png"
		],
		"version": "1.0.0",
		"title": "Mimecast Secure Email Gateway Workbook",
		"templateRelativePath": "Mimecast_SEG_Workbook.json",
		"subtitle": "",
		"provider": "Mimecast"
	},
	{
		"workbookKey": "Mimecast_Cloud_Integrated_Workbook",
		"logoFileName": "Mimecast.svg",
		"description": "A workbook providing insights into Mimecast Cloud Integrated.",
		"dataTypesDependencies": [
			"Cloud_Integrated_CL"
		],
		"dataConnectorsDependencies" : ["MimecastCIAPI"],
		"previewImagesFileNames": [
			"MimecastCIWhite.png",
			"MimecastCIBlack.png"
		],
		"version": "1.0.0",
		"title": "Mimecast Cloud Integrated Workbook",
		"templateRelativePath": "Mimecast_Cloud_Integrated_Workbook.json",
		"subtitle": "",
		"provider": "Mimecast"
	},
	{
		"workbookKey": "MimecastTIRegionalWorkbook",
		"logoFileName": "Mimecast.svg",
		"description": "A workbook providing insights into Mimecast Regional Threat indicator.",
		"dataTypesDependencies": [
			"ThreatIntelligenceIndicator"
		],
		"dataConnectorsDependencies": [
			"MimecastTIRegionalConnectorAzureFunctions"
		],
		"previewImagesFileNames": [
			"MimecastTIReginalWhite.png",
			"MimecastTIRegionalBlack.png"
		],
		"version": "1.0.0",
		"title": "MimecastTIRegional",
		"templateRelativePath": "MimecastTIRegional.json",
		"subtitle": "Mimecast TI Regional",
		"provider": "Mimecast"
	},
	{
		"workbookKey": "DataminrPulseAlerts",
		"logoFileName": "DataminrPulse.svg",
		"description": "This Workbook provides insight into the data coming from DataminrPulse.",
		"dataTypesDependencies": [
			"DataminrPulse_Alerts_CL"
		],
		"dataConnectorsDependencies": [
			"DataminrPulseAlerts"
		],
		"previewImagesFileNames": [
			"DataminrPulseAlertsBlack1.png",
			"DataminrPulseAlertsBlack2.png",
			"DataminrPulseAlertsBlack3.png",
			"DataminrPulseAlertsBlack4.png",
			"DataminrPulseAlertsBlack5.png",
			"DataminrPulseAlertsWhite1.png",
			"DataminrPulseAlertsWhite2.png",
			"DataminrPulseAlertsWhite3.png",
			"DataminrPulseAlertsWhite4.png",
			"DataminrPulseAlertsWhite5.png"
		],
		"version": "1.0.0",
		"title": "Dataminr Pulse Alerts",
		"templateRelativePath": "DataminrPulseAlerts.json",
		"provider": "Dataminr"
	},
	{
		"workbookKey": "DoDZeroTrustWorkbook",
		"logoFileName": "",
		"description": "This workbook solution provides an intuitive, customizable, framework intended to help track/report Zero Trust implementation in accordance with the latest DoD Zero Trust Strategy.",
		"dataTypesDependencies": [],
		"dataConnectorsDependencies": [],
		"previewImagesFileNames": [
			"DoDZeroTrustWorkbook1Black.png",
			"DoDZeroTrustWorkbook2Black.png",
			"DoDZeroTrustWorkbook3Black.png",
			"DoDZeroTrustWorkbook1White.png",
			"DoDZeroTrustWorkbook2White.png",
			"DoDZeroTrustWorkbook3White.png"
		],
		"version": "1.1.0",
		"title": "DoD Zero Trust Strategy Workbook",
		"templateRelativePath": "DoDZeroTrustWorkbook.json",
		"subtitle": "",
		"provider": "Microsoft",
		"support": {
			"tier": "Microsoft"
		},
		"author": {
			"name": "Lili Davoudian, Chhorn Lim, Jay Pelletier, Michael Crane"
		},
		"source": {
			"kind": "Community"
		},
		"categories": {
			"domains": [
				"IT Operations"
			]
		}
	},
	{
		"workbookKey": "GreyNoiseIntellegenceOverviewWorkbook",
		"logoFileName": "greynoise_logomark_black.svg",
		"description": "This workbook provides visualization of GreyNoise Intelligence threat indicators which are ingested in the Microsoft Sentinel Threat intelligence.",
		"dataTypesDependencies": [
			"ThreatIntelligenceIndicator"
		],
		"dataConnectorsDependencies": [
			"GreyNoise2SentinelAPI"
		],
		"previewImagesFileNames": [
			"GreyNoiseOverviewWhite.png",
			"GreyNoiseOverviewBlack.png"
		],
		"version": "1.0",
		"title": "GreyNoise Intelligence Threat Indicators",
		"templateRelativePath": "GreyNoiseOverview.json",
		"subtitle": "",
		"provider": "GreyNoise Intelligence, Inc."
	},
	{
		"workbookKey": "WizFindingsWorkbook",
		"logoFileName": "Wiz_logo.svg",
		"description": "A visualized overview of Wiz Findings.\nExplore, analize and learn about your security posture using Wiz Findings Overview",
		"dataTypesDependencies": [
			"WizIssues_CL",
			"WizVulnerabilities_CL",
			"WizAuditLogs_CL",
			"WizIssuesV2_CL",
			"WizVulnerabilitiesV2_CL",
			"WizAuditLogs_CL"
		],
		"dataConnectorsDependencies": [
			"Wiz"
		],
		"previewImagesFileNames": [
			"WizFindingsBlack1.png",
			"WizFindingsBlack2.png",
			"WizFindingsBlack3.png",
			"WizFindingsWhite1.png",
			"WizFindingsWhite2.png",
			"WizFindingsWhite3.png"
		],
		"version": "2.0.0",
		"title": "Wiz Findings overview",
		"templateRelativePath": "WizFindings.json",
		"subtitle": "",
		"provider": "Wiz"
	},
	{
		"workbookKey": "ThreatConnectOverviewWorkbook",
		"logoFileName": "ThreatConnect.svg",
		"description": "This workbook provides visualization of ThreatConnect threat indicators which are ingested in the Microsoft Sentinel Threat intelligence.",
		"dataTypesDependencies": [
			"ThreatIntelligenceIndicator"
		],
		"dataConnectorsDependencies": [
			"ThreatIntelligence"
		],
		"previewImagesFileNames": [
			"ThreatConnectOverviewBlack.png",
			"ThreatConnectOverviewWhite.png"
		],
		"version": "1.0.0",
		"title": "ThreatConnect Overview Workbook",
		"templateRelativePath": "ThreatConnectOverview.json",
		"subtitle": "",
		"provider": "ThreatConnect, Inc."
	},
	{
		"workbookKey": "Sentinel_Central",
		"logoFileName": "Azure_Sentinel.svg",
		"description": "Use this report to view Incident (and Alert data) across many workspaces, this works with Azure Lighthouse and across any subscription you have access to.",
		"dataTypesDependencies": [
			"SecurityEvent"
		],
		"dataConnectorsDependencies": [
			"IdentityAndAccessWhite.png",
			"IdentityAndAccessBlack.png"
		],
		"previewImagesFileNames": [
			"SentinelCentralBlack.png",
			"SentinelCentralWhite.png"
		],
		"version": "2.1.2",
		"title": "Sentinel Central",
		"templateRelativePath": "Sentinel_Central.json",
		"subtitle": "",
		"provider": "Microsoft Sentinel community",
		"support": {
			"tier": "Community"
		},
		"author": {
			"name": "Clive Watson"
		},
		"source": {
			"kind": "Community"
		},
		"categories": {
			"domains": [
				"Security"
			]
		}
	},
	{
		"workbookKey": "AuthomizeWorkbook",
		"logoFileName": "Authomize.svg",
		"description": "Manage your Authorization Security Lifecycle across all XaaS environments and Private Clouds. Using Authomize AI-based engine continuously monitor the relationships between identities and assets and gain insight into security risks and events.",
		"dataTypesDependencies": [
			"Authomize_v2_CL"
		],
		"dataConnectorsDependencies": [
			"Authomize"
		],
		"previewImagesFileNames": [
			"AuthomizeITDREventMonitoring-Black.png",
			"AuthomizeITDREventMonitoring-White.png"
		],
		"version": "1.0.0",
		"title": "Authomize ITDR Event Monitoring for Identities",
		"templateRelativePath": "Authomize.json",
		"subtitle": "",
		"provider": "Authomize"
	},
	{
		"workbookKey": "GigamonConnector",
		"logoFileName": "gigamon.svg",
		"description": "A visualized overview of Gigamon AMX Data Connector .\nExplore, analize and learn about your security posture using Gigamon AMX data connector Overview.",
		"dataTypesDependencies": [
			"Gigamon_CL"
		],
		"dataConnectorsDependencies": [
			"GigamonDataConnector"
		],
		"previewImagesFileNames": [
			"GigamonWorkbookBlack.png",
			"GigamonWorkbookWhite.png"
		],
		"version": "1.0.0",
		"title": "Gigamon Workbook",
		"templateRelativePath": "Gigamon.json",
		"subtitle": "",
		"provider": "Gigamon"
	},
	{
		"workbookKey": "PrancerSentinelAnalyticsWorkbook",
		"description": "Monitor and analyze Prancer PAC and CSPM scan results.",
		"logoFileName": "Prancer.svg",
		"dataTypesDependencies": [
			"prancer_CL"
		],
		"dataConnectorsDependencies": [
			"PrancerLogData"
		],
		"previewImagesFileNames": [
			"PrancerBlack.png",
			"PrancerWhite.png"
		],
		"version": "1.0.0",
		"title": "Prancer Microsoft Sentinel Analytics Workbook",
		"templateRelativePath": "PrancerSentinelAnalytics.json",
		"subtitle": "",
		"provider": "Prancer"
	},
	{
		"workbookKey": "ValenceSecurityAlertsWorkbook",
		"logoFileName": "ValenceSecurityLogo.svg",
		"description": "SaaS security alerts from Valence Security.",
		"dataTypesDependencies": [
			"ValenceAlert_CL"
		],
		"dataConnectorsDependencies": [
			"ValenceSecurity"
		],
		"previewImagesFileNames": [
			"ValenceAlertsBlack.png",
			"ValenceAlertsWhite.png"
		],
		"version": "1.0.0",
		"title": "Valence Security Alerts Workbook",
		"templateRelativePath": "ValenceAlertsWorkbook.json",
		"subtitle": "",
		"provider": "Valence Security"
	},
	{
		"workbookKey": "MalwareProtectionEssentialsWorkbook",
		"logoFileName": "Azure_Sentinel.svg",
		"description": "This workbook provides details about Suspicious Malware Activities from File, Process and Registry events generated by EDR (Endpoint Detection and Response) solutions.",
		"dataTypesDependencies": [
			"_ASim_FileEvent",
			"_ASim_ProcessEvent"
		],
		"previewImagesFileNames": [
			"MalwareProtectionEssentialsWhite.png",
			"MalwareProtectionEssentialsBlack.png"
		],
		"version": "1.0.0",
		"title": "Malware Protection Essentials",
		"templateRelativePath": "MalwareProtectionEssentialsWorkbook.json",
		"subtitle": "",
		"provider": "Microsoft Sentinel community"
	},
	{
		"workbookKey": "VaronisSaaSWorkbook",
		"logoFileName": "VaronisLogo.svg",
		"description": "Security alerts from Varonis SaaS",
		"dataTypesDependencies": [
			"VaronisAlerts_CL"
		],
		"dataConnectorsDependencies": [
			"VaronisSaaS"
		],
		"previewImagesFileNames": [
			"VaronisSaaSAssetsBlack.png",
			"VaronisSaaSAssetsWhite.png",
			"VaronisSaaSDevicesBlack.png",
			"VaronisSaaSDevicesWhite.png",
			"VaronisSaaSMainBlack.png",
			"VaronisSaaSMainWhite.png",
			"VaronisSaaSThreatsBlack.png",
			"VaronisSaaSThreatsWhite.png",
			"VaronisSaaSUsersBlack.png",
			"VaronisSaaSUsersWhite.png"
		],
		"version": "1.0.0",
		"title": "Varonis SaaS Workbook",
		"templateRelativePath": "VaronisSaaS.json",
		"subtitle": "",
		"provider": "Varonis"
	},
	{
		"workbookKey": "FortinetFortiNdrCloudWorkbook",
		"logoFileName": "fortinet_logo.svg",
		"description": "Gain insights into Fortinet FortiNDR CLoud events, including the Suricata, Observation and Detections data.",
		"dataTypesDependencies": [
			"FncEventsSuricata_CL",
			"FncEventsObservation_CL",
			"FncEventsDetections_CL"
		],
		"dataConnectorsDependencies": [
			"FortinetFortiNdrCloudDataConnector"
		],
		"previewImagesFileNames": [
			"FncDetectionDashboardBlack.png",
			"FncDetectionDashboardWhite.png",
			"FncObservationDashboardBlack.png",
			"FncObservationDashboardWhite.png",
			"FncSuricataDashboardBlack.png",
			"FncSuricataDashboardWhite.png",
			"FncMainDashboardBlack.png",
			"FncMainDashboardWhite.png"
		],
		"version": "1.0.0",
		"title": "FortiNDR Cloud",
		"templateRelativePath": "FortinetFortiNdrCloudWorkbook.json",
		"subtitle": "",
		"provider": "Fortinet"
	},
	{
		"workbookKey": "WithSecureTopComputersByInfection",
		"logoFileName": "WithSecure.svg",
		"description": "Top 3 computers by amount of infections.",
		"dataTypesDependencies": [
			"WsSecurityEvents_CL"
		],
		"dataConnectorsDependencies": [
			"WithSecureElementsViaFunction"
		],
		"previewImagesFileNames": [
			"WithSecureTopComputersByInfectionsBlack.png",
			"WithSecureTopComputersByInfectionsWhite.png"
		],
		"version": "1.0",
		"title": "WithSecure - Top computers by infections",
		"templateRelativePath": "WithSecureTopComputersByInfections.json",
		"subtitle": "",
		"provider": "WithSecure"
	},
	{
		"workbookKey": "AzureOpenAIMonitoring",
		"logoFileName": "",
		"description": "Welcome to this Azure OpenAI Monitoring Workbook\n#### This workbook will help to monitor your Azure Open AI Instances\n\n** Please enable diagnostics settings for the Open AI instance to view the workbook.",
		"dataTypesDependencies": [],
		"dataConnectorsDependencies": [],
		"previewImagesFileNames": [
			"AzureOpenAIMonitoringWhite.PNG",
			"AzureOpenAIMonitoringBlack.PNG"
		],
		"version": "1.0",
		"title": "Azure OpenAI Monitoring Workbook",
		"templateRelativePath": "AzureOpenAIMonitoring.json",
		"subtitle": "",
		"provider": "Microsoft Sentinel Community"
	},
	{
		"workbookKey": "SonicWallWorkbook",
		"logoFileName": "sonicwall_logo.svg",
		"description": "A collection of queries to provide visibility into the events reported by your SonicWall firewalls.",
		"dataTypesDependencies": [
			"CommonSecurityLog",
			"ASimNetworkSessionSonicWallFirewall"
		],
		"dataConnectorsDependencies": [
			"CefAma"
		],
		"previewImagesFileNames": [
			"SonicWallWorkbookWhite.png",
			"SonicWallWorkbookBlack.png"
		],
		"version": "1.0.0",
		"title": "SonicWall Workbook",
		"templateRelativePath": "SonicWallFirewall.json",
		"subtitle": "",
		"provider": "SonicWall"
	},
	{
		"workbookKey": "AzureServiceHealthWorkbook",
		"logoFileName": "",
		"description": "A collection of queries to provide visibility into Azure Service Health across the subscriptions.",
		"dataTypesDependencies": [
			"AzureActivity"
		],
		"dataConnectorsDependencies": [
			"AzureActivity"
		],
		"previewImagesFileNames": [
			"AzureServiceHealthWhite.png",
			"AzureServiceHealthBlack.png"
		],
		"version": "1.0.0",
		"title": "Azure Service Health Workbook",
		"templateRelativePath": "AzureServiceHealthWorkbook.json",
		"subtitle": "",
		"provider": "Microsoft Sentinel Community"
	},
	{
		"workbookKey": "EgressPreventMetricWorkbook",
		"logoFileName": "Egress-logo.svg",
		"description": "A workbook providing insights into Egress Defend.",
		"dataTypesDependencies": [
			"EgressEvents_CL"
		],
		"dataConnectorsDependencies": [],
		"previewImagesFileNames": [
			"EgressPreventWorkbookBlack01.png",
			"EgressPreventWorkbookWhite01.png"
		],
		"version": "1.0.0",
		"title": "Egress Defend Insights",
		"templateRelativePath": "PreventWorkbook.json",
		"subtitle": "Iris Prevent Metrics",
		"provider": "Egress Software Technologies"
	},
	{
		"workbookKey": "NetskopeDashboard",
		"logoFileName": "Netskope.svg",
		"description": "A workbook providing insights into Netskope Alerts, Events and WebTransactions.",
		"dataConnectorsDependencies": [
			"NetskopeDataConnector"
		],
		"dataTypesDependencies": [
			"eventsapplicationdata_CL",
			"alertscompromisedcredentialdata_CL",
			"alertsctepdata_CL",
			"alertsdlpdata_CL",
			"alertsmalsitedata_CL",
			"alertsmalwaredata_CL",
			"alertspolicydata_CL",
			"alertsquarantinedata_CL",
			"alertsremediationdata_CL",
			"alertssecurityassessmentdata_CL",
			"alertsubadata_CL",
			"NetskopeWebtxData_CL"
		],
		"previewImagesFileNames": [
			"NetskopeDashboardBlack1.png",
			"NetskopeDashboardBlack2.png",
			"NetskopeDashboardBlack3.png",
			"NetskopeDashboardWhite1.png",
			"NetskopeDashboardWhite2.png",
			"NetskopeDashboardWhite3.png"
		],
		"version": "1.0.0",
		"title": "NetskopeDashboard",
		"templateRelativePath": "NetskopeDashboard.json",
		"subtitle": "Netskope Dashboard for Alerts, Events and WebTransactions",
		"provider": "Netskope"
	},
	{
		"workbookKey": "BitwardenEventLogsOrganization",
		"logoFileName": "Bitwarden.svg",
		"description": "This workbook provides insights on Bitwarden Organizations Event Logs.",
		"dataConnectorsDependencies": [
			"BitwardenEventLogs"
		],
		"dataTypesDependencies": [
			"BitwardenEventLogs_CL",
			"BitwardenGroups_CL",
			"BitwardenMembers_CL"
		],
		"previewImagesFileNames": [
			"BitwardenEventLogsOrganizationWhite1.png",
			"BitwardenEventLogsOrganizationWhite2.png",
			"BitwardenEventLogsOrganizationBlack1.png",
			"BitwardenEventLogsOrganizationBlack2.png"
		],
		"version": "1.0.0",
		"title": "Bitwarden Organization Events",
		"templateRelativePath": "BitwardenEventLogsOrganization.json",
		"subtitle": "",
		"provider": "Bitwarden"
	},
	{
		"workbookKey": "BitwardenEventLogsAuthentication",
		"logoFileName": "Bitwarden.svg",
		"description": "This workbook provides insights on Bitwarden Authentication Event Logs.",
		"dataConnectorsDependencies": [
			"BitwardenEventLogs"
		],
		"dataTypesDependencies": [
			"BitwardenEventLogs_CL",
			"BitwardenGroups_CL",
			"BitwardenMembers_CL"
		],
		"previewImagesFileNames": [
			"BitwardenEventLogsAuthenticationWhite1.png",
			"BitwardenEventLogsAuthenticationWhite2.png",
			"BitwardenEventLogsAuthenticationBlack1.png",
			"BitwardenEventLogsAuthenticationBlack2.png"
		],
		"version": "1.0.0",
		"title": "Bitwarden Authentication Events",
		"templateRelativePath": "BitwardenEventLogsAuthentication.json",
		"subtitle": "",
		"provider": "Bitwarden"
	},
	{
		"workbookKey": "BitwardenEventLogsVaultItems",
		"logoFileName": "Bitwarden.svg",
		"description": "This workbook provides insights on Bitwarden Vault Items Event Logs.",
		"dataConnectorsDependencies": [
			"BitwardenEventLogs"
		],
		"dataTypesDependencies": [
			"BitwardenEventLogs_CL",
			"BitwardenGroups_CL",
			"BitwardenMembers_CL"
		],
		"previewImagesFileNames": [
			"BitwardenEventLogsVaultItemsWhite1.png",
			"BitwardenEventLogsVaultItemsWhite2.png",
			"BitwardenEventLogsVaultItemsBlack1.png",
			"BitwardenEventLogsVaultItemsBlack2.png"
		],
		"version": "1.0.0",
		"title": "Bitwarden Vault Items Events",
		"templateRelativePath": "BitwardenEventLogsVaultItems.json",
		"subtitle": "",
		"provider": "Bitwarden"
	},
	{
		"workbookKey": "CodelessConnectorBuilder",
		"logoFileName": "Azure_Sentinel.svg",
		"description": "Create custom codeless connectors on demand with this UI-like workbook. Templates can be generated by going step by step in this workbook while filling out the different values.",
		"dataTypesDependencies": [],
		"previewImagesFileNames": [
			"CodelessConnectorBuilderBlack.png",
			"CodelessConnectorBuilderWhite.png"
		],
		"version": "1.0.0",
		"title": "Codeless Connector Builder",
		"templateRelativePath": "CodelessConnectorBuilder.json",
		"subtitle": "",
		"provider": "Microsoft Sentinel Community"
	},
	{
		"workbookKey": "InfobloxLookupWorkbook",
		"logoFileName": "infoblox_logo.svg",
		"description": "The Infoblox Lookup Workbook provides comprehensive insights through lookups on various data types including IP, Host, URL, Hash, and Email.\nThe workbook features distinct tabs for targeted lookups. \nThe 'TIDE' tab delivers insights from Infoblox TIDE data, while the 'Dossier' tab aggregates information from a range of other third party sources. \nTo obtain detailed insights, enter the relevant data into the specified fields within each tab. \nThis allows users to efficiently gather and analyze critical information.",
		"dataTypesDependencies": [
		"dossier_whois_CL",
		"dossier_whitelist_CL",
		"dossier_tld_risk_CL",
		"dossier_threat_actor_CL",
		"dossier_rpz_feeds_records_CL",
		"dossier_rpz_feeds_CL",
		"dossier_nameserver_matches_CL",
		"dossier_nameserver_CL",
		"dossier_malware_analysis_v3_CL",
		"dossier_inforank_CL",
		"dossier_infoblox_web_cat_CL",
		"dossier_geo_CL",
		"dossier_dns_CL",
		"dossier_atp_threat_CL",
		"dossier_atp_CL",
		"dossier_ptr_CL",
		"tide_lookup_data_CL",
		"SecurityAlert",
		"SecurityIncident"
		],
		"dataConnectorsDependencies": [
		"InfobloxDataConnector"
		],
		"previewImagesFileNames": [
		"Infoblox-Lookup-Workbook-Black1.png",
		"Infoblox-Lookup-Workbook-Black2.png",
		"Infoblox-Lookup-Workbook-Black3.png",
		"Infoblox-Lookup-Workbook-Black4.png",
		"Infoblox-Lookup-Workbook-White1.png",
		"Infoblox-Lookup-Workbook-White2.png",
		"Infoblox-Lookup-Workbook-White3.png",
		"Infoblox-Lookup-Workbook-White4.png"
		],
		"version": "1.0",
		"title": "Infoblox Lookup Workbook",
		"templateRelativePath": "Infoblox_Lookup_Workbook.json",
		"subtitle": "Efficiently Gather and Analyze Critical Information of TIDE and Dossier with Targeted Lookups",
		"provider": "Infoblox"
	},
	{
		"workbookKey": "InfobloxWorkbook",
		"logoFileName": "infoblox_logo.svg",
		"description": "The Infoblox Workbook is a detailed analytical tool comprising six tabs: SOC Insights, Config Insights, Blocked DNS, DNS, DHCP, Service Log, Audit and Threat Intelligence. \nIt fetches data from Common Event Format (CEF) logs to provide standardized and comprehensive insights into network security and operations. \nEach tab focuses on specific areas such as overall security metrics, blocked DNS requests, DNS activities, DHCP allocations, various service logs, and a combination of audit records with threat intelligence. \nThis workbook enables efficient monitoring and proactive management of network security and performance.",
		"dataTypesDependencies": [
		"CommonSecurityLog",
		"IP_Space_Info_CL",
		"Service_Name_Info_CL",
		"Host_Name_Info_CL",
		"ThreatIntelligenceIndicator",
		"SecurityAlert",
		"SecurityIncident",
		"InfobloxInsight",
		"InfobloxInsightAssets",
		"InfobloxInsightComments",
		"InfobloxInsightIndicators",
		"InfobloxInsightEvents",
		"Infoblox_Config_Insights_CL",
		"Infoblox_Config_Insight_Details_CL"
		],
		"dataConnectorsDependencies": [
		"InfobloxCloudDataConnectorAma",
		"InfobloxSOCInsightsDataConnector_AMA",
		"InfobloxSOCInsightsDataConnector_API",
		"InfobloxSOCInsightsDataConnector_Legacy"
		],
		"previewImagesFileNames": [
		"Infoblox-Workbook-Black1.png",
		"Infoblox-Workbook-Black2.png",
		"Infoblox-Workbook-Black3.png",
		"Infoblox-Workbook-Black4.png",
		"Infoblox-Workbook-Black5.png",
		"Infoblox-Workbook-Black6.png",
		"Infoblox-Workbook-Black7.png",
		"Infoblox-Workbook-Black8.png",
		"Infoblox-Workbook-Black9.png",
		"Infoblox-Workbook-White1.png",
		"Infoblox-Workbook-White2.png",
		"Infoblox-Workbook-White3.png",
		"Infoblox-Workbook-White4.png",
		"Infoblox-Workbook-White5.png",
		"Infoblox-Workbook-White6.png",
		"Infoblox-Workbook-White7.png",
		"Infoblox-Workbook-White8.png",
		"Infoblox-Workbook-White9.png"
		],
		"version": "1.0",
		"title": "Infoblox Workbook",
		"templateRelativePath": "Infoblox_Workbook.json",
		"subtitle": "Efficiently Monitor and Manage Network Security and Performance with Comprehensive Insights",
		"provider": "Infoblox"
	},
	{
		"workbookKey": "IllumioAuditableEventsWorkbook",
		"logoFileName": "IllumioLogo.svg",
		"description": "A collection of queries to provide visibility into auditable events reported by Illumio.",
		"dataTypesDependencies": [
			"Illumio_Auditable_Events_CL"
		],
		"dataConnectorsDependencies": [
			"IllumioSaaSDataConnector"
		],
		"previewImagesFileNames": [
			"IllumioAuditableEventsBlack.png",
			"IllumioAuditableEventsWhite.png"
		],
		"version": "1.0.0",
		"title": "Illumio Auditable Events Workbook",
		"templateRelativePath": "IllumioAuditableEvents.json",
		"subtitle": "",
		"provider": "Illumio"
	},
	{
		"workbookKey": "IllumioFlowEventsWorkbook",
		"logoFileName": "IllumioLogo.svg",
		"description": "A collection of queries to provide visibility into the flow events reported by Illumio.",
		"dataTypesDependencies": [
			"Illumio_Flows_Events_CL"
		],
		"dataConnectorsDependencies": [
			"IllumioSaaSDataConnector"
		],
		"previewImagesFileNames": [
			"IllumioFlowEventsBlack.png",
			"IllumioFlowEventsWhite.png"
		],
		"version": "1.0.0",
		"title": "Illumio Flow Data Workbook",
		"templateRelativePath": "IllumioFlowData.json",
		"subtitle": "",
		"provider": "Illumio"
	},
	{
		"workbookKey": "IllumioWorkloadsStatsWorkbook",
		"logoFileName": "IllumioLogo.svg",
		"description": "This workbook leverages workloads api of Illumio and presents insights",
		"dataTypesDependencies": [
			"Illumio_Workloads_Summarized_API_CL"
		],
		"dataConnectorsDependencies": [
			"IllumioSaaSDataConnector"
		],
		"previewImagesFileNames": [
			"IllumioWorkloadsSummarizedBlack.png",
			"IllumioWorkloadsSummarizedWhite.png"
		],
		"version": "1.1.0",
		"title": "Illumio Workload Stats Workbook",
		"templateRelativePath": "IllumioWorkloadsStats.json",
		"subtitle": "",
		"provider": "Illumio"
	},
	{
		"workbookKey": "CEFOverview",
		"logoFileName": "Azure_Sentinel.svg",
		"description": "This Workbook gives an overview of ingestion of logs in the CommonSecurityLog table.",
		"dataTypesDependencies": [
			"CommonSecurityLog"
		],
		"dataConnectorsDependencies": [],
		"previewImagesFileNames": [
			"CEFOverviewWhite.png",
			"CEFOverviewBlack.png"
		],
		"version": "1.0.0",
		"title": "Common Event Format Logs Overview",
		"templateRelativePath": "CEFOverviewWorkbook.json",
		"provider": "",
		"support": {
			"tier": "Microsoft"
		},
		"author": {
			"name": "Microsoft"
		},
		"categories": {
			"domains": [
				"IT Operations"
			]
		}
	},
	{
		"workbookKey": "TenableIEIoA",
		"logoFileName": "Tenable.svg",
		"description": "This workbook providing insights into Tenable Indicators of Attack",
		"dataTypesDependencies": [
			"Tenable_IE_CL"
		],
		"dataConnectorsDependencies": [
			"TenableIE"
		],
		"previewImagesFileNames": [
			"TenableIEIoABlack1.png",
			"TenableIEIoABlack2.png",
			"TenableIEIoABlack3.png",
			"TenableIEIoAWhite1.png",
			"TenableIEIoAWhite2.png",
			"TenableIEIoAWhite3.png"
		],
		"version": "1.0.0",
		"title": "TIE IOA workbook",
		"templateRelativePath": "TenableIEIoA.json",
		"subtitle": "",
		"provider": "Tenable"
	},
	{
		"workbookKey": "TenableIEIoE",
		"logoFileName": "Tenable.svg",
		"description": "This workbook providing insights into Tenable Indicators of Exposure",
		"dataTypesDependencies": [
			"Tenable_IE_CL"
		],
		"dataConnectorsDependencies": [
			"TenableIE"
		],
		"previewImagesFileNames": [
			"TenableIEIoEBlack1.png",
			"TenableIEIoEBlack2.png",
			"TenableIEIoEBlack3.png",
			"TenableIEIoEWhite1.png",
			"TenableIEIoEWhite2.png",
			"TenableIEIoEWhite3.png"
		],
		"version": "1.0.0",
		"title": "TIE IOE workbook",
		"templateRelativePath": "TenableIEIoE.json",
		"subtitle": "",
		"provider": "Tenable"
	},
	{
		"workbookKey": "SyslogConnectorsOverviewWorkbook",
		"logoFileName": "Azure_Sentinel.svg",
		"description": "This Workbook gives an overview of ingestion of logs into Syslog table via Syslog based dataconnectors such as AMA agent",
		"dataTypesDependencies": [
			"Syslog"
		],
		"dataConnectorsDependencies": [
			"Syslog",
			"SyslogAma"
		],
		"previewImagesFileNames": [
			""
		],
		"version": "1.0.0",
		"title": "Syslog Connectors Overview Workbook",
		"templateRelativePath": "SyslogConnectorsOverviewWorkbook.json",
		"subtitle": "",
		"provider": "-------"
	},
	{
		"workbookKey": "PhishingAnalysis",
		"logoFileName": "Azure_Sentinel.svg",
		"description": "This Workbook fetches data from MDO tables and provides a comphrehensive overview for Phishing Analysis",
		"dataTypesDependencies": [],
		"dataConnectorsDependencies": [],
		"previewImagesFileNames": [
			"PhishingAnalysisWhite.png",
			"PhishingAnalysisBlack.png"
		],
		"version": "1.0.0",
		"title": "Phishing Analysis",
		"templateRelativePath": "PhishingAnalysis.json",
		"subtitle": "",
		"provider": "DSR",
		"support": {
			"tier": "Community"
		},
		"author": {
			"name": "Microsoft DSR"
		},
		"source": {
			"kind": "Community"
		},
		"categories": {
			"domains": [
				"Security - Cloud Security",
				"Security - Threat Protection"
			]
		}
	},
	{
		"workbookKey": "GSANetworkTraffic",
		"logoFileName": "gsa.svg",
		"description": "This workbook provides an overview of all traffic logs within your network, offering insights into data transfer, anomalies, and potential threats.",
		"dataTypesDependencies": [],
		"dataConnectorsDependencies": [
			"AzureActiveDirectory"
		],
		"previewImagesFileNames": [
			"GSATrafficLogsWhite.png",
			"GSATrafficLogsBlack.png"
		],
		"version": "1.0.1",
		"title": "Network Traffic Insights",
		"templateRelativePath": "GSANetworkTraffic.json",
		"subtitle": "",
		"provider": "Microsoft"
	},
	{
		"workbookKey": "GSAM365EnrichedEvents",
		"logoFileName": "gsa.svg",
		"description": "This Workbook provides a detailed view of Microsoft 365 log data, enriched with contextual information to enhance visibility into user activities and potential security threats.",
		"dataTypesDependencies": [],
		"dataConnectorsDependencies": [
			"AzureActiveDirectory"
		],
		"previewImagesFileNames": [
			"GSAEnrichedLogsWhite.png",
			"GSAEnrichedLogsBlack.png"
		],
		"version": "1.0.1",
		"title": "Enriched Microsoft 365 logs Workbook",
		"templateRelativePath": "GSAM365EnrichedEvents.json",
		"provider": "Microsoft"
	},
	{
		"workbookKey": "MicrosoftDefenderForOffice365detectionsandinsights",
		"logoFileName": "Azure_Sentinel.svg",
		"description": "Gain extensive insight into your organization's Microsoft Defender for Office 365 Detections by analyzing and correlating events. \nYou can track various detections and insights over time including: metrics for phish, spam, malware, URL and URL click detection details, post delivery detections, user and admin submissions, system overrides and actions taken by security administrators.",
		"dataTypesDependencies": [
			"EmailEvents",
			"EmailPostDeliveryEvents",
			"EmailUrlInfo",
			"UrlClickEvents",
			"CloudAppEvents"
		],
		"dataConnectorsDependencies": [
		"MicrosoftThreatProtection"
		],
		"previewImagesFileNames": [
		"MicrosoftDefenderForOffice365detectionsandinsightswhite.png",
		"MicrosoftDefenderForOffice365detectionsandinsightsblack.png"
		],
		"version": "1.0.0",
		"title": "Microsoft Defender for Office 365 Detection and Insights",
		"templateRelativePath": "MicrosoftDefenderForOffice365detectionsandinsights.json",
		"subtitle": "",
		"provider": "Microsoft"
	},
	{
		"workbookKey": "WindowsFirewallViaAMA",
		"logoFileName": "WindowsFirewallViaAMA.svg",
		"description": "Gain insights into Windows Firewall logs via AMA in combination with security and Azure signin logs.",
		"dataTypesDependencies": [
			"ASimNetworkSessionLogs",
			"SecurityEvent",
			"SigninLogs"
		],
		"dataConnectorsDependencies": [
			"SecurityEvents",
			"WindowsFirewall",
			"WindowsSecurityEvents"
		],
		"previewImagesFileNames": [ "WindowsFirewallviaAMAWhite1.png", "WindowsFirewallviaAMABlack1.png", "WindowsFirewallviaAMAWhite2.png", "WindowsFirewallviaAMABlack2.png" ],
		"version": "1.0",
		"title": "Windows Firewall via AMA",
		"templateRelativePath": "WindowsFirewallViaAMA.json",
		"subtitle": "",
        "provider": "Microsoft Sentinel community",
		"support": {
			"tier": "Community"
		},
		"author": {
			"name": "John Joyner"
		},
		"source": {
			"kind": "Community"
		},
		"categories": {
			"domains": [
				"Security"
			]
		}	
	},	
	{
		"workbookKey": "MicrosoftCopilotForSecurity",
		"logoFileName": "",
		"description": "Gain insights and monitor Microsoft Copilot for Security ",
		"dataTypesDependencies": [
			"SigninLogs",
			"AADNonInteractiveSignInLogs",
			"AzureActivity"
		],
		"dataConnectorsDependencies": [],
		"previewImagesFileNames": [
			"MicrosoftCopilotForSecurityBlack.png",
			"MicrosoftCopilotForSecurityWhite.png"
		],
		"version": "1.0.0",
		"title": "Microsoft Copilot For Securityr Monitoring",
		"templateRelativePath": "CopilotforSecurityMonitoring.json",
		"subtitle": "",
		"provider": "Microsoft Sentinel Community",
		"support": {
			"tier": "Community"
		},
		"author": {
			"name": "Samik Roy"
		},
		"source": {
			"kind": "Community"
		},
		"categories": {
			"domains": [
				"Security - Copilot"
			]
		}
	},
	{
		"workbookKey": "TeamCymruScout",
		"logoFileName": "TeamCymruScout.svg",
		"description": "This Workbook provides immediate insight into the data coming from Team Cymru Scout.",
		"dataTypesDependencies": [
			"Cymru_Scout_Domain_Data_CL",
			"Cymru_Scout_IP_Data_Foundation_CL",
			"Cymru_Scout_IP_Data_Details_CL",
			"Cymru_Scout_IP_Data_Communications_CL",
			"Cymru_Scout_IP_Data_PDNS_CL",
			"Cymru_Scout_IP_Data_Fingerprints_CL",
			"Cymru_Scout_IP_Data_OpenPorts_CL",
			"Cymru_Scout_IP_Data_x509_CL",
			"Cymru_Scout_IP_Data_Summary_Details_CL",
			"Cymru_Scout_IP_Data_Summary_PDNS_CL",
			"Cymru_Scout_IP_Data_Summary_OpenPorts_CL",
			"Cymru_Scout_IP_Data_Summary_Certs_CL",
			"Cymru_Scout_IP_Data_Summary_Fingerprints_CL",
			"Cymru_Scout_Account_Usage_Data_CL",
			"Domain_Data_CL",
			"Identity_Data_CL",
			"Proto_By_IP_Data_CL",
			"Summary_Details_CL",
			"Summary_Details_Top_Certs_Data_CL",
			"Summary_Details_Top_Fingerprints_Data_CL",
			"Summary_Details_Top_Open_Ports_Data_CL",
			"Summary_Details_Top_Pdns_Data_CL",
			"Top_Asns_By_IP_Data_CL",
			"Top_Country_Codes_By_IP_Data_CL",
			"Top_Services_By_IP_Data_CL",
			"Top_Tags_By_IP_Data_CL",
			"Whois_Data_CL"
		],
		"dataConnectorsDependencies": [
			"TeamCymruScout"
		],
		"previewImagesFileNames": [
			"TeamCymruScoutWhite1.png",
			"TeamCymruScoutWhite2.png",
			"TeamCymruScoutWhite3.png",
			"TeamCymruScoutWhite4.png",
			"TeamCymruScoutWhite5.png",
			"TeamCymruScoutBlack1.png",
			"TeamCymruScoutBlack2.png",
			"TeamCymruScoutBlack3.png",
			"TeamCymruScoutBlack4.png",
			"TeamCymruScoutBlack5.png"
		],
		"version": "1.0.0",
		"title": "Team Cymru Scout",
		"templateRelativePath": "TeamCymruScout.json",
		"subtitle": "",
		"provider": "Team Cymru"
	},
  	{
	  "workbookKey": "CTERA_Workbook",
	  "logoFileName": "CTERA_Logo.svg",
	  "description": "This Workbook provides an overview of CTERA log ingestion and operations, offering insights into various activities and potential security incidents.",
	  "dataTypesDependencies": [
		  "Syslog"
	  ],
	  "dataConnectorsDependencies": [
		"CTERA"
	  ],
	  "previewImagesFileNames": [
		"CTERASMBLogsWorkbookWhite.png",
		"CTERASMBLogsWorkbookBlack.png"
	  ],
	  "version": "1.0.0",
	  "title": "CTERA Audit Logs Ingestion",
	  "templateRelativePath": "CTERA_Workbook.json",
	  "provider": "CTERA"
	},
	{
		"workbookKey": "Data_Latency",
		"logoFileName": "Azure_Sentinel.svg",
		"description": "The Latency Details workbook offers a comprehensive view of latency across data connectors and log sources. It shows the timestamp of the last data received and calculates the time elapsed since the last ingestion for each data source, covering both Windows and Linux machines, enabling efficient monitoring and troubleshooting of data flow.",
		"dataTypesDependencies": [
			"Syslog",
            "SecurityEvents",
            "AzureActivity"
		],
		"dataConnectorsDependencies": [
			"Syslog",
            "SecurityEvents",
            "AzureActivity"
		],
		"previewImagesFileNames": [
			"Data_Latency_Black.png",
			"Data_Latency_White.png"
		],
		"version": "1.0.0",
		"title": "Data Latency Workbook",
		"templateRelativePath": "Data_Latency_Workbook.json",
		"subtitle": "",
  		"provider": "InspiraEnterprise",
		"source": {
			"kind": "Community"
		},
		"author": {
			"name": "Inspira Enterprise"
		}
	},
    {
		"workbookKey": "User_Analytics",
		"logoFileName": "Azure_Sentinel.svg",
		"description": "The User Analytics Workbook is designed to provide a comprehensive overview of individual user activities and attributes within your organization. This custom solution aggregates and visualizes critical data related to users, including their group memberships, personal information, sign-in activities, recently assigned roles, behaviour analysis, assigned Entra ID (Formerly known as Active Directory (AD)) roles, risk status, and any recent incidents associated with the user.\nBy consolidating this information into a single, user-friendly workbook, organizations can easily monitor and analyze user behaviour, track changes in roles and responsibilities, and assess potential risks associated with user accounts. This solution enhances your ability to conduct detailed user analytics, supporting better decision-making and improved security oversight.",
		"dataTypesDependencies": [
			"SigninLogs",
            "AuditLogs",
            "AzureActivity"
		],
		"dataConnectorsDependencies": [
			"AzureActiveDirectory",
            "AzureActivity"
		],
		"previewImagesFileNames": [
			"User_Analytics_Black.png",
			"User_Analytics_White.png"
			
		],
		"version": "1.0.0",
		"title": "User Analytics",
		"templateRelativePath": "User_Analytics_Workbook.json",
		"subtitle": "",
		"provider": "InspiraEnterprise",
		"source": {
			"kind": "Community"
		},
        "author": {
			"name": "Inspira Enterprise"
		}
	},
    {
		"workbookKey": "Syslog-Bifurcation",
		"logoFileName": "Azure_Sentinel.svg",
		"description": "The Data Ingestion Comparison Hourly workbook offers a comprehensive view of ingested data, presenting the total data volume and ingestion amounts in GB, categorized by each hour. This breakdown helps in monitoring and comparing data ingestion trends over time, ensuring visibility into hourly ingestion patterns and potential anomalies.",
		"dataTypesDependencies": [
			"Syslog",
            "SecurityEvents",
            "AzureActivity"
		],
		"dataConnectorsDependencies": [
			"Syslog",
            "SecurityEvents",
            "AzureActivity"
		],
		"previewImagesFileNames": [
			"Syslog_Bifurcation_Black.png",
			"Syslog_Bifurcation_White.png"
		],
		"version": "1.0.0",
		"title": "Syslog Bifurcation",
		"templateRelativePath": "Syslog-Bifurcation.json",
		"subtitle": "",
		"provider": "InspiraEnterprise",
		"source": {
			"kind": "Community"
		},
        "author": {
			"name": "Inspira Enterprise"
		}
	},
	{
<<<<<<< HEAD
		"workbookKey": "DoppelWorkbook",
		"logoFileName": "doppel.svg",
		"description": "This Workbook provides a flexible canvas for data monitoring, analysis and the creation of rich visual doppel alerts and event reports within the Azure portal",
		"dataTypesDependencies": [
			"DoppelTable_CL"
		],
		"dataConnectorsDependencies": [
			"Doppel_DataConnector"
		],
		"previewImagesFileNames": [
			"DoppelWorkbookBlack.png",
			"DoppelWorkbookWhite.png"
		],
		"version": "1.0.0",
		"title": "Doppel Workbook",
		"templateRelativePath": "Doppel.json",
		"subtitle": "",
		"provider": "Doppel"
	}
=======
        "workbookKey": "Dynamics365Activity",
        "logoFileName": "DynamicsLogo.svg",
        "description": "This workbook brings together queries and visualizations to assist you in identifying potential threats in your Dynamics 365 audit data.",
        "dataTypesDependencies": [
            "DataverseActivity"
        ],
        "dataConnectorsDependencies": [
            "Dataverse"
        ],
        "previewImagesFileNames": [
			"Dynamics365ActivityBlack.png",
			"Dynamics365ActivityWhite.png"
		],
        "version": "1.0.4",
        "title": "Dynamics 365 Activity",
        "templateRelativePath": "Dynamics365Activity.json",
        "subtitle": "",
        "provider": "Microsoft"
    }
>>>>>>> 4eed8848
]<|MERGE_RESOLUTION|>--- conflicted
+++ resolved
@@ -8461,27 +8461,6 @@
 		}
 	},
 	{
-<<<<<<< HEAD
-		"workbookKey": "DoppelWorkbook",
-		"logoFileName": "doppel.svg",
-		"description": "This Workbook provides a flexible canvas for data monitoring, analysis and the creation of rich visual doppel alerts and event reports within the Azure portal",
-		"dataTypesDependencies": [
-			"DoppelTable_CL"
-		],
-		"dataConnectorsDependencies": [
-			"Doppel_DataConnector"
-		],
-		"previewImagesFileNames": [
-			"DoppelWorkbookBlack.png",
-			"DoppelWorkbookWhite.png"
-		],
-		"version": "1.0.0",
-		"title": "Doppel Workbook",
-		"templateRelativePath": "Doppel.json",
-		"subtitle": "",
-		"provider": "Doppel"
-	}
-=======
         "workbookKey": "Dynamics365Activity",
         "logoFileName": "DynamicsLogo.svg",
         "description": "This workbook brings together queries and visualizations to assist you in identifying potential threats in your Dynamics 365 audit data.",
@@ -8500,6 +8479,25 @@
         "templateRelativePath": "Dynamics365Activity.json",
         "subtitle": "",
         "provider": "Microsoft"
-    }
->>>>>>> 4eed8848
+    },
+	{
+		"workbookKey": "DoppelWorkbook",
+		"logoFileName": "doppel.svg",
+		"description": "This Workbook provides a flexible canvas for data monitoring, analysis and the creation of rich visual doppel alerts and event reports within the Azure portal",
+		"dataTypesDependencies": [
+			"DoppelTable_CL"
+		],
+		"dataConnectorsDependencies": [
+			"Doppel_DataConnector"
+		],
+		"previewImagesFileNames": [
+			"DoppelWorkbookBlack.png",
+			"DoppelWorkbookWhite.png"
+		],
+		"version": "1.0.0",
+		"title": "Doppel Workbook",
+		"templateRelativePath": "Doppel.json",
+		"subtitle": "",
+		"provider": "Doppel"
+	}
 ]