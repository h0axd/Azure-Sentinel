--- conflicted
+++ resolved
@@ -20,11 +20,11 @@
     "validationFailReason": "The name '_GetWatchlist' does not refer to any known function."
   },
   {
-<<<<<<< HEAD
     "id": "09c49590-4e9d-4da9-a34d-17222d0c9e7e",
     "templateName": "PotentiallyHarmfulFileTypes.yaml",
     "validationFailReason": "The name '_GetWatchList' does not refer to any known function"
-=======
+  },
+  {
     "id": "29283b22-a1c0-4d16-b0a9-3460b655a46a",
     "templateName": "UserAgentSearch_log4j.yaml",
     "validationFailReason": "The name 'imWebSession' does not refer to any known function"
@@ -48,6 +48,5 @@
     "id": "7f3989bf-1558-4d3c-bb5e-e17ac2a67a87",
     "templateName": "UserAccount_LogonsFromIPAddress.yaml",
     "validationFailReason": "The name 'imAuthentication' does not refer to any known function"
->>>>>>> e43232dc
   }
 ]