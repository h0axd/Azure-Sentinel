--- conflicted
+++ resolved
@@ -197,12 +197,9 @@
   "DynatraceProblems",
   "MicrosoftDefenderThreatIntelligence",
   "CortexXDR",
-<<<<<<< HEAD
-  "Corelight"
-=======
+  "Corelight",
   "MimecastAuditAPI",
   "PingFederateAma",
   "vArmourACAma",
   "ContrastProtectAma"
->>>>>>> 1a7a9962
 ]