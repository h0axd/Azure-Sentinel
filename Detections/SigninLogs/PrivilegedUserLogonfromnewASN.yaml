--- conflicted
+++ resolved
@@ -52,13 +52,8 @@
   - entityType: IP
     fieldMappings:
       - identifier: Address
-<<<<<<< HEAD
         columnName: IPAddress
 version: 1.0.6
-=======
-        columnName: IPCustomEntity
-version: 1.1.0
->>>>>>> e99fa2b0
 kind: Scheduled
 metadata:
     source:
