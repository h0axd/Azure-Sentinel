[
    {
        "workbookKey": "42CrunchAPIProtectionWorkbook",
        "logoFileName": "42CrunchLogo.svg",
        "description": "Monitor and protect APIs using the 42Crunch API microfirewall",
        "dataTypesDependencies": [
            "apifirewall_log_1_CL"
        ],
        "dataConnectorsDependencies": [
            "42CrunchAPIProtection"
        ],
        "previewImagesFileNames": [
            "42CrunchInstancesBlack.png",
            "42CrunchInstancesWhite.png",
            "42CrunchRequestsBlack.png",
            "42CrunchRequestsWhite.png",
            "42CrunchStatusBlack.png",
            "42CrunchStatusWhite.png"
        ],
        "version": "1.0.0",
        "title": "42Crunch API Protection Workbook",
        "templateRelativePath": "42CrunchAPIProtectionWorkbook.json",
        "subtitle": "",
        "provider": "42Crunch"
    },
    {
        "workbookKey": "ForcepointNGFWAdvanced",
        "logoFileName": "FPAdvLogo.svg",
        "description": "Gain threat intelligence correlated security and application insights on Forcepoint NGFW (Next Generation Firewall). Monitor Forcepoint logging servers health.",
        "dataTypesDependencies": [
            "CommonSecurityLog",
            "ThreatIntelligenceIndicator"
        ],
        "dataConnectorsDependencies": [
            "ForcepointNgfw",
            "ThreatIntelligence"
        ],
        "previewImagesFileNames": [
            "ForcepointNGFWAdvancedWhite.png",
            "ForcepointNGFWAdvancedBlack.png"
        ],
        "version": "1.0.0",
        "title": "Forcepoint Next Generation Firewall (NGFW) Advanced Workbook",
        "templateRelativePath": "ForcepointNGFWAdvanced.json",
        "subtitle": "",
        "provider": "Forcepoint"
    },
    {
        "workbookKey": "AzureActivityWorkbook",
        "logoFileName": "azureactivity_logo.svg",
        "description": "Gain extensive insight into your organization's Azure Activity by analyzing, and correlating all user operations and events.\nYou can learn about all user operations, trends, and anomalous changes over time.\nThis workbook gives you the ability to drill down into caller activities and summarize detected failure and warning events.",
        "dataTypesDependencies": [
            "AzureActivity"
        ],
        "dataConnectorsDependencies": [
            "AzureActivity"
        ],
        "previewImagesFileNames": [
            "AzureActivityWhite1.png",
            "AzureActivityBlack1.png"
        ],
        "version": "2.0.0",
        "title": "Azure Activity",
        "templateRelativePath": "AzureActivity.json",
        "subtitle": "",
        "provider": "Microsoft"
    },
    {
        "workbookKey": "IdentityAndAccessWorkbook",
        "logoFileName": "Microsoft_logo.svg",
        "description": "Gain insights into Identity and access operations by collecting and analyzing security logs, using the audit and sign-in logs to gather insights into use of Microsoft products.\nYou can view anomalies and trends across login events from all users and machines. This workbook also identifies suspicious entities from login and access events.",
        "dataTypesDependencies": [
            "SecurityEvent"
        ],
        "dataConnectorsDependencies": [
            "SecurityEvents",
            "WindowsSecurityEvents"
        ],
        "previewImagesFileNames": [
            "IdentityAndAccessWhite.png",
            "IdentityAndAccessBlack.png"
        ],
        "version": "1.1.0",
        "title": "Identity & Access",
        "templateRelativePath": "IdentityAndAccess.json",
        "subtitle": "",
        "provider": "Microsoft"
    },
    {
        "workbookKey": "CheckPointWorkbook",
        "logoFileName": "checkpoint_logo.svg",
        "description": "Gain insights into Check Point network activities, including number of gateways and servers, security incidents, and identify infected hosts.",
        "dataTypesDependencies": [
            "CommonSecurityLog"
        ],
        "dataConnectorsDependencies": [
            "CheckPoint"
        ],
        "previewImagesFileNames": [
            "CheckPointWhite.png",
            "CheckPointBlack.png"
        ],
        "version": "1.0.0",
        "title": "Check Point Software Technologies",
        "templateRelativePath": "CheckPoint.json",
        "subtitle": "",
        "provider": "Check Point"
    },
    {
        "workbookKey": "CiscoWorkbook",
        "logoFileName": "cisco_logo.svg",
        "description": "Gain insights into your Cisco ASA firewalls by analyzing traffic, events, and firewall operations.\nThis workbook analyzes Cisco ASA threat events and identifies suspicious ports, users, protocols and IP addresses.\nYou can learn about trends across user and data traffic directions, and drill down into the Cisco filter results.\nEasily detect attacks on your organization by monitoring management operations, such as configuration and logins.",
        "dataTypesDependencies": [
            "CommonSecurityLog"
        ],
        "dataConnectorsDependencies": [
            "CiscoASA"
        ],
        "previewImagesFileNames": [
            "CiscoWhite.png",
            "CiscoBlack.png"
        ],
        "version": "1.1.0",
        "title": "Cisco - ASA",
        "templateRelativePath": "Cisco.json",
        "subtitle": "",
        "provider": "Microsoft"
    },
    {
        "workbookKey": "ExchangeOnlineWorkbook",
        "logoFileName": "office365_logo.svg",
        "description": "Gain insights into Microsoft Exchange online by tracing and analyzing all Exchange operations and user activities.\nThis workbook let you monitor user activities, including logins, account operations, permission changes, and mailbox creations to discover suspicious trends among them.",
        "dataTypesDependencies": [
            "OfficeActivity"
        ],
        "dataConnectorsDependencies": [
            "Office365"
        ],
        "previewImagesFileNames": [
            "ExchangeOnlineWhite.png",
            "ExchangeOnlineBlack.png"
        ],
        "version": "2.0.0",
        "title": "Exchange Online",
        "templateRelativePath": "ExchangeOnline.json",
        "subtitle": "",
        "provider": "Microsoft"
    },
    {
        "workbookKey": "PaloAltoOverviewWorkbook",
        "logoFileName": "paloalto_logo.svg",
        "description": "Gain insights and comprehensive monitoring into Palo Alto firewalls by analyzing traffic and activities.\nThis workbook correlates all Palo Alto data with threat events to identify suspicious entities and relationships.\nYou can learn about trends across user and data traffic, and drill down into Palo Alto Wildfire and filter results.",
        "dataTypesDependencies": [
            "CommonSecurityLog"
        ],
        "dataConnectorsDependencies": [
            "PaloAltoNetworks"
        ],
        "previewImagesFileNames": [
            "PaloAltoOverviewWhite1.png",
            "PaloAltoOverviewBlack1.png",
            "PaloAltoOverviewWhite2.png",
            "PaloAltoOverviewBlack2.png",
            "PaloAltoOverviewWhite3.png",
            "PaloAltoOverviewBlack3.png"
        ],
        "version": "1.2.0",
        "title": "Palo Alto overview",
        "templateRelativePath": "PaloAltoOverview.json",
        "subtitle": "",
        "provider": "Microsoft"
    },
    {
        "workbookKey": "PaloAltoNetworkThreatWorkbook",
        "logoFileName": "paloalto_logo.svg",
        "description": "Gain insights into Palo Alto network activities by analyzing threat events.\nYou can extract meaningful security information by correlating data between threats, applications, and time.\nThis workbook makes it easy to track malware, vulnerability, and virus log events.",
        "dataTypesDependencies": [
            "CommonSecurityLog"
        ],
        "dataConnectorsDependencies": [
            "PaloAltoNetworks"
        ],
        "previewImagesFileNames": [
            "PaloAltoNetworkThreatWhite1.png",
            "PaloAltoNetworkThreatBlack1.png",
            "PaloAltoNetworkThreatWhite2.png",
            "PaloAltoNetworkThreatBlack2.png"
        ],
        "version": "1.1.0",
        "title": "Palo Alto Network Threat",
        "templateRelativePath": "PaloAltoNetworkThreat.json",
        "subtitle": "",
        "provider": "Palo Alto Networks"
    },
    {
        "workbookKey": "EsetSMCWorkbook",
        "logoFileName": "eset-logo.svg",
        "description": "Visualize events and threats from Eset Security Management Center.",
        "dataTypesDependencies": [
            "eset_CL"
        ],
        "dataConnectorsDependencies": [
            "EsetSMC"
        ],
        "previewImagesFileNames": [
            "esetSMCWorkbook-black.png",
            "esetSMCWorkbook-white.png"
        ],
        "version": "1.0.0",
        "title": "Eset Security Management Center Overview",
        "templateRelativePath": "esetSMCWorkbook.json",
        "subtitle": "",
        "provider": "Community"
    },
    {
        "workbookKey": "FortigateWorkbook",
        "logoFileName": "fortinet_logo.svg",
        "description": "Gain insights into Fortigate firewalls by analyzing traffic and activities.\nThis workbook finds correlations in Fortigate threat events and identifies suspicious ports, users, protocols and IP addresses.\nYou can learn about trends across user and data traffic, and drill down into the Fortigate filter results.\nEasily detect attacks on your organization by monitoring management operations such as configuration and logins.",
        "dataTypesDependencies": [
            "CommonSecurityLog"
        ],
        "dataConnectorsDependencies": [
            "Fortinet"
        ],
        "previewImagesFileNames": [
            "FortigateWhite.png",
            "FortigateBlack.png"
        ],
        "version": "1.1.0",
        "title": "FortiGate",
        "templateRelativePath": "Fortigate.json",
        "subtitle": "",
        "provider": "Microsoft"
    },
    {
        "workbookKey": "DnsWorkbook",
        "logoFileName": "dns_logo.svg",
        "description": "Gain extensive insight into your organization's DNS by analyzing, collecting and correlating all DNS events.\nThis workbook exposes a variety of information about suspicious queries, malicious IP addresses and domain operations.",
        "dataTypesDependencies": [
            "DnsInventory",
            "DnsEvents"
        ],
        "dataConnectorsDependencies": [
            "DNS"
        ],
        "previewImagesFileNames": [
            "DnsWhite.png",
            "DnsBlack.png"
        ],
        "version": "1.3.0",
        "title": "DNS",
        "templateRelativePath": "Dns.json",
        "subtitle": "",
        "provider": "Microsoft"
    },
    {
        "workbookKey": "Office365Workbook",
        "logoFileName": "office365_logo.svg",
        "description": "Gain insights into Office 365 by tracing and analyzing all operations and activities. You can drill down into your SharePoint, OneDrive, and Exchange.\nThis workbook lets you find usage trends across users, files, folders, and mailboxes, making it easier to identify anomalies in your network.",
        "dataTypesDependencies": [
            "OfficeActivity"
        ],
        "dataConnectorsDependencies": [
            "Office365"
        ],
        "previewImagesFileNames": [
            "Office365White1.png",
            "Office365Black1.png",
            "Office365White2.png",
            "Office365Black2.png",
            "Office365White3.png",
            "Office365Black3.png"
        ],
        "version": "2.0.1",
        "title": "Office 365",
        "templateRelativePath": "Office365.json",
        "subtitle": "",
        "provider": "Microsoft"
    },
    {
        "workbookKey": "SharePointAndOneDriveWorkbook",
        "logoFileName": "office365_logo.svg",
        "description": "Gain insights into SharePoint and OneDrive by tracing and analyzing all operations and activities.\nYou can view trends across user operation, find correlations between users and files, and identify interesting information such as user IP addresses.",
        "dataTypesDependencies": [
            "OfficeActivity"
        ],
        "dataConnectorsDependencies": [
            "Office365"
        ],
        "previewImagesFileNames": [
            "SharePointAndOneDriveBlack1.png",
            "SharePointAndOneDriveBlack2.png",
            "SharePointAndOneDriveWhite1.png",
            "SharePointAndOneDriveWhite2.png"
        ],
        "version": "2.0.0",
        "title": "SharePoint & OneDrive",
        "templateRelativePath": "SharePointAndOneDrive.json",
        "subtitle": "",
        "provider": "Microsoft"
    },
    {
        "workbookKey": "AzureActiveDirectorySigninLogsWorkbook",
        "logoFileName": "azureactivedirectory_logo.svg",
        "description": "Gain insights into Azure Active Directory by connecting Microsoft Sentinel and using the sign-in logs to gather insights around Azure AD scenarios. \nYou can learn about sign-in operations, such as user sign-ins and locations, email addresses, and  IP addresses of your users, as well as failed activities and the errors that triggered the failures.",
        "dataTypesDependencies": [
            "SigninLogs"
        ],
        "dataConnectorsDependencies": [
            "AzureActiveDirectory"
        ],
        "previewImagesFileNames": [
            "AADsigninBlack1.png",
            "AADsigninBlack2.png",
            "AADsigninWhite1.png",
            "AADsigninWhite2.png"
        ],
        "version": "2.4.0",
        "title": "Azure AD Sign-in logs",
        "templateRelativePath": "AzureActiveDirectorySignins.json",
        "subtitle": "",
        "provider": "Microsoft"
    },
    {
        "workbookKey": "VirtualMachinesInsightsWorkbook",
        "logoFileName": "azurevirtualmachine_logo.svg",
        "description": "Gain rich insight into your organization's virtual machines from Azure Monitor, which analyzes and correlates data in your VM network. \nYou will get visibility on your VM parameters and behavior, and will be able to trace sent and received data. \nIdentify malicious attackers and their targets, and drill down into the protocols, source and destination IP addresses,  countries, and ports the attacks occur across.",
        "dataTypesDependencies": [
            "VMConnection",
            "ServiceMapComputer_CL",
            "ServiceMapProcess_CL"
        ],
        "dataConnectorsDependencies": [],
        "previewImagesFileNames": [
            "VMInsightBlack1.png",
            "VMInsightWhite1.png"
        ],
        "version": "1.3.0",
        "title": "VM insights",
        "templateRelativePath": "VirtualMachinesInsights.json",
        "subtitle": "",
        "provider": "Microsoft"
    },
    {
        "workbookKey": "AzureActiveDirectoryAuditLogsWorkbook",
        "logoFileName": "azureactivedirectory_logo.svg",
        "description": "Gain insights into Azure Active Directory by connecting Microsoft Sentinel and using the audit logs to gather insights around Azure AD scenarios. \nYou can learn about user operations, including password and group management, device activities, and top active users and apps.",
        "dataTypesDependencies": [
            "AuditLogs"
        ],
        "dataConnectorsDependencies": [
            "AzureActiveDirectory"
        ],
        "previewImagesFileNames": [
            "AzureADAuditLogsBlack1.png",
            "AzureADAuditLogsWhite1.png"
        ],
        "version": "1.2.0",
        "title": "Azure AD Audit logs",
        "templateRelativePath": "AzureActiveDirectoryAuditLogs.json",
        "subtitle": "",
        "provider": "Microsoft"
    },
    {
        "workbookKey": "ThreatIntelligenceWorkbook",
        "logoFileName": "",
        "description": "Gain insights into threat indicators ingestion and search for indicators at scale across Microsoft 1st Party, 3rd Party, On-Premises, Hybrid, and Multi-Cloud Workloads. Indicators Search facilitates a simple interface for finding IP, File, Hash, Sender and more across your data. Seamless pivots to correlate indicators with Microsoft Sentinel: Incidents to make your threat intelligence actionable.",
        "dataTypesDependencies": [
            "ThreatIntelligenceIndicator",
            "SecurityIncident"
        ],
        "dataConnectorsDependencies": [
            "ThreatIntelligence",
            "ThreatIntelligenceTaxii"
        ],
        "previewImagesFileNames": [
            "ThreatIntelligenceWhite.png",
            "ThreatIntelligenceBlack.png"
        ],
        "version": "5.0.0",
        "title": "Threat Intelligence",
        "templateRelativePath": "ThreatIntelligence.json",
        "subtitle": "",
        "provider": "Microsoft"
    },
    {
        "workbookKey": "WebApplicationFirewallOverviewWorkbook",
        "logoFileName": "waf_logo.svg",
        "description": "Gain insights into your organization's Azure web application firewall (WAF). You will get a general overview of your application gateway firewall and application gateway access events.",
        "dataTypesDependencies": [
            "AzureDiagnostics"
        ],
        "dataConnectorsDependencies": [
            "WAF"
        ],
        "previewImagesFileNames": [
            "WAFOverviewBlack.png",
            "WAFOverviewWhite.png"
        ],
        "version": "1.1.0",
        "title": "Microsoft Web Application Firewall (WAF) - overview",
        "templateRelativePath": "WebApplicationFirewallOverview.json",
        "subtitle": "",
        "provider": "Microsoft"
    },
    {
        "workbookKey": "WebApplicationFirewallFirewallEventsWorkbook",
        "logoFileName": "waf_logo.svg",
        "description": "Gain insights into your organization's Azure web application firewall (WAF). You will get visibility in to your application gateway firewall. You can view anomalies and trends across all firewall event triggers, attack events, blocked URL addresses and more.",
        "dataTypesDependencies": [
            "AzureDiagnostics"
        ],
        "dataConnectorsDependencies": [
            "WAF"
        ],
        "previewImagesFileNames": [
            "WAFFirewallEventsBlack1.png",
            "WAFFirewallEventsBlack2.png",
            "WAFFirewallEventsWhite1.png",
            "WAFFirewallEventsWhite2.png"
        ],
        "version": "1.1.0",
        "title": "Microsoft Web Application Firewall (WAF) - firewall events",
        "templateRelativePath": "WebApplicationFirewallFirewallEvents.json",
        "subtitle": "",
        "provider": "Microsoft"
    },
    {
        "workbookKey": "WebApplicationFirewallGatewayAccessEventsWorkbook",
        "logoFileName": "waf_logo.svg",
        "description": "Gain insights into your organization's Azure web application firewall (WAF). You will get visibility in to your application gateway access events. You can view anomalies and trends across received and sent data, client IP addresses, URL addresses and more, and drill down into details.",
        "dataTypesDependencies": [
            "AzureDiagnostics"
        ],
        "dataConnectorsDependencies": [
            "WAF"
        ],
        "previewImagesFileNames": [
            "WAFGatewayAccessEventsBlack1.png",
            "WAFGatewayAccessEventsBlack2.png",
            "WAFGatewayAccessEventsWhite1.png",
            "WAFGatewayAccessEventsWhite2.png"
        ],
        "version": "1.2.0",
        "title": "Microsoft Web Application Firewall (WAF) - gateway access events",
        "templateRelativePath": "WebApplicationFirewallGatewayAccessEvents.json",
        "subtitle": "",
        "provider": "Microsoft"
    },
    {
        "workbookKey": "LinuxMachinesWorkbook",
        "logoFileName": "azurevirtualmachine_logo.svg",
        "description": "Gain insights into your workspaces' Linux machines by connecting Microsoft Sentinel and using the logs to gather insights around Linux events and errors.",
        "dataTypesDependencies": [
            "Syslog"
        ],
        "dataConnectorsDependencies": [
            "Syslog"
        ],
        "previewImagesFileNames": [
            "LinuxMachinesWhite.png",
            "LinuxMachinesBlack.png"
        ],
        "version": "1.1.0",
        "title": "Linux machines",
        "templateRelativePath": "LinuxMachines.json",
        "subtitle": "",
        "provider": "Microsoft"
    },
    {
        "workbookKey": "AzureFirewallWorkbook",
        "logoFileName": "AzFirewalls.svg",
        "description": "Gain insights into Azure Firewall events. You can learn about your application and network rules, see metrics for firewall activities across URLs, ports, and addresses across multiple workspaces.",
        "dataTypesDependencies": [
            "AzureDiagnostics"
        ],
        "dataConnectorsDependencies": [
            "AzureFirewall"
        ],
        "previewImagesFileNames": [
            "AzureFirewallWorkbookWhite1.PNG",
            "AzureFirewallWorkbookBlack1.PNG",
            "AzureFirewallWorkbookWhite2.PNG",
            "AzureFirewallWorkbookBlack2.PNG",
            "AzureFirewallWorkbookWhite3.PNG",
            "AzureFirewallWorkbookBlack3.PNG",
            "AzureFirewallWorkbookWhite4.PNG",
            "AzureFirewallWorkbookBlack4.PNG",
            "AzureFirewallWorkbookWhite5.PNG",
            "AzureFirewallWorkbookBlack5.PNG"
        ],
        "version": "1.3.0",
        "title": "Azure Firewall",
        "templateRelativePath": "AzureFirewallWorkbook.json",
        "subtitle": "",
        "provider": "Microsoft"
    },
    {
        "workbookKey": "AzureFirewallWorkbook-StructuredLogs",
        "logoFileName": "AzFirewalls.svg",
        "description": "Gain insights into Azure Firewall events using the new Structured Logs for Azure Firewall. You can learn about your application and network rules, see metrics for firewall activities across URLs, ports, and addresses across multiple workspaces.",
        "dataTypesDependencies": [
            "AZFWNetworkRule",
            "AZFWApplicationRule",
            "AZFWDnsQuery",
            "AZFWThreatIntel"
        ],
        "dataConnectorsDependencies": [
            "AzureFirewall"
        ],
        "previewImagesFileNames": [
            "AzureFirewallWorkbookWhite1.PNG",
            "AzureFirewallWorkbookBlack1.PNG",
            "AzureFirewallWorkbookWhite2.PNG",
            "AzureFirewallWorkbookBlack2.PNG",
            "AzureFirewallWorkbookWhite3.PNG",
            "AzureFirewallWorkbookBlack3.PNG",
            "AzureFirewallWorkbookWhite4.PNG",
            "AzureFirewallWorkbookBlack4.PNG",
            "AzureFirewallWorkbookWhite5.PNG",
            "AzureFirewallWorkbookBlack5.PNG"
        ],
        "version": "1.0.0",
        "title": "Azure Firewall",
        "templateRelativePath": "AzureFirewallWorkbook-StructuredLogs.json",
        "subtitle": "",
        "provider": "Microsoft"
    },
    {
        "workbookKey": "AzureDDoSStandardProtection",
        "logoFileName": "AzDDoS.svg",
        "description": "This workbook visualizes security-relevant Azure DDoS events across several filterable panels. Offering a summary tab, metrics and a investigate tabs across multiple workspaces.",
        "dataTypesDependencies": [
            "AzureDiagnostics"
        ],
        "dataConnectorsDependencies": [
            "DDOS"
        ],
        "previewImagesFileNames": [
            "AzureDDoSWhite1.PNG",
            "AzureDDoSBlack1.PNG",
            "AzureDDoSWhite2.PNG",
            "AzureDDoSBlack2.PNG",
            "AzureDDoSWhite2.PNG",
            "AzureDDoSBlack2.PNG"
        ],
        "version": "1.0.2",
        "title": "Azure DDoS Protection Workbook",
        "templateRelativePath": "AzDDoSStandardWorkbook.json",
        "subtitle": "",
        "provider": "Microsoft"
    },
    {
        "workbookKey": "MicrosoftCloudAppSecurityWorkbook",
        "logoFileName": "Microsoft_logo.svg",
        "description": "Using this workbook, you can identify which cloud apps are being used in your organization, gain insights from usage trends and drill down to a specific user and application.",
        "dataTypesDependencies": [
            "McasShadowItReporting"
        ],
        "dataConnectorsDependencies": [
            "MicrosoftCloudAppSecurity"
        ],
        "previewImagesFileNames": [
            "McasDiscoveryBlack.png",
            "McasDiscoveryWhite.png"
        ],
        "version": "1.2.0",
        "title": "Microsoft Cloud App Security - discovery logs",
        "templateRelativePath": "MicrosoftCloudAppSecurity.json",
        "subtitle": "",
        "provider": "Microsoft"
    },
    {
        "workbookKey": "F5BIGIPSytemMetricsWorkbook",
        "logoFileName": "f5_logo.svg",
        "description": "Gain insight into F5 BIG-IP health and performance.  This workbook provides visibility of various metrics including CPU, memory, connectivity, throughput and disk utilization.",
        "dataTypesDependencies": [
            "F5Telemetry_system_CL",
            "F5Telemetry_AVR_CL"
        ],
        "dataConnectorsDependencies": [
            "F5BigIp"
        ],
        "previewImagesFileNames": [
            "F5SMBlack.png",
            "F5SMWhite.png"
        ],
        "version": "1.1.0",
        "title": "F5 BIG-IP System Metrics",
        "templateRelativePath": "F5BIGIPSystemMetrics.json",
        "subtitle": "",
        "provider": "F5 Networks"
    },
    {
        "workbookKey": "F5NetworksWorkbook",
        "logoFileName": "f5_logo.svg",
        "description": "Gain insights into F5 BIG-IP Application Security Manager (ASM), by analyzing traffic and activities.\nThis workbook provides insight into F5's web application firewall events and identifies attack traffic patterns across multiple ASM instances as well as overall BIG-IP health.",
        "dataTypesDependencies": [
            "F5Telemetry_LTM_CL",
            "F5Telemetry_system_CL",
            "F5Telemetry_ASM_CL"
        ],
        "dataConnectorsDependencies": [
            "F5BigIp"
        ],
        "previewImagesFileNames": [
            "F5White.png",
            "F5Black.png"
        ],
        "version": "1.1.0",
        "title": "F5 BIG-IP ASM",
        "templateRelativePath": "F5Networks.json",
        "subtitle": "",
        "provider": "F5 Networks"
    },
    {
        "workbookKey": "AzureNetworkWatcherWorkbook",
        "logoFileName": "networkwatcher_logo.svg",
        "description": "Gain deeper understanding of your organization's Azure network traffic by analyzing, and correlating Network Security Group flow logs. \nYou can trace malicious traffic flows, and drill down into their protocols, source and destination IP addresses, machines, countries, and subnets. \nThis workbook also helps you protect your network by identifying weak NSG rules.",
        "dataTypesDependencies": [
            "AzureNetworkAnalytics_CL"
        ],
        "dataConnectorsDependencies": [],
        "previewImagesFileNames": [
            "AzureNetworkWatcherWhite.png",
            "AzureNetworkWatcherBlack.png"
        ],
        "version": "1.1.0",
        "title": "Azure Network Watcher",
        "templateRelativePath": "AzureNetworkWatcher.json",
        "subtitle": "",
        "provider": "Microsoft"
    },
    {
        "workbookKey": "ZscalerFirewallWorkbook",
        "logoFileName": "zscaler_logo.svg",
        "description": "Gain insights into your ZIA cloud firewall logs by connecting to Microsoft Sentinel.\nThe Zscaler firewall overview workbook provides an overview and ability to drill down into all cloud firewall activity in your Zscaler instance including non-web related networking events, security events, firewall rules, and bandwidth consumption",
        "dataTypesDependencies": [
            "CommonSecurityLog"
        ],
        "dataConnectorsDependencies": [
            "Zscaler"
        ],
        "previewImagesFileNames": [
            "ZscalerFirewallWhite1.png",
            "ZscalerFirewallBlack1.png",
            "ZscalerFirewallWhite2.png",
            "ZscalerFirewallBlack2.png"
        ],
        "version": "1.1.0",
        "title": "Zscaler Firewall",
        "templateRelativePath": "ZscalerFirewall.json",
        "subtitle": "",
        "provider": "Zscaler"
    },
    {
        "workbookKey": "ZscalerWebOverviewWorkbook",
        "logoFileName": "zscaler_logo.svg",
        "description": "Gain insights into your ZIA web logs by connecting to Microsoft Sentinel.\nThe Zscaler web overview workbook provides a bird's eye view and ability to drill down into all the security and networking events related to web transactions, types of devices, and bandwidth consumption.",
        "dataTypesDependencies": [
            "CommonSecurityLog"
        ],
        "dataConnectorsDependencies": [
            "Zscaler"
        ],
        "previewImagesFileNames": [
            "ZscalerWebOverviewWhite.png",
            "ZscalerWebOverviewBlack.png"
        ],
        "version": "1.1.0",
        "title": "Zscaler Web Overview",
        "templateRelativePath": "ZscalerWebOverview.json",
        "subtitle": "",
        "provider": "Zscaler"
    },
    {
        "workbookKey": "ZscalerThreatsOverviewWorkbook",
        "logoFileName": "zscaler_logo.svg",
        "description": "Gain insights into threats blocked by Zscaler Internet access on your network.\nThe Zscaler threat overview workbook shows your entire threat landscape including blocked malware, IPS/AV rules, and blocked cloud apps. Threats are displayed by threat categories, filetypes, inbound vs outbound threats, usernames, user location, and more.",
        "dataTypesDependencies": [
            "CommonSecurityLog"
        ],
        "dataConnectorsDependencies": [
            "Zscaler"
        ],
        "previewImagesFileNames": [
            "ZscalerThreatsWhite.png",
            "ZscalerThreatsBlack.png"
        ],
        "version": "1.2.0",
        "title": "Zscaler Threats",
        "templateRelativePath": "ZscalerThreats.json",
        "subtitle": "",
        "provider": "Zscaler"
    },
    {
        "workbookKey": "ZscalerOffice365AppsWorkbook",
        "logoFileName": "zscaler_logo.svg",
        "description": "Gain insights into Office 365 use on your network.\nThe Zscaler Office 365 overview workbook shows you the Microsoft apps running on your network and their individual bandwidth consumption. It also helps identify phishing attempts in which attackers disguised themselves as Microsoft services.",
        "dataTypesDependencies": [
            "CommonSecurityLog"
        ],
        "dataConnectorsDependencies": [
            "Zscaler"
        ],
        "previewImagesFileNames": [
            "ZscalerOffice365White.png",
            "ZscalerOffice365Black.png"
        ],
        "version": "1.1.0",
        "title": "Zscaler Office365 Apps",
        "templateRelativePath": "ZscalerOffice365Apps.json",
        "subtitle": "",
        "provider": "Zscaler"
    },
    {
        "workbookKey": "InsecureProtocolsWorkbook",
        "logoFileName": "Microsoft_logo.svg",
        "description": "Gain insights into insecure protocol traffic by collecting and analyzing security events from Microsoft products.\nYou can view analytics and quickly identify use of weak authentication as well as sources of legacy protocol traffic, like NTLM and SMBv1.\nYou will also have the ability to monitor use of weak ciphers, allowing you to find weak spots in your organization's security.",
        "dataTypesDependencies": [
            "SecurityEvent",
            "Event",
            "SigninLogs"
        ],
        "dataConnectorsDependencies": [
            "SecurityEvents",
            "AzureActiveDirectory",
            "WindowsSecurityEvents"
        ],
        "previewImagesFileNames": [
            "InsecureProtocolsWhite1.png",
            "InsecureProtocolsBlack1.png",
            "InsecureProtocolsWhite2.png",
            "InsecureProtocolsBlack2.png"
        ],
        "version": "2.1.0",
        "title": "Insecure Protocols",
        "templateRelativePath": "InsecureProtocols.json",
        "subtitle": "",
        "provider": "Microsoft"
    },
    {
        "workbookKey": "AmazonWebServicesNetworkActivitiesWorkbook",
        "logoFileName": "amazon_web_services_Logo.svg",
        "description": "Gain insights into AWS network related resource activities, including the creation, update, and deletions of security groups, network ACLs and routes, gateways, elastic load balancers, VPCs, subnets, and network interfaces.",
        "dataTypesDependencies": [
            "AWSCloudTrail"
        ],
        "dataConnectorsDependencies": [
            "AWS"
        ],
        "previewImagesFileNames": [
            "AwsNetworkActivitiesWhite.png",
            "AwsNetworkActivitiesBlack.png"
        ],
        "version": "1.0.0",
        "title": "AWS Network Activities",
        "templateRelativePath": "AmazonWebServicesNetworkActivities.json",
        "subtitle": "",
        "provider": "Microsoft"
    },
    {
        "workbookKey": "AmazonWebServicesUserActivitiesWorkbook",
        "logoFileName": "amazon_web_services_Logo.svg",
        "description": "Gain insights into AWS user activities, including failed sign-in attempts, IP addresses, regions, user agents, and identity types, as well as potential malicious user activities with assumed roles.",
        "dataTypesDependencies": [
            "AWSCloudTrail"
        ],
        "dataConnectorsDependencies": [
            "AWS"
        ],
        "previewImagesFileNames": [
            "AwsUserActivitiesWhite.png",
            "AwsUserActivitiesBlack.png"
        ],
        "version": "1.0.0",
        "title": "AWS User Activities",
        "templateRelativePath": "AmazonWebServicesUserActivities.json",
        "subtitle": "",
        "provider": "Microsoft"
    },
    {
        "workbookKey": "TrendMicroDeepSecurityAttackActivityWorkbook",
        "logoFileName": "trendmicro_logo.svg",
        "description": "Visualize and gain insights into the MITRE ATT&CK related activity detected by Trend Micro Deep Security.",
        "dataTypesDependencies": [
            "CommonSecurityLog"
        ],
        "dataConnectorsDependencies": [
            "TrendMicro"
        ],
        "previewImagesFileNames": [
            "TrendMicroDeepSecurityAttackActivityWhite.png",
            "TrendMicroDeepSecurityAttackActivityBlack.png"
        ],
        "version": "1.0.0",
        "title": "Trend Micro Deep Security ATT&CK Related Activity",
        "templateRelativePath": "TrendMicroDeepSecurityAttackActivity.json",
        "subtitle": "",
        "provider": "Trend Micro"
    },
    {
        "workbookKey": "TrendMicroDeepSecurityOverviewWorkbook",
        "logoFileName": "trendmicro_logo.svg",
        "description": "Gain insights into your Trend Micro Deep Security security event data by visualizing your Deep Security Anti-Malware, Firewall, Integrity Monitoring, Intrusion Prevention, Log Inspection, and Web Reputation event data.",
        "dataTypesDependencies": [
            "CommonSecurityLog"
        ],
        "dataConnectorsDependencies": [
            "TrendMicro"
        ],
        "previewImagesFileNames": [
            "TrendMicroDeepSecurityOverviewWhite1.png",
            "TrendMicroDeepSecurityOverviewBlack1.png",
            "TrendMicroDeepSecurityOverviewWhite2.png",
            "TrendMicroDeepSecurityOverviewBlack2.png"
        ],
        "version": "1.0.0",
        "title": "Trend Micro Deep Security Events",
        "templateRelativePath": "TrendMicroDeepSecurityOverview.json",
        "subtitle": "",
        "provider": "Trend Micro"
    },
    {
        "workbookKey": "ExtraHopDetectionSummaryWorkbook",
        "logoFileName": "extrahop_logo.svg",
        "description": "Gain insights into ExtraHop Reveal(x) detections by analyzing traffic and activities.\nThis workbook provides an overview of security detections in your organization's network, including high-risk detections and top participants.",
        "dataTypesDependencies": [
            "CommonSecurityLog"
        ],
        "dataConnectorsDependencies": [
            "ExtraHopNetworks"
        ],
        "previewImagesFileNames": [
            "ExtrahopWhite.png",
            "ExtrahopBlack.png"
        ],
        "version": "1.0.0",
        "title": "ExtraHop",
        "templateRelativePath": "ExtraHopDetectionSummary.json",
        "subtitle": "",
        "provider": "ExtraHop Networks"
    },
    {
        "workbookKey": "BarracudaCloudFirewallWorkbook",
        "logoFileName": "barracuda_logo.svg",
        "description": "Gain insights into your Barracuda CloudGen Firewall by analyzing firewall operations and events.\nThis workbook provides insights into rule enforcement, network activities, including number of connections, top users, and helps you identify applications that are popular on your network.",
        "dataTypesDependencies": [
            "CommonSecurityLog",
            "Syslog"
        ],
        "dataConnectorsDependencies": [
            "BarracudaCloudFirewall"
        ],
        "previewImagesFileNames": [
            "BarracudaWhite1.png",
            "BarracudaBlack1.png",
            "BarracudaWhite2.png",
            "BarracudaBlack2.png"
        ],
        "version": "1.0.0",
        "title": "Barracuda CloudGen FW",
        "templateRelativePath": "Barracuda.json",
        "subtitle": "",
        "provider": "Barracuda"
    },
    {
        "workbookKey": "CitrixWorkbook",
        "logoFileName": "citrix_logo.svg",
        "description": "Citrix Analytics for Security aggregates and correlates information across network traffic, users, files and endpoints in Citrix environments. This generates actionable insights that enable Citrix administrators and security teams to remediate user security threats through automation while optimizing IT operations. Machine learning and artificial intelligence empowers Citrix Analytics for Security to identify and take automated action to prevent data exfiltration. While delivered as a cloud service, Citrix Analytics for Security can generate insights from resources located on-premises, in the cloud, or in hybrid architectures. The Citrix Analytics Workbook further enhances the value of both your Citrix Analytics for Security and Microsoft Sentinel. The Workbook enables you to integrate data sources together, helping you gain even richer insights. It also gives Security Operations (SOC) teams the ability to correlate data from disparate logs, helping you identify and proactively remediate security risk quickly. Additionally, valuable dashboards that were unique to the Citrix Analytics for Security can now be implemented in Sentinel. You can also create new custom Workbooks that were not previously available, helping extend the value of both investments.",
        "dataTypesDependencies": [
            "CitrixAnalytics_userProfile_CL",
            "CitrixAnalytics_riskScoreChange_CL",
            "CitrixAnalytics_indicatorSummary_CL",
            "CitrixAnalytics_indicatorEventDetails_CL"
        ],
        "dataConnectorsDependencies": [
            "Citrix"
        ],
        "previewImagesFileNames": [
            "CitrixWhite.png",
            "CitrixBlack.png"
        ],
        "version": "2.1.0",
        "title": "Citrix Analytics",
        "templateRelativePath": "Citrix.json",
        "subtitle": "",
        "provider": "Citrix Systems Inc."
    },
    {
        "workbookKey": "OneIdentityWorkbook",
        "logoFileName": "oneIdentity_logo.svg",
        "description": "This simple workbook gives an overview of sessions going through your SafeGuard for Privileged Sessions device.",
        "dataTypesDependencies": [
            "CommonSecurityLog"
        ],
        "dataConnectorsDependencies": [
            "OneIdentity"
        ],
        "previewImagesFileNames": [
            "OneIdentityWhite.png",
            "OneIdentityBlack.png"
        ],
        "version": "1.0.0",
        "title": "One Identity",
        "templateRelativePath": "OneIdentity.json",
        "subtitle": "",
        "provider": "One Identity LLC."
    },
    {
        "workbookKey": "SecurityStatusWorkbook",
        "logoFileName": "",
        "description": "This workbook gives an overview of Security Settings for VMs and Azure Arc.",
        "dataTypesDependencies": [
            "CommonSecurityLog",
            "SecurityEvent",
            "Syslog"
        ],
        "dataConnectorsDependencies": [],
        "previewImagesFileNames": [
            "AzureSentinelSecurityStatusBlack.png",
            "AzureSentinelSecurityStatusWhite.png"
        ],
        "version": "1.3.0",
        "title": "Security Status",
        "templateRelativePath": "SecurityStatus.json",
        "subtitle": "",
        "provider": "Microsoft"
    },
    {
        "workbookKey": "AzureSentinelSecurityAlertsWorkbook",
        "logoFileName": "Azure_Sentinel.svg",
        "description": "Security Alerts dashboard for alerts in your Microsoft Sentinel environment.",
        "dataTypesDependencies": [
            "SecurityAlert"
        ],
        "dataConnectorsDependencies": [],
        "previewImagesFileNames": [
            "AzureSentinelSecurityAlertsWhite.png",
            "AzureSentinelSecurityAlertsBlack.png"
        ],
        "version": "1.1.0",
        "title": "Security Alerts",
        "templateRelativePath": "AzureSentinelSecurityAlerts.json",
        "subtitle": "",
        "provider": "Microsoft"
    },
    {
        "workbookKey": "SquadraTechnologiesSecRMMWorkbook",
        "logoFileName": "SquadraTechnologiesLogo.svg",
        "description": "This workbook gives an overview of security data for removable storage activity such as USB thumb drives and USB connected mobile devices.",
        "dataTypesDependencies": [
            "secRMM_CL"
        ],
        "dataConnectorsDependencies": [
            "SquadraTechnologiesSecRmm"
        ],
        "previewImagesFileNames": [
            "SquadraTechnologiesSecRMMWhite.PNG",
            "SquadraTechnologiesSecRMMBlack.PNG"
        ],
        "version": "1.0.0",
        "title": "Squadra Technologies SecRMM - USB removable storage security",
        "templateRelativePath": "SquadraTechnologiesSecRMM.json",
        "subtitle": "",
        "provider": "Squadra Technologies"
    },
    {
        "workbookKey": "IoT-Alerts",
        "logoFileName": "IoTIcon.svg",
        "description": "Gain insights into your IoT data workloads from Azure IoT Hub managed deployments, monitor alerts across all your IoT Hub deployments, detect devices at risk and act upon potential threats.",
        "dataTypesDependencies": [
            "SecurityAlert"
        ],
        "dataConnectorsDependencies": [
            "IoT"
        ],
        "previewImagesFileNames": [
            "IOTBlack1.png",
            "IOTWhite1.png"
        ],
        "version": "1.2.0",
        "title": "Azure Defender for IoT Alerts",
        "templateRelativePath": "IOT_Alerts.json",
        "subtitle": "",
        "provider": "Microsoft"
    },
    {
        "workbookKey": "IoTAssetDiscovery",
        "logoFileName": "IoTIcon.svg",
        "description": "IoT Devices asset discovery from Firewall logs By Azure Defender for IoT",
        "dataTypesDependencies": [
            "CommonSecurityLog"
        ],
        "dataConnectorsDependencies": [
            "Fortinet"
        ],
        "previewImagesFileNames": [
            "workbook-iotassetdiscovery-screenshot-Black.PNG",
            "workbook-iotassetdiscovery-screenshot-White.PNG"
        ],
        "version": "1.0.0",
        "title": "IoT Asset Discovery",
        "templateRelativePath": "IoTAssetDiscovery.json",
        "subtitle": "",
        "provider": "Microsoft"
    },
    {
        "workbookKey": "ForcepointCASBWorkbook",
        "logoFileName": "FP_Green_Emblem_RGB-01.svg",
        "description": "Get insights on user risk with the Forcepoint CASB (Cloud Access Security Broker) workbook.",
        "dataTypesDependencies": [
            "CommonSecurityLog"
        ],
        "dataConnectorsDependencies": [
            "ForcepointCasb"
        ],
        "previewImagesFileNames": [
            "ForcepointCASBWhite.png",
            "ForcepointCASBBlack.png"
        ],
        "version": "1.0.0",
        "title": "Forcepoint Cloud Access Security Broker (CASB)",
        "templateRelativePath": "ForcepointCASB.json",
        "subtitle": "",
        "provider": "Forcepoint"
    },
    {
        "workbookKey": "ForcepointNGFWWorkbook",
        "logoFileName": "FP_Green_Emblem_RGB-01.svg",
        "description": "Get insights on firewall activities with the Forcepoint NGFW (Next Generation Firewall) workbook.",
        "dataTypesDependencies": [
            "CommonSecurityLog"
        ],
        "dataConnectorsDependencies": [
            "ForcepointNgfw"
        ],
        "previewImagesFileNames": [
            "ForcepointNGFWWhite.png",
            "ForcepointNGFWBlack.png"
        ],
        "version": "1.0.0",
        "title": "Forcepoint Next Generation Firewall (NGFW)",
        "templateRelativePath": "ForcepointNGFW.json",
        "subtitle": "",
        "provider": "Forcepoint"
    },
    {
        "workbookKey": "ForcepointDLPWorkbook",
        "logoFileName": "FP_Green_Emblem_RGB-01.svg",
        "description": "Get insights on DLP incidents with the Forcepoint DLP (Data Loss Prevention) workbook.",
        "dataTypesDependencies": [
            "ForcepointDLPEvents_CL"
        ],
        "dataConnectorsDependencies": [
            "ForcepointDlp"
        ],
        "previewImagesFileNames": [
            "ForcepointDLPWhite.png",
            "ForcepointDLPBlack.png"
        ],
        "version": "1.0.0",
        "title": "Forcepoint Data Loss Prevention (DLP)",
        "templateRelativePath": "ForcepointDLP.json",
        "subtitle": "",
        "provider": "Forcepoint"
    },
    {
        "workbookKey": "ZimperiumMTDWorkbook",
        "logoFileName": "ZIMPERIUM-logo_square2.svg",
        "description": "This workbook provides insights on Zimperium Mobile Threat Defense (MTD) threats and mitigations.",
        "dataTypesDependencies": [
            "ZimperiumThreatLog_CL",
            "ZimperiumMitigationLog_CL"
        ],
        "dataConnectorsDependencies": [
            "ZimperiumMtdAlerts"
        ],
        "previewImagesFileNames": [
            "ZimperiumWhite.png",
            "ZimperiumBlack.png"
        ],
        "version": "1.0.0",
        "title": "Zimperium Mobile Threat Defense (MTD)",
        "templateRelativePath": "ZimperiumWorkbooks.json",
        "subtitle": "",
        "provider": "Zimperium"
    },
    {
        "workbookKey": "AzureAuditActivityAndSigninWorkbook",
        "logoFileName": "azureactivedirectory_logo.svg",
        "description": "Gain insights into Azure Active Directory Audit, Activity and Signins with one workbook. This workbook can be used by Security and Azure administrators.",
        "dataTypesDependencies": [
            "AzureActivity",
            "AuditLogs",
            "SigninLogs"
        ],
        "dataConnectorsDependencies": [
            "AzureActiveDirectory"
        ],
        "previewImagesFileNames": [
            "AzureAuditActivityAndSigninWhite1.png",
            "AzureAuditActivityAndSigninWhite2.png",
            "AzureAuditActivityAndSigninBlack1.png",
            "AzureAuditActivityAndSigninBlack2.png"
        ],
        "version": "1.2.0",
        "title": "Azure AD Audit, Activity and Sign-in logs",
        "templateRelativePath": "AzureAuditActivityAndSignin.json",
        "subtitle": "",
        "provider": "Microsoft Sentinel community"
    },
    {
        "workbookKey": "WindowsFirewall",
        "logoFileName": "Microsoft_logo.svg",
        "description": "Gain insights into Windows Firewall logs in combination with security and Azure signin logs",
        "dataTypesDependencies": [
            "WindowsFirewall",
            "SecurityEvent",
            "SigninLogs"
        ],
        "dataConnectorsDependencies": [
            "SecurityEvents",
            "WindowsFirewall",
            "WindowsSecurityEvents"
        ],
        "previewImagesFileNames": [
            "WindowsFirewallWhite1.png",
            "WindowsFirewallWhite2.png",
            "WindowsFirewallBlack1.png",
            "WindowsFirewallBlack2.png"
        ],
        "version": "1.0.0",
        "title": "Windows Firewall",
        "templateRelativePath": "WindowsFirewall.json",
        "subtitle": "",
        "provider": "Microsoft Sentinel community"
    },
    {
        "workbookKey": "EventAnalyzerwWorkbook",
        "logoFileName": "",
        "description": "The Event Analyzer workbook allows to explore, audit and speed up analysis of Windows Event Logs, including all event details and attributes, such as security, application, system, setup, directory service, DNS and others.",
        "dataTypesDependencies": [
            "SecurityEvent"
        ],
        "dataConnectorsDependencies": [
            "SecurityEvents",
            "WindowsSecurityEvents"
        ],
        "previewImagesFileNames": [
            "EventAnalyzer-Workbook-White.png",
            "EventAnalyzer-Workbook-Black.png"
        ],
        "version": "1.0.0",
        "title": "Event Analyzer",
        "templateRelativePath": "EventAnalyzer.json",
        "subtitle": "",
        "provider": "Microsoft Sentinel community"
    },
    {
        "workbookKey": "ASC-ComplianceandProtection",
        "logoFileName": "",
        "description": "Gain insight into regulatory compliance, alert trends, security posture, and more with this workbook based on Azure Security Center data.",
        "dataTypesDependencies": [
            "SecurityAlert",
            "ProtectionStatus",
            "SecurityRecommendation",
            "SecurityBaseline",
            "SecurityBaselineSummary",
            "Update",
            "ConfigurationChange"
        ],
        "dataConnectorsDependencies": [
            "AzureSecurityCenter"
        ],
        "previewImagesFileNames": [
            "ASCCaPBlack.png",
            "ASCCaPWhite.png"
        ],
        "version": "1.2.0",
        "title": "ASC Compliance and Protection",
        "templateRelativePath": "ASC-ComplianceandProtection.json",
        "subtitle": "",
        "provider": "Microsoft Sentinel community"
    },
    {
        "workbookKey": "AIVectraDetectWorkbook",
        "logoFileName": "AIVectraDetect.svg",
        "description": "Start investigating network attacks surfaced by Vectra Detect directly from Sentinel. View critical hosts, accounts, campaigns and detections. Also monitor Vectra system health and audit logs.",
        "dataTypesDependencies": [
            "CommonSecurityLog"
        ],
        "dataConnectorsDependencies": [
            "AIVectraDetect"
        ],
        "previewImagesFileNames": [
            "AIVectraDetectWhite1.png",
            "AIVectraDetectBlack1.png"
        ],
        "version": "1.1.1",
        "title": "Vectra AI Detect",
        "templateRelativePath": "AIVectraDetectWorkbook.json",
        "subtitle": "",
        "provider": "Vectra AI"
    },
    {
        "workbookKey": "Perimeter81OverviewWorkbook",
        "logoFileName": "Perimeter81_Logo.svg",
        "description": "Gain insights and comprehensive monitoring into your Perimeter 81 account by analyzing activities.",
        "dataTypesDependencies": [
            "Perimeter81_CL"
        ],
        "dataConnectorsDependencies": [
            "Perimeter81ActivityLogs"
        ],
        "previewImagesFileNames": [
            "Perimeter81OverviewWhite1.png",
            "Perimeter81OverviewBlack1.png",
            "Perimeter81OverviewWhite2.png",
            "Perimeter81OverviewBlack2.png"
        ],
        "version": "1.0.0",
        "title": "Perimeter 81 Overview",
        "templateRelativePath": "Perimeter81OverviewWorkbook.json",
        "subtitle": "",
        "provider": "Perimeter 81"
    },
    {
        "workbookKey": "SymantecProxySGWorkbook",
        "logoFileName": "symantec_logo.svg",
        "description": "Gain insight into Symantec ProxySG by analyzing, collecting and correlating proxy data.\nThis workbook provides visibility into ProxySG Access logs",
        "dataTypesDependencies": [
            "Syslog"
        ],
        "dataConnectorsDependencies": [
            "SymantecProxySG"
        ],
        "previewImagesFileNames": [
            "SymantecProxySGWhite.png",
            "SymantecProxySGBlack.png"
        ],
        "version": "1.0.0",
        "title": "Symantec ProxySG",
        "templateRelativePath": "SymantecProxySG.json",
        "subtitle": "",
        "provider": "Symantec"
    },
    {
        "workbookKey": "IllusiveASMWorkbook",
        "logoFileName": "illusive_logo_workbook.svg",
        "description": "Gain insights into your organization's Cyber Hygiene and Attack Surface risk.\nIllusive ASM automates discovery and clean-up of credential violations, allows drill-down inspection of pathways to critical assets, and provides risk insights that inform intelligent decision-making to reduce attacker mobility.",
        "dataTypesDependencies": [
            "CommonSecurityLog"
        ],
        "dataConnectorsDependencies": [
            "illusiveAttackManagementSystem"
        ],
        "previewImagesFileNames": [
            "IllusiveASMWhite.png",
            "IllusiveASMBlack.png"
        ],
        "version": "1.0.0",
        "title": "Illusive ASM Dashboard",
        "templateRelativePath": "IllusiveASM.json",
        "subtitle": "",
        "provider": "Illusive"
    },
    {
        "workbookKey": "IllusiveADSWorkbook",
        "logoFileName": "illusive_logo_workbook.svg",
        "description": "Gain insights into unauthorized lateral movement in your organization's network.\nIllusive ADS is designed to paralyzes attackers and eradicates in-network threats by creating a hostile environment for the attackers across all the layers of the attack surface.",
        "dataTypesDependencies": [
            "CommonSecurityLog"
        ],
        "dataConnectorsDependencies": [
            "illusiveAttackManagementSystem"
        ],
        "previewImagesFileNames": [
            "IllusiveADSWhite.png",
            "IllusiveADSBlack.png"
        ],
        "version": "1.0.0",
        "title": "Illusive ADS Dashboard",
        "templateRelativePath": "IllusiveADS.json",
        "subtitle": "",
        "provider": "Illusive"
    },
    {
        "workbookKey": "PulseConnectSecureWorkbook",
        "logoFileName": "",
        "description": "Gain insight into Pulse Secure VPN by analyzing, collecting and correlating vulnerability data.\nThis workbook provides visibility into user VPN activities",
        "dataTypesDependencies": [
            "Syslog"
        ],
        "dataConnectorsDependencies": [
            "PulseConnectSecure"
        ],
        "previewImagesFileNames": [
            "PulseConnectSecureWhite.png",
            "PulseConnectSecureBlack.png"
        ],
        "version": "1.0.0",
        "title": "Pulse Connect Secure",
        "templateRelativePath": "PulseConnectSecure.json",
        "subtitle": "",
        "provider": "Pulse Secure"
    },
    {
        "workbookKey": "InfobloxNIOSWorkbook",
        "logoFileName": "infoblox_logo.svg",
        "description": "Gain insight into Infoblox NIOS by analyzing, collecting and correlating DHCP and DNS data.\nThis workbook provides visibility into DHCP and DNS traffic",
        "dataTypesDependencies": [
            "Syslog"
        ],
        "dataConnectorsDependencies": [
            "InfobloxNIOS"
        ],
        "previewImagesFileNames": [],
        "version": "1.1.0",
        "title": "Infoblox NIOS",
        "templateRelativePath": "Infoblox-Workbook-V2.json",
        "subtitle": "",
        "provider": "Infoblox"
    },
    {
        "workbookKey": "SymantecVIPWorkbook",
        "logoFileName": "symantec_logo.svg",
        "description": "Gain insight into Symantec VIP by analyzing, collecting and correlating strong authentication data.\nThis workbook provides visibility into user authentications",
        "dataTypesDependencies": [
            "Syslog"
        ],
        "dataConnectorsDependencies": [
            "SymantecVIP"
        ],
        "previewImagesFileNames": [
            "SymantecVIPWhite.png",
            "SymantecVIPBlack.png"
        ],
        "version": "1.0.0",
        "title": "Symantec VIP",
        "templateRelativePath": "SymantecVIP.json",
        "subtitle": "",
        "provider": "Symantec"
    },
    {
        "workbookKey": "ProofPointTAPWorkbook",
        "logoFileName": "proofpointlogo.svg",
        "description": "Gain extensive insight into Proofpoint Targeted Attack Protection (TAP) by analyzing, collecting and correlating TAP log events.\nThis workbook provides visibility into message and click events that were permitted, delivered, or blocked",
        "dataTypesDependencies": [
            "ProofPointTAPMessagesBlocked_CL",
            "ProofPointTAPMessagesDelivered_CL",
            "ProofPointTAPClicksPermitted_CL",
            "ProofPointTAPClicksBlocked_CL"
        ],
        "dataConnectorsDependencies": [
            "ProofpointTAP"
        ],
        "previewImagesFileNames": [
            "ProofpointTAPWhite.png",
            "ProofpointTAPBlack.png"
        ],
        "version": "1.0.0",
        "title": "Proofpoint TAP",
        "templateRelativePath": "ProofpointTAP.json",
        "subtitle": "",
        "provider": "Proofpoint"
    },
    {
        "workbookKey": "QualysVMV2Workbook",
        "logoFileName": "qualys_logo.svg",
        "description": "Gain insight into Qualys Vulnerability Management by analyzing, collecting and correlating vulnerability data.\nThis workbook provides visibility into vulnerabilities detected from vulnerability scans",
        "dataTypesDependencies": [
            "QualysHostDetectionV2_CL"
        ],
        "dataConnectorsDependencies": [
            "QualysVulnerabilityManagement"
        ],
        "previewImagesFileNames": [
            "QualysVMWhite.png",
            "QualysVMBlack.png"
        ],
        "version": "1.0.0",
        "title": "Qualys Vulnerability Management",
        "templateRelativePath": "QualysVMv2.json",
        "subtitle": "",
        "provider": "Qualys"
    },
    {
        "workbookKey": "GitHubSecurityWorkbook",
        "logoFileName": "GitHub.svg",
        "description": "Gain insights to GitHub activities that may be interesting for security.",
        "dataTypesDependencies": [
            "Github_CL",
            "GitHubRepoLogs_CL"
        ],
        "dataConnectorsDependencies": [],
        "previewImagesFileNames": [
            "GitHubSecurityWhite.png",
            "GitHubSecurityBlack.png"
        ],
        "version": "1.0.0",
        "title": "GitHub Security",
        "templateRelativePath": "GitHubSecurityWorkbook.json",
        "subtitle": "",
        "provider": "Microsoft Sentinel community"
    },
    {
        "workbookKey": "VisualizationDemo",
        "logoFileName": "",
        "description": "Learn and explore the many ways of displaying information within Microsoft Sentinel workbooks",
        "dataTypesDependencies": [
            "SecurityAlert"
        ],
        "dataConnectorsDependencies": [],
        "previewImagesFileNames": [
            "VisualizationDemoBlack.png",
            "VisualizationDemoWhite.png"
        ],
        "version": "1.0.0",
        "title": "Visualizations Demo",
        "templateRelativePath": "VisualizationDemo.json",
        "subtitle": "",
        "provider": "Microsoft Sentinel Community"
    },
    {
        "workbookKey": "SophosXGFirewallWorkbook",
        "logoFileName": "sophos_logo.svg",
        "description": "Gain insight into Sophos XG Firewall by analyzing, collecting and correlating firewall data.\nThis workbook provides visibility into network traffic",
        "dataTypesDependencies": [
            "Syslog"
        ],
        "dataConnectorsDependencies": [
            "SophosXGFirewall"
        ],
        "previewImagesFileNames": [
            "SophosXGFirewallWhite.png",
            "SophosXGFirewallBlack.png"
        ],
        "version": "1.0.0",
        "title": "Sophos XG Firewall",
        "templateRelativePath": "SophosXGFirewall.json",
        "subtitle": "",
        "provider": "Sophos"
    },
    {
        "workbookKey": "SysmonThreatHuntingWorkbook",
        "logoFileName": "",
        "description": "Simplify your threat hunts using Sysmon data mapped to MITRE ATT&CK data. This workbook gives you the ability to drilldown into system activity based on known ATT&CK techniques as well as other threat hunting entry points such as user activity, network connections or virtual machine Sysmon events.\nPlease note that for this workbook to work you must have deployed Sysmon on your virtual machines in line with the instructions at https://github.com/BlueTeamLabs/sentinel-attack/wiki/Onboarding-sysmon-data-to-Azure-Sentinel",
        "dataTypesDependencies": [
            "Event"
        ],
        "dataConnectorsDependencies": [],
        "previewImagesFileNames": [
            "SysmonThreatHuntingWhite1.png",
            "SysmonThreatHuntingBlack1.png"
        ],
        "version": "1.4.0",
        "title": "Sysmon Threat Hunting",
        "templateRelativePath": "SysmonThreatHunting.json",
        "subtitle": "",
        "provider": "Microsoft Sentinel community"
    },
    {
        "workbookKey": "WebApplicationFirewallWAFTypeEventsWorkbook",
        "logoFileName": "webapplicationfirewall(WAF)_logo.svg",
        "description": "Gain insights into your organization's Azure web application firewall (WAF) across various services such as Azure Front Door Service and Application Gateway. You can view event triggers, full messages, attacks over time, among other data. Several aspects of the workbook are interactable to allow users to further understand their data",
        "dataTypesDependencies": [
            "AzureDiagnostics"
        ],
        "dataConnectorsDependencies": [
            "WAF"
        ],
        "previewImagesFileNames": [
            "WAFFirewallWAFTypeEventsBlack1.PNG",
            "WAFFirewallWAFTypeEventsBlack2.PNG",
            "WAFFirewallWAFTypeEventsBlack3.PNG",
            "WAFFirewallWAFTypeEventsBlack4.PNG",
            "WAFFirewallWAFTypeEventsWhite1.png",
            "WAFFirewallWAFTypeEventsWhite2.PNG",
            "WAFFirewallWAFTypeEventsWhite3.PNG",
            "WAFFirewallWAFTypeEventsWhite4.PNG"
        ],
        "version": "1.1.0",
        "title": "Microsoft Web Application Firewall (WAF) - Azure WAF",
        "templateRelativePath": "WebApplicationFirewallWAFTypeEvents.json",
        "subtitle": "",
        "provider": "Microsoft"
    },
    {
        "workbookKey": "OrcaAlertsOverviewWorkbook",
        "logoFileName": "Orca_logo.svg",
        "description": "A visualized overview of Orca security alerts.\nExplore, analize and learn about your security posture using Orca alerts Overview",
        "dataTypesDependencies": [
            "OrcaAlerts_CL"
        ],
        "dataConnectorsDependencies": [
            "OrcaSecurityAlerts"
        ],
        "previewImagesFileNames": [
            "OrcaAlertsWhite.png",
            "OrcaAlertsBlack.png"
        ],
        "version": "1.1.0",
        "title": "Orca alerts overview",
        "templateRelativePath": "OrcaAlerts.json",
        "subtitle": "",
        "provider": "Orca Security"
    },
    {
        "workbookKey": "CyberArkWorkbook",
        "logoFileName": "CyberArk_Logo.svg",
        "description": "The CyberArk Syslog connector allows you to easily connect all your CyberArk security solution logs with your Microsoft Sentinel, to view dashboards, create custom alerts, and improve investigation. Integration between CyberArk and Microsoft Sentinel makes use of the CEF Data Connector to properly parse and display CyberArk Syslog messages.",
        "dataTypesDependencies": [
            "CommonSecurityLog"
        ],
        "dataConnectorsDependencies": [
            "CyberArk"
        ],
        "previewImagesFileNames": [
            "CyberArkActivitiesWhite.PNG",
            "CyberArkActivitiesBlack.PNG"
        ],
        "version": "1.1.0",
        "title": "CyberArk EPV Events",
        "templateRelativePath": "CyberArkEPV.json",
        "subtitle": "",
        "provider": "CyberArk"
    },
    {
        "workbookKey": "UserEntityBehaviorAnalyticsWorkbook",
        "logoFileName": "Azure_Sentinel.svg",
        "description": "Identify compromised users and insider threats using User and Entity Behavior Analytics. Gain insights into anomalous user behavior from baselines learned from behavior patterns",
        "dataTypesDependencies": [
            "BehaviorAnalytics"
        ],
        "dataConnectorsDependencies": [],
        "previewImagesFileNames": [
            "UserEntityBehaviorAnalyticsBlack1.png",
            "UserEntityBehaviorAnalyticsWhite1.png"
        ],
        "version": "1.2.0",
        "title": "User And Entity Behavior Analytics",
        "templateRelativePath": "UserEntityBehaviorAnalytics.json",
        "subtitle": "",
        "provider": "Microsoft"
    },
    {
        "workbookKey": "CitrixWAF",
        "logoFileName": "citrix_logo.svg",
        "description": "Gain insight into the Citrix WAF logs",
        "dataTypesDependencies": [
            "CommonSecurityLog"
        ],
        "dataConnectorsDependencies": [
            "CitrixWAF"
        ],
        "previewImagesFileNames": [
            "CitrixWAFBlack.png",
            "CitrixWAFWhite.png"
        ],
        "version": "1.0.0",
        "title": "Citrix WAF (Web App Firewall)",
        "templateRelativePath": "CitrixWAF.json",
        "subtitle": "",
        "provider": "Citrix Systems Inc."
    },
    {
        "workbookKey": "UnifiSGWorkbook",
        "logoFileName": "",
        "description": "Gain insights into Unifi Security Gateways analyzing traffic and activities.",
        "dataTypesDependencies": [
            "CommonSecurityLog"
        ],
        "dataConnectorsDependencies": [],
        "previewImagesFileNames": [
            "UnifiSGBlack.png",
            "UnifiSGWhite.png"
        ],
        "version": "1.0.0",
        "title": "Unifi Security Gateway",
        "templateRelativePath": "UnfiSG.json",
        "subtitle": "",
        "provider": "Microsoft Sentinel community"
    },
    {
        "workbookKey": "UnifiSGNetflowWorkbook",
        "logoFileName": "",
        "description": "Gain insights into Unifi Security Gateways analyzing traffic and activities using Netflow.",
        "dataTypesDependencies": [
            "netflow_CL"
        ],
        "dataConnectorsDependencies": [],
        "previewImagesFileNames": [
            "UnifiSGNetflowBlack.png",
            "UnifiSGNetflowWhite.png"
        ],
        "version": "1.0.0",
        "title": "Unifi Security Gateway - NetFlow",
        "templateRelativePath": "UnfiSGNetflow.json",
        "subtitle": "",
        "provider": "Microsoft Sentinel community"
    },
    {
        "workbookKey": "NormalizedNetworkEventsWorkbook",
        "logoFileName": "Azure_Sentinel.svg",
        "description": "See insights on multiple networking appliances and other network sessions, that have been parsed or mapped to the normalized networking sessions table. Note this requires enabling parsers for the different products - to learn more, visit https://aka.ms/sentinelnormalizationdocs",
        "dataTypesDependencies": [],
        "dataConnectorsDependencies": [],
        "previewImagesFileNames": [
            "NormalizedNetworkEventsWhite.png",
            "NormalizedNetworkEventsBlack.png"
        ],
        "version": "1.0.0",
        "title": "Normalized network events",
        "templateRelativePath": "NormalizedNetworkEvents.json",
        "subtitle": "",
        "provider": "Microsoft"
    },
    {
        "workbookKey": "WorkspaceAuditingWorkbook",
        "logoFileName": "Azure_Sentinel.svg",
        "description": "Workspace auditing report\r\nUse this report to understand query runs across your workspace.",
        "dataTypesDependencies": [
            "LAQueryLogs"
        ],
        "dataConnectorsDependencies": [],
        "previewImagesFileNames": [
            "WorkspaceAuditingWhite.png",
            "WorkspaceAuditingBlack.png"
        ],
        "version": "1.0.0",
        "title": "Workspace audit",
        "templateRelativePath": "WorkspaceAuditing.json",
        "subtitle": "",
        "provider": "Microsoft Sentinel community"
    },
    {
        "workbookKey": "MITREATTACKWorkbook",
        "logoFileName": "Azure_Sentinel.svg",
        "description": "Workbook to showcase MITRE ATT&CK Coverage for Microsoft Sentinel",
        "dataTypesDependencies": [
            "SecurityAlert"
        ],
        "dataConnectorsDependencies": [],
        "previewImagesFileNames": [
            "MITREATTACKWhite1.PNG",
            "MITREATTACKWhite2.PNG",
            "MITREATTACKBlack1.PNG",
            "MITREATTACKBlack2.PNG"
        ],
        "version": "1.0.1",
        "title": "MITRE ATT&CK Workbook",
        "templateRelativePath": "MITREAttack.json",
        "subtitle": "",
        "provider": "Microsoft Sentinel community"
    },
    {
        "workbookKey": "BETTERMTDWorkbook",
        "logoFileName": "BETTER_MTD_logo.svg",
        "description": "Workbook using the BETTER Mobile Threat Defense (MTD) connector, to give insights into your mobile devices, installed application and overall device security posture.",
        "dataTypesDependencies": [
            "BetterMTDDeviceLog_CL",
            "BetterMTDAppLog_CL",
            "BetterMTDIncidentLog_CL",
            "BetterMTDNetflowLog_CL"
        ],
        "dataConnectorsDependencies": [
            "BetterMTD"
        ],
        "previewImagesFileNames": [
            "BetterMTDWorkbookPreviewWhite1.png",
            "BetterMTDWorkbookPreviewWhite2.png",
            "BetterMTDWorkbookPreviewWhite3.png",
            "BetterMTDWorkbookPreviewBlack1.png",
            "BetterMTDWorkbookPreviewBlack2.png",
            "BetterMTDWorkbookPreviewBlack3.png"
        ],
        "version": "1.1.0",
        "title": "BETTER Mobile Threat Defense (MTD)",
        "templateRelativePath": "BETTER_MTD_Workbook.json",
        "subtitle": "",
        "provider": "BETTER Mobile"
    },
    {
        "workbookKey": "AlsidIoEWorkbook",
        "logoFileName": "Alsid.svg",
        "description": "Workbook showcasing the state and evolution of your Alsid for AD Indicators of Exposures alerts.",
        "dataTypesDependencies": [
            "AlsidForADLog_CL"
        ],
        "dataConnectorsDependencies": [
            "AlsidForAD"
        ],
        "previewImagesFileNames": [
            "AlsidIoEBlack1.png",
            "AlsidIoEBlack2.png",
            "AlsidIoEBlack3.png",
            "AlsidIoEWhite1.png",
            "AlsidIoEWhite2.png",
            "AlsidIoEWhite3.png"
        ],
        "version": "1.0.0",
        "title": "Alsid for AD | Indicators of Exposure",
        "templateRelativePath": "AlsidIoE.json",
        "subtitle": "",
        "provider": "Alsid"
    },
    {
        "workbookKey": "AlsidIoAWorkbook",
        "logoFileName": "Alsid.svg",
        "description": "Workbook showcasing the state and evolution of your Alsid for AD Indicators of Attack alerts.",
        "dataTypesDependencies": [
            "AlsidForADLog_CL"
        ],
        "dataConnectorsDependencies": [
            "AlsidForAD"
        ],
        "previewImagesFileNames": [
            "AlsidIoABlack1.png",
            "AlsidIoABlack2.png",
            "AlsidIoABlack3.png",
            "AlsidIoAWhite1.png",
            "AlsidIoAWhite2.png",
            "AlsidIoAWhite3.png"
        ],
        "version": "1.0.0",
        "title": "Alsid for AD | Indicators of Attack",
        "templateRelativePath": "AlsidIoA.json",
        "subtitle": "",
        "provider": "Alsid"
    },
    {
        "workbookKey": "InvestigationInsightsWorkbook",
        "logoFileName": "Microsoft_logo.svg",
        "description": "Help analysts gain insight into incident, bookmark and entity data through the Investigation Insights Workbook. This workbook provides common queries and detailed visualizations to help an analyst investigate suspicious activities quickly with an easy to use interface. Analysts can start their investigation from a Microsoft Sentinel incident, bookmark, or by simply entering the entity data into the workbook manually.",
        "dataTypesDependencies": [
            "AuditLogs",
            "AzureActivity",
            "CommonSecurityLog",
            "OfficeActivity",
            "SecurityEvent",
            "SigninLogs",
            "ThreatIntelligenceIndicator"
        ],
        "dataConnectorsDependencies": [
            "AzureActivity",
            "SecurityEvents",
            "Office365",
            "AzureActiveDirectory",
            "ThreatIntelligence",
            "ThreatIntelligenceTaxii",
            "WindowsSecurityEvents"
        ],
        "previewImagesFileNames": [
            "InvestigationInsightsWhite1.png",
            "InvestigationInsightsBlack1.png",
            "InvestigationInsightsWhite2.png",
            "InvestigationInsightsBlack2.png"
        ],
        "version": "1.4.0",
        "title": "Investigation Insights",
        "templateRelativePath": "InvestigationInsights.json",
        "subtitle": "",
        "provider": "Microsoft Sentinel community"
    },
    {
        "workbookKey": "AksSecurityWorkbook",
        "logoFileName": "Kubernetes_services.svg",
        "description": "See insights about the security of your AKS clusters. The workbook helps to identify sensitive operations in the clusters and get insights based on Azure Defender alerts.",
        "dataTypesDependencies": [
            "SecurityAlert",
            "AzureDiagnostics"
        ],
        "dataConnectorsDependencies": [
            "AzureSecurityCenter",
            "AzureKubernetes"
        ],
        "previewImagesFileNames": [
            "AksSecurityWhite.png",
            "AksSecurityBlack.png"
        ],
        "version": "1.5.0",
        "title": "Azure Kubernetes Service (AKS) Security",
        "templateRelativePath": "AksSecurity.json",
        "subtitle": "",
        "provider": "Microsoft"
    },
    {
        "workbookKey": "AzureKeyVaultWorkbook",
        "logoFileName": "KeyVault.svg",
        "description": "See insights about the security of your Azure key vaults. The workbook helps to identify sensitive operations in the key vaults and get insights based on Azure Defender alerts.",
        "dataTypesDependencies": [
            "SecurityAlert",
            "AzureDiagnostics"
        ],
        "dataConnectorsDependencies": [
            "AzureSecurityCenter",
            "AzureKeyVault"
        ],
        "previewImagesFileNames": [
            "AkvSecurityWhite.png",
            "AkvSecurityBlack.png"
        ],
        "version": "1.1.0",
        "title": "Azure Key Vault Security",
        "templateRelativePath": "AzureKeyVaultWorkbook.json",
        "subtitle": "",
        "provider": "Microsoft"
    },
    {
        "workbookKey": "IncidentOverview",
        "logoFileName": "Azure_Sentinel.svg",
        "description": "The Incident Overview workbook is designed to assist in triaging and investigation by providing in-depth information about the incident, including:\r\n* General information\r\n* Entity data\r\n* Triage time (time between incident creation and first response)\r\n* Mitigation time (time between incident creation and closing)\r\n* Comments\r\n\r\nCustomize this workbook by saving and editing it. \r\nYou can reach this workbook template from the incidents panel as well. Once you have customized it, the link from the incident panel will open the customized workbook instead of the template.\r\n",
        "dataTypesDependencies": [
            "SecurityAlert",
            "SecurityIncident"
        ],
        "dataConnectorsDependencies": [],
        "previewImagesFileNames": [
            "IncidentOverviewBlack1.png",
            "IncidentOverviewWhite1.png",
            "IncidentOverviewBlack2.png",
            "IncidentOverviewWhite2.png"
        ],
        "version": "2.1.0",
        "title": "Incident overview",
        "templateRelativePath": "IncidentOverview.json",
        "subtitle": "",
        "provider": "Microsoft"
    },
    {
        "workbookKey": "SecurityOperationsEfficiency",
        "logoFileName": "Azure_Sentinel.svg",
        "description": "Security operations center managers can view overall efficiency metrics and measures regarding the performance of their team. They can find operations by multiple indicators over time including severity, MITRE tactics, mean time to triage, mean time to resolve and more. The SOC manager can develop a picture of the performance in both general and specific areas over time and use it to improve efficiency.",
        "dataTypesDependencies": [
            "SecurityAlert",
            "SecurityIncident"
        ],
        "dataConnectorsDependencies": [],
        "previewImagesFileNames": [
            "SecurityEfficiencyWhite1.png",
            "SecurityEfficiencyWhite2.png",
            "SecurityEfficiencyBlack1.png",
            "SecurityEfficiencyBlack2.png"
        ],
        "version": "1.5.0",
        "title": "Security Operations Efficiency",
        "templateRelativePath": "SecurityOperationsEfficiency.json",
        "subtitle": "",
        "provider": "Microsoft"
    },
    {
        "workbookKey": "DataCollectionHealthMonitoring",
        "logoFileName": "Azure_Sentinel.svg",
        "description": "Gain insights into your workspace's data ingestion status. In this workbook, you can view additional monitors and detect anomalies that will help you determine your workspace\u2019s data collection health.",
        "dataTypesDependencies": [],
        "dataConnectorsDependencies": [],
        "previewImagesFileNames": [
            "HealthMonitoringWhite1.png",
            "HealthMonitoringWhite2.png",
            "HealthMonitoringWhite3.png",
            "HealthMonitoringBlack1.png",
            "HealthMonitoringBlack2.png",
            "HealthMonitoringBlack3.png"
        ],
        "version": "1.0.0",
        "title": "Data collection health monitoring",
        "templateRelativePath": "DataCollectionHealthMonitoring.json",
        "subtitle": "",
        "provider": "Microsoft"
    },
    {
        "workbookKey": "OnapsisAlarmsWorkbook",
        "logoFileName": "onapsis_logo.svg",
        "description": "Gain insights into what is going on in your SAP Systems with this overview of the alarms triggered in the Onapsis Platform. Incidents are enriched with context and next steps to help your Security team respond effectively.",
        "dataTypesDependencies": [
            "CommonSecurityLog"
        ],
        "dataConnectorsDependencies": [
            "OnapsisPlatform"
        ],
        "previewImagesFileNames": [
            "OnapsisWhite1.PNG",
            "OnapsisBlack1.PNG",
            "OnapsisWhite2.PNG",
            "OnapsisBlack2.PNG"
        ],
        "version": "1.0.0",
        "title": "Onapsis Alarms Overview",
        "templateRelativePath": "OnapsisAlarmsOverview.json",
        "subtitle": "",
        "provider": "Onapsis"
    },
    {
        "workbookKey": "DelineaWorkbook",
        "logoFileName": "DelineaLogo.svg",
        "description": "The Delinea Secret Server Syslog connector",
        "dataTypesDependencies": [
            "CommonSecurityLog"
        ],
        "dataConnectorsDependencies": [
            "DelineaSecretServer_CEF"
        ],
        "previewImagesFileNames": [
            "DelineaWorkbookWhite.PNG",
            "DelineaWorkbookBlack.PNG"
        ],
        "version": "1.0.0",
        "title": "Delinea Secret Server Workbook",
        "templateRelativePath": "DelineaWorkbook.json",
        "subtitle": "",
        "provider": "Delinea"
    },
    {
        "workbookKey": "ForcepointCloudSecurityGatewayWorkbook",
        "logoFileName": "Forcepoint_new_logo.svg",
        "description": "Use this report to understand query runs across your workspace.",
        "dataTypesDependencies": [
            "CommonSecurityLog"
        ],
        "dataConnectorsDependencies": [
            "ForcepointCSG"
        ],
        "previewImagesFileNames": [
            "ForcepointCloudSecurityGatewayWhite.png",
            "ForcepointCloudSecurityGatewayBlack.png"
        ],
        "version": "1.0.0",
        "title": "Forcepoint Cloud Security Gateway Workbook",
        "templateRelativePath": "ForcepointCloudSecuirtyGatewayworkbook.json",
        "subtitle": "",
        "provider": "Forcepoint"
    },
    {
        "workbookKey": "IntsightsIOCWorkbook",
        "logoFileName": "IntSights_logo.svg",
        "description": "This Microsoft Sentinel workbook provides an overview of Indicators of Compromise (IOCs) and their correlations allowing users to analyze and visualize indicators based on severity, type, and other parameters.",
        "dataTypesDependencies": [
            "ThreatIntelligenceIndicator",
            "SecurityAlert"
        ],
        "dataConnectorsDependencies": [
            "ThreatIntelligenceTaxii"
        ],
        "previewImagesFileNames": [
            "IntsightsIOCWhite.png",
            "IntsightsMatchedWhite.png",
            "IntsightsMatchedBlack.png",
            "IntsightsIOCBlack.png"
        ],
        "version": "2.0.0",
        "title": "IntSights IOC Workbook",
        "templateRelativePath": "IntsightsIOCWorkbook.json",
        "subtitle": "",
        "provider": "IntSights Cyber Intelligence"
    },
    {
        "workbookKey": "DarktraceSummaryWorkbook",
        "logoFileName": "Darktrace.svg",
        "description": "A workbook containing relevant KQL queries to help you visualise the data in model breaches from the Darktrace Connector",
        "dataTypesDependencies": [
            "CommonSecurityLog"
        ],
        "dataConnectorsDependencies": [
            "Darktrace"
        ],
        "previewImagesFileNames": [
            "AIA-DarktraceSummaryWhite.png",
            "AIA-DarktraceSummaryBlack.png"
        ],
        "version": "1.1.0",
        "title": "AI Analyst Darktrace Model Breach Summary",
        "templateRelativePath": "AIA-Darktrace.json",
        "subtitle": "",
        "provider": "Darktrace"
    },
    {
        "workbookKey": "TrendMicroXDR",
        "logoFileName": "trendmicro_logo.svg",
        "description": "Gain insights from Trend Vision One with this overview of the Alerts triggered.",
        "dataTypesDependencies": [
            "TrendMicro_XDR_WORKBENCH_CL"
        ],
        "dataConnectorsDependencies": [
            "TrendMicroXDR"
        ],
        "previewImagesFileNames": [
            "TrendMicroXDROverviewWhite.png",
            "TrendMicroXDROverviewBlack.png"
        ],
        "version": "1.3.0",
        "title": "Trend Vision One Alert Overview",
        "templateRelativePath": "TrendMicroXDROverview.json",
        "subtitle": "",
        "provider": "Trend Micro"
    },
    {
        "workbookKey": "CyberpionOverviewWorkbook",
        "logoFileName": "cyberpion_logo.svg",
        "description": "Use Cyberpion's Security Logs and this workbook, to get an overview of your online assets, gain insights into their current state, and find ways to better secure your ecosystem.",
        "dataTypesDependencies": [
            "CyberpionActionItems_CL"
        ],
        "dataConnectorsDependencies": [
            "CyberpionSecurityLogs"
        ],
        "previewImagesFileNames": [
            "CyberpionActionItemsBlack.png",
            "CyberpionActionItemsWhite.png"
        ],
        "version": "1.0.0",
        "title": "Cyberpion Overview",
        "templateRelativePath": "CyberpionOverviewWorkbook.json",
        "subtitle": "",
        "provider": "Cyberpion"
    },
    {
        "workbookKey": "SolarWindsPostCompromiseHuntingWorkbook",
        "logoFileName": "MSTIC-Logo.svg",
        "description": "This hunting workbook is intended to help identify activity related to the Solorigate compromise and subsequent attacks discovered in December 2020",
        "dataTypesDependencies": [
            "CommonSecurityLog",
            "SigninLogs",
            "AuditLogs",
            "AADServicePrincipalSignInLogs",
            "OfficeActivity",
            "BehaviorAnalytics",
            "SecurityEvent",
            "DeviceProcessEvents",
            "SecurityAlert",
            "DnsEvents"
        ],
        "dataConnectorsDependencies": [
            "AzureActiveDirectory",
            "SecurityEvents",
            "Office365",
            "MicrosoftThreatProtection",
            "DNS",
            "WindowsSecurityEvents"
        ],
        "previewImagesFileNames": [
            "SolarWindsPostCompromiseHuntingWhite.png",
            "SolarWindsPostCompromiseHuntingBlack.png"
        ],
        "version": "1.5.0",
        "title": "SolarWinds Post Compromise Hunting",
        "templateRelativePath": "SolarWindsPostCompromiseHunting.json",
        "subtitle": "",
        "provider": "Microsoft"
    },
    {
        "workbookKey": "ProofpointPODWorkbook",
        "logoFileName": "proofpointlogo.svg",
        "description": "Gain insights into your Proofpoint on Demand Email Security activities, including maillog and messages data. The Workbook provides users with an executive dashboard showing the reporting capabilities, message traceability and monitoring.",
        "dataTypesDependencies": [
            "ProofpointPOD_maillog_CL",
            "ProofpointPOD_message_CL"
        ],
        "dataConnectorsDependencies": [
            "ProofpointPOD"
        ],
        "previewImagesFileNames": [
            "ProofpointPODMainBlack1.png",
            "ProofpointPODMainBlack2.png",
            "ProofpointPODMainWhite1.png",
            "ProofpointPODMainWhite2.png",
            "ProofpointPODMessageSummaryBlack.png",
            "ProofpointPODMessageSummaryWhite.png",
            "ProofpointPODTLSBlack.png",
            "ProofpointPODTLSWhite.png"
        ],
        "version": "1.0.0",
        "title": "Proofpoint On-Demand Email Security",
        "templateRelativePath": "ProofpointPOD.json",
        "subtitle": "",
        "provider": "Proofpoint"
    },
    {
        "workbookKey": "CiscoUmbrellaWorkbook",
        "logoFileName": "cisco_logo.svg",
        "description": "Gain insights into Cisco Umbrella activities, including the DNS, Proxy and Cloud Firewall data. Workbook shows general information along with threat landscape including categories, blocked destinations and URLs.",
        "dataTypesDependencies": [
            "Cisco_Umbrella_dns_CL",
            "Cisco_Umbrella_proxy_CL",
            "Cisco_Umbrella_ip_CL",
            "Cisco_Umbrella_cloudfirewall_CL"
        ],
        "dataConnectorsDependencies": [
            "CiscoUmbrellaDataConnector"
        ],
        "previewImagesFileNames": [
            "CiscoUmbrellaDNSBlack1.png",
            "CiscoUmbrellaDNSBlack2.png",
            "CiscoUmbrellaDNSWhite1.png",
            "CiscoUmbrellaDNSWhite2.png",
            "CiscoUmbrellaFirewallBlack.png",
            "CiscoUmbrellaFirewallWhite.png",
            "CiscoUmbrellaMainBlack1.png",
            "CiscoUmbrellaMainBlack2.png",
            "CiscoUmbrellaMainWhite1.png",
            "CiscoUmbrellaMainWhite2.png",
            "CiscoUmbrellaProxyBlack1.png",
            "CiscoUmbrellaProxyBlack2.png",
            "CiscoUmbrellaProxyWhite1.png",
            "CiscoUmbrellaProxyWhite2.png"
        ],
        "version": "1.0.0",
        "title": "Cisco Umbrella",
        "templateRelativePath": "CiscoUmbrella.json",
        "subtitle": "",
        "provider": "Cisco"
    },
    {
        "workbookKey": "AnalyticsEfficiencyWorkbook",
        "logoFileName": "Azure_Sentinel.svg",
        "description": "Gain insights into the efficacy of your analytics rules. In this workbook you can analyze and monitor the analytics rules found in your workspace to achieve better performance by your SOC.",
        "dataTypesDependencies": [
            "SecurityAlert",
            "SecurityIncident"
        ],
        "dataConnectorsDependencies": [],
        "previewImagesFileNames": [
            "AnalyticsEfficiencyBlack.png",
            "AnalyticsEfficiencyWhite.png"
        ],
        "version": "1.2.0",
        "title": "Analytics Efficiency",
        "templateRelativePath": "AnalyticsEfficiency.json",
        "subtitle": "",
        "provider": "Microsoft"
    },
    {
        "workbookKey": "WorkspaceUsage",
        "logoFileName": "Azure_Sentinel.svg",
        "description": "Gain insights into your workspace's usage. In this workbook, you can view your workspace\u2019s data consumption, latency, recommended tasks and Cost and Usage statistics.",
        "dataTypesDependencies": [],
        "dataConnectorsDependencies": [],
        "previewImagesFileNames": [
            "WorkspaceUsageBlack.png",
            "WorkspaceUsageWhite.png"
        ],
        "version": "1.6.0",
        "title": "Workspace Usage Report",
        "templateRelativePath": "WorkspaceUsage.json",
        "subtitle": "",
        "provider": "Microsoft Sentinel community"
    },
    {
        "workbookKey": "SentinelCentral",
        "logoFileName": "Azure_Sentinel.svg",
        "description": "Use this report to view Incident (and Alert data) across many workspaces, this works with Azure Lighthouse and across any subscription you have access to.",
        "dataTypesDependencies": [
            "SecurityIncident"
        ],
        "dataConnectorsDependencies": [],
        "previewImagesFileNames": [
            "SentinelCentralBlack.png",
            "SentinelCentralWhite.png"
        ],
        "version": "2.1.1",
        "title": "Microsoft Sentinel Central",
        "templateRelativePath": "SentinelCentral.json",
        "subtitle": "",
        "provider": "Microsoft Sentinel community"
    },
    {
        "workbookKey": "CognniIncidentsWorkbook",
        "logoFileName": "cognni-logo.svg",
        "description": "Gain intelligent insights into the risks to your important financial, legal, HR, and governance information. This workbook lets you monitor your at-risk information to determine when and why incidents occurred, as well as who was involved. These incidents are broken into high, medium, and low risk incidents for each information category.",
        "dataTypesDependencies": [
            "CognniIncidents_CL"
        ],
        "dataConnectorsDependencies": [
            "CognniSentinelDataConnector"
        ],
        "previewImagesFileNames": [
            "CognniBlack.PNG",
            "CognniWhite.PNG"
        ],
        "version": "1.0.0",
        "title": "Cognni Important Information Incidents",
        "templateRelativePath": "CognniIncidentsWorkbook.json",
        "subtitle": "",
        "provider": "Cognni"
    },
    {
        "workbookKey": "pfsense",
        "logoFileName": "pfsense_logo.svg",
        "description": "Gain insights into pfsense logs from both filterlog and nginx.",
        "dataTypesDependencies": [
            "CommonSecurityLog"
        ],
        "dataConnectorsDependencies": [],
        "previewImagesFileNames": [
            "pfsenseBlack.png",
            "pfsenseWhite.png"
        ],
        "version": "1.0.0",
        "title": "pfsense",
        "templateRelativePath": "pfsense.json",
        "subtitle": "",
        "provider": "Microsoft Sentinel community"
    },
    {
        "workbookKey": "ExchangeCompromiseHunting",
        "logoFileName": "MSTIC-Logo.svg",
        "description": "This workbook is intended to help defenders in responding to the Exchange Server vulnerabilities disclosed in March 2021, as well as hunting for potential compromise activity. More details on these vulnearbilities can be found at: https://aka.ms/exchangevulns",
        "dataTypesDependencies": [
            "SecurityEvent",
            "W3CIISLog"
        ],
        "dataConnectorsDependencies": [
            "SecurityEvents",
            "AzureMonitor(IIS)",
            "WindowsSecurityEvents"
        ],
        "previewImagesFileNames": [
            "ExchangeBlack.png",
            "ExchangeWhite.png"
        ],
        "version": "1.0.0",
        "title": "Exchange Compromise Hunting",
        "templateRelativePath": "ExchangeCompromiseHunting.json",
        "subtitle": "",
        "provider": "Microsoft"
    },
    {
        "workbookKey": "SOCProcessFrameworkWorkbook",
        "logoFileName": "Azure_Sentinel.svg",
        "description": "Built by Microsoft's Sentinel GBB's - This workbook contains years of SOC Best Practices and is intended to help SOCs mature and leverage industry standards in Operationalizing their SOC in using Microsoft Sentinel. It contains Processes and Procedures every SOC should consider and builds a high level of operational excellence.",
        "dataTypesDependencies": [],
        "dataConnectorsDependencies": [],
        "previewImagesFileNames": [
            "SOCProcessFrameworkCoverImage1White.png",
            "SOCProcessFrameworkCoverImage1Black.png",
            "SOCProcessFrameworkCoverImage2White.png",
            "SOCProcessFrameworkCoverImage2Black.png"
        ],
        "version": "1.1.0",
        "title": "SOC Process Framework",
        "templateRelativePath": "SOCProcessFramework.json",
        "subtitle": "",
        "provider": "Microsoft Sentinel Community"
    },
    {
        "workbookKey": "Building_a_SOCLargeStaffWorkbook",
        "logoFileName": "Azure_Sentinel.svg",
        "description": "Built by Microsoft's Sentinel GBB's - This workbook contains years of SOC Best Practices and is intended to help SOCs mature and leverage industry standards in Operationalizing their SOC in using Microsoft Sentinel. It contains Processes and Procedures every SOC should consider and builds a high level of operational excellence.",
        "dataTypesDependencies": [],
        "dataConnectorsDependencies": [],
        "previewImagesFileNames": [
            "SOCProcessFrameworkCoverImage1White.png",
            "SOCProcessFrameworkCoverImage1Black.png",
            "SOCProcessFrameworkCoverImage2White.png",
            "SOCProcessFrameworkCoverImage2Black.png"
        ],
        "version": "1.1.0",
        "title": "SOC Large Staff",
        "templateRelativePath": "Building_a_SOCLargeStaff.json",
        "subtitle": "",
        "provider": "Microsoft Sentinel Community"
    },
    {
        "workbookKey": "Building_a_SOCMediumStaffWorkbook",
        "logoFileName": "Azure_Sentinel.svg",
        "description": "Built by Microsoft's Sentinel GBB's - This workbook contains years of SOC Best Practices and is intended to help SOCs mature and leverage industry standards in Operationalizing their SOC in using Microsoft Sentinel. It contains Processes and Procedures every SOC should consider and builds a high level of operational excellence.",
        "dataTypesDependencies": [],
        "dataConnectorsDependencies": [],
        "previewImagesFileNames": [
            "SOCProcessFrameworkCoverImage1White.png",
            "SOCProcessFrameworkCoverImage1Black.png",
            "SOCProcessFrameworkCoverImage2White.png",
            "SOCProcessFrameworkCoverImage2Black.png"
        ],
        "version": "1.1.0",
        "title": "SOC Medium Staff",
        "templateRelativePath": "Building_a_SOCMediumStaff.json",
        "subtitle": "",
        "provider": "Microsoft Sentinel Community"
    },
    {
        "workbookKey": "Building_a_SOCPartTimeStaffWorkbook",
        "logoFileName": "Azure_Sentinel.svg",
        "description": "Built by Microsoft's Sentinel GBB's - This workbook contains years of SOC Best Practices and is intended to help SOCs mature and leverage industry standards in Operationalizing their SOC in using Microsoft Sentinel. It contains Processes and Procedures every SOC should consider and builds a high level of operational excellence.",
        "dataTypesDependencies": [],
        "dataConnectorsDependencies": [],
        "previewImagesFileNames": [
            "SOCProcessFrameworkCoverImage1White.png",
            "SOCProcessFrameworkCoverImage1Black.png",
            "SOCProcessFrameworkCoverImage2White.png",
            "SOCProcessFrameworkCoverImage2Black.png"
        ],
        "version": "1.1.0",
        "title": "SOC Part Time Staff",
        "templateRelativePath": "Building_a_SOCPartTimeStaff.json",
        "subtitle": "",
        "provider": "Microsoft Sentinel Community"
    },
    {
        "workbookKey": "Building_a_SOCSmallStaffWorkbook",
        "logoFileName": "Azure_Sentinel.svg",
        "description": "Built by Microsoft's Sentinel GBB's - This workbook contains years of SOC Best Practices and is intended to help SOCs mature and leverage industry standards in Operationalizing their SOC in using Microsoft Sentinel. It contains Processes and Procedures every SOC should consider and builds a high level of operational excellence.",
        "dataTypesDependencies": [],
        "dataConnectorsDependencies": [],
        "previewImagesFileNames": [
            "SOCProcessFrameworkCoverImage1White.png",
            "SOCProcessFrameworkCoverImage1Black.png",
            "SOCProcessFrameworkCoverImage2White.png",
            "SOCProcessFrameworkCoverImage2Black.png"
        ],
        "version": "1.1.0",
        "title": "SOC Small Staff",
        "templateRelativePath": "Building_a_SOCSmallStaff.json",
        "subtitle": "",
        "provider": "Microsoft Sentinel Community"
    },
    {
        "workbookKey": "SOCIRPlanningWorkbook",
        "logoFileName": "Azure_Sentinel.svg",
        "description": "Built by Microsoft's Sentinel GBB's - This workbook contains years of SOC Best Practices and is intended to help SOCs mature and leverage industry standards in Operationalizing their SOC in using Microsoft Sentinel. It contains Processes and Procedures every SOC should consider and builds a high level of operational excellence.",
        "dataTypesDependencies": [],
        "dataConnectorsDependencies": [],
        "previewImagesFileNames": [
            "SOCProcessFrameworkCoverImage1White.png",
            "SOCProcessFrameworkCoverImage1Black.png",
            "SOCProcessFrameworkCoverImage2White.png",
            "SOCProcessFrameworkCoverImage2Black.png"
        ],
        "version": "1.1.0",
        "title": "SOC IR Planning",
        "templateRelativePath": "SOCIRPlanning.json",
        "subtitle": "",
        "provider": "Microsoft Sentinel Community"
    },
    {
        "workbookKey": "UpdateSOCMaturityScoreWorkbook",
        "logoFileName": "Azure_Sentinel.svg",
        "description": "Built by Microsoft's Sentinel GBB's - This workbook contains years of SOC Best Practices and is intended to help SOCs mature and leverage industry standards in Operationalizing their SOC in using Microsoft Sentinel. It contains Processes and Procedures every SOC should consider and builds a high level of operational excellence.",
        "dataTypesDependencies": [],
        "dataConnectorsDependencies": [],
        "previewImagesFileNames": [
            "SOCProcessFrameworkCoverImage1White.png",
            "SOCProcessFrameworkCoverImage1Black.png",
            "SOCProcessFrameworkCoverImage2White.png",
            "SOCProcessFrameworkCoverImage2Black.png"
        ],
        "version": "1.1.0",
        "title": "Update SOC Maturity Score",
        "templateRelativePath": "UpdateSOCMaturityScore.json",
        "subtitle": "",
        "provider": "Microsoft Sentinel Community"
    },
    {
        "workbookKey": "Microsoft365SecurityPosture",
        "logoFileName": "M365securityposturelogo.svg",
        "description": "This workbook presents security posture data collected from Azure Security Center, M365 Defender, Defender for Endpoint, and Microsoft Cloud App Security. This workbook relies on the M365 Security Posture Playbook in order to bring the data in.",
        "dataTypesDependencies": [
            "M365SecureScore_CL",
            "MDfESecureScore_CL",
            "MDfEExposureScore_CL",
            "MDfERecommendations_CL",
            "MDfEVulnerabilitiesList_CL",
            "McasShadowItReporting"
        ],
        "dataConnectorsDependencies": [],
        "previewImagesFileNames": [
            "M365securitypostureblack.png",
            "M365securityposturewhite.png"
        ],
        "version": "1.0.0",
        "title": "Microsoft 365 Security Posture",
        "templateRelativePath": "M365SecurityPosture.json",
        "subtitle": "",
        "provider": "Microsoft Sentinel Community"
    },
    {
        "workbookKey": "AzureSentinelCost",
        "logoFileName": "Azure_Sentinel.svg",
        "description": "This workbook provides an estimated cost across the main billed items in Microsoft Sentinel: ingestion, retention and automation. It also provides insight about the possible impact of the Microsoft 365 E5 offer.",
        "dataTypesDependencies": [
            "Usage"
        ],
        "dataConnectorsDependencies": [],
        "previewImagesFileNames": [
            "AzureSentinelCostWhite.png",
            "AzureSentinelCostBlack.png"
        ],
        "version": "1.5.1",
        "title": "Microsoft Sentinel Cost",
        "templateRelativePath": "AzureSentinelCost.json",
        "subtitle": "",
        "provider": "Microsoft Sentinel Community"
    },
    {
        "workbookKey": "ADXvsLA",
        "logoFileName": "Azure_Sentinel.svg",
        "description": "This workbook shows the tables from Microsoft Sentinel which are backed up in ADX. It also provides a comparison between the entries in the Microsoft Sentinel tables and the ADX tables. Lastly some general information about the queries and ingestion on ADX is shown.",
        "dataTypesDependencies": [],
        "dataConnectorsDependencies": [],
        "previewImagesFileNames": [
            "ADXvsLABlack.PNG",
            "ADXvsLAWhite.PNG"
        ],
        "version": "1.0.0",
        "title": "ADXvsLA",
        "templateRelativePath": "ADXvsLA.json",
        "subtitle": "",
        "provider": "Microsoft Sentinel Community"
    },
    {
        "workbookKey": "MicrosoftDefenderForOffice365",
        "logoFileName": "office365_logo.svg",
        "description": "Gain insights into your Microsoft Defender for Office 365 raw data logs.  This workbook lets you look at trends in email senders, attachments and embedded URL data to find anomalies. You can also search by, sender, recipient, subject, attachment or embedded URL to find where the related messages have been sent.",
        "dataTypesDependencies": [
            "EmailEvents",
            "EmailUrlInfo",
            "EmailAttachmentInfo"
        ],
        "dataConnectorsDependencies": [],
        "previewImagesFileNames": [
            "MDOWhite1.png",
            "MDOBlack1.png",
            "MDOWhite2.png",
            "MDOBlack2.png"
        ],
        "version": "1.0.0",
        "title": "Microsoft Defender For Office 365",
        "templateRelativePath": "MicrosoftDefenderForOffice365.json",
        "subtitle": "",
        "provider": "Microsoft Sentinel Community"
    },
    {
        "workbookKey": "ProofPointThreatDashboard",
        "logoFileName": "",
        "description": "Provides an overview of email threat activity based on log data provided by ProofPoint",
        "dataTypesDependencies": [
            "ProofpointPOD_message_CL",
            "ProofpointPOD_maillog_CL",
            "ProofPointTAPClicksBlocked_CL",
            "ProofPointTAPClicksPermitted_CL",
            "ProofPointTAPMessagesBlocked_CL",
            "ProofPointTAPMessagesDelivered_CL"
        ],
        "dataConnectorsDependencies": [
            "ProofpointTAP",
            "ProofpointPOD"
        ],
        "previewImagesFileNames": [
            "ProofPointThreatDashboardBlack1.png",
            "ProofPointThreatDashboardWhite1.png"
        ],
        "version": "1.0.0",
        "title": "ProofPoint Threat Dashboard",
        "templateRelativePath": "ProofPointThreatDashboard.json",
        "subtitle": "",
        "provider": "Microsoft Sentinel Community"
    },
    {
        "workbookKey": "AMAmigrationTracker",
        "logoFileName": "Azure_Sentinel.svg",
        "description": "See what Azure and Azure Arc servers have Log Analytics agent or Azure Monitor agent installed. Review what DCR (data collection rules) apply to your machines and whether you are collecting logs from those machines into your selected workspaces.",
        "dataTypesDependencies": [],
        "dataConnectorsDependencies": [],
        "previewImagesFileNames": [
            "AMAtrackingWhite1.png",
            "AMAtrackingWhite2.png",
            "AMAtrackingWhite3.png",
            "AMAtrackingBlack1.png",
            "AMAtrackingBlack2.png",
            "AMAtrackingBlack3.png"
        ],
        "version": "1.1.0",
        "title": "AMA migration tracker",
        "templateRelativePath": "AMAmigrationTracker.json",
        "subtitle": "",
        "provider": "Microsoft Sentinel Community"
    },
    {
        "workbookKey": "AdvancedKQL",
        "logoFileName": "Azure_Sentinel.svg",
        "description": "This interactive Workbook is designed to improve your KQL proficiency by using a use-case driven approach.",
        "dataTypesDependencies": [],
        "dataConnectorsDependencies": [],
        "previewImagesFileNames": [
            "AdvancedKQLWhite.png",
            "AdvancedKQLBlack.png"
        ],
        "version": "1.3.0",
        "title": "Advanced KQL for Microsoft Sentinel",
        "templateRelativePath": "AdvancedKQL.json",
        "subtitle": "",
        "provider": "Microsoft Sentinel Community"
    },
    {
        "workbookKey": "DSTIMWorkbook",
        "logoFileName": "DSTIM.svg",
        "description": "Identify sensitive data blast radius (i.e., who accessed sensitive data, what kinds of sensitive data, from where and when) in a given data security incident investigation or as part of Threat Hunting. Prioritize your investigation based on insights provided with integrations with Watchlists(VIPUsers, TerminatedEmployees and HighValueAssets), Threat Intelligence feed, UEBA baselines and much more.",
        "dataTypesDependencies": [
            "DSMAzureBlobStorageLogs",
            "DSMDataClassificationLogs",
            "DSMDataLabelingLogs",
            "Anomalies",
            "ThreatIntelligenceIndicator",
            "AADManagedIdentitySignInLogs",
            "SecurityAlert",
            "SigninLogs"
        ],
        "dataConnectorsDependencies": [],
        "previewImagesFileNames": [
            "DSTIMWorkbookBlack.png",
            "DSTIMWorkbookWhite.png"
        ],
        "version": "1.9.0",
        "title": "Data Security - Sensitive Data Impact Assessment",
        "templateRelativePath": "DSTIMWorkbook.json",
        "subtitle": "",
        "provider": "Microsoft",
        "featureFlag": "DSTIMWorkbook"
    },
    {
        "workbookKey": "IntrotoKQLWorkbook",
        "logoFileName": "",
        "description": "Learn and practice the Kusto Query Language. This workbook introduces and provides 100 to 200 level content for new and existing users looking to learn KQL. This workbook will be updated with content over time.",
        "dataTypesDependencies": [],
        "dataConnectorsDependencies": [],
        "previewImagesFileNames": [
            "IntrotoKQL-black.png",
            "IntrotoKQL-white.png"
        ],
        "version": "1.0.0",
        "title": "Intro to KQL",
        "templateRelativePath": "IntrotoKQL.json",
        "subtitle": "",
        "provider": "Microsoft Sentinel Community"
    },
    {
        "workbookKey": "Log4jPostCompromiseHuntingWorkbook",
        "logoFileName": "",
        "description": "This hunting workbook is intended to help identify activity related to the Log4j compromise discovered in December 2021.",
        "dataTypesDependencies": [
            "SecurityNestedRecommendation",
            "AzureDiagnostics",
            "OfficeActivity",
            "W3CIISLog",
            "AWSCloudTrail",
            "SigninLogs",
            "AADNonInteractiveUserSignInLogs",
            "imWebSessions",
            "imNetworkSession"
        ],
        "dataConnectorsDependencies": [],
        "previewImagesFileNames": [
            "Log4jPostCompromiseHuntingBlack.png",
            "Log4jPostCompromiseHuntingWhite.png"
        ],
        "version": "1.0.0",
        "title": "Log4j Post Compromise Hunting",
        "templateRelativePath": "Log4jPostCompromiseHunting.json",
        "subtitle": "",
        "provider": "Microsoft Sentinel Community"
    },
    {
        "workbookKey": "Log4jImpactAssessmentWorkbook",
        "logoFileName": "",
        "description": "This hunting workbook is intended to help identify activity related to the Log4j compromise discovered in December 2021.",
        "dataTypesDependencies": [
            "SecurityIncident",
            "SecurityAlert",
            "AzureSecurityCenter",
            "MDfESecureScore_CL",
            "MDfEExposureScore_CL",
            "MDfERecommendations_CL",
            "MDfEVulnerabilitiesList_CL"
        ],
        "dataConnectorsDependencies": [],
        "previewImagesFileNames": [],
        "version": "1.0.0",
        "title": "Log4j Impact Assessment",
        "templateRelativePath": "Log4jImpactAssessment.json",
        "subtitle": "",
        "provider": "Microsoft Sentinel Community"
    },
    {
        "workbookKey": "UserMap",
        "logoFileName": "",
        "description": "This Workbook shows MaliciousIP, User SigninLog Data (this shows user Signin Locations and distance between as well as order visited) and WAF information.",
        "dataTypesDependencies": [
            "SigninLogs",
            "AzureDiagnostics",
            "WireData",
            "VMconnection",
            "CommonSecurityLog",
            "WindowsFirewall",
            "W3CIISLog",
            "DnsEvents"
        ],
        "dataConnectorsDependencies": [
            "AzureActiveDirectory"
        ],
        "previewImagesFileNames": [
            "UserMapBlack.png",
            "UserMapWhite.png"
        ],
        "version": "1.0.0",
        "title": "User Map information",
        "templateRelativePath": "UserMap.json",
        "subtitle": "",
        "provider": "Microsoft Sentinel Community"
    },
    {
        "workbookKey": "AWSS3",
        "logoFileName": "",
        "description": ".",
        "dataTypesDependencies": [
            "AWSCloudTrail",
            "AWSGuardDuty",
            "AWSVPCFlow"
        ],
        "dataConnectorsDependencies": [
            "AWSS3"
        ],
        "previewImagesFileNames": [
            "AWSS3Black.png",
            "AWSS3White.png",
            "AWSS3White1.png"
        ],
        "version": "1.0.0",
        "title": "AWS S3 Workbook",
        "templateRelativePath": "AWSS3.json",
        "subtitle": "",
        "provider": "Microsoft Sentinel Community"
    },
    {
        "workbookKey": "LogSourcesAndAnalyticRulesCoverageWorkbook",
        "logoFileName": "",
        "description": "This workbook is intended to show how the different tables in a Log Analytics workspace are being used by the different Microsoft Sentinel features, like analytics, hunting queries, playbooks and queries in general.",
        "dataTypesDependencies": [],
        "dataConnectorsDependencies": [],
        "previewImagesFileNames": [
            "LogSourcesAndAnalyticRulesCoverageBlack.png",
            "LogSourcesAndAnalyticRulesCoverageWhite.png"
        ],
        "version": "1.1.0",
        "title": "Log Sources & Analytic Rules Coverage",
        "templateRelativePath": "LogSourcesAndAnalyticRulesCoverage.json",
        "subtitle": "",
        "provider": "Microsoft Sentinel Community"
    },
    {
        "workbookKey": "CiscoFirepower",
        "logoFileName": "",
        "description": "Gain insights into your Cisco Firepower firewalls. This workbook analyzes Cisco Firepower device logs.",
        "dataTypesDependencies": [
            "CommonSecurityLog"
        ],
        "dataConnectorsDependencies": [],
        "previewImagesFileNames": [
            "CiscoFirepowerBlack.png",
            "CiscoFirepowerWhite.png"
        ],
        "version": "1.0.0",
        "title": "Cisco Firepower",
        "templateRelativePath": "CiscoFirepower.json",
        "subtitle": "",
        "provider": "Microsoft Sentinel Community"
    },
    {
        "workbookKey": "MicrorosftTeams",
        "logoFileName": "microsoftteams.svg",
        "description": "This workbook is intended to identify the activities on Microrsoft Teams.",
        "dataTypesDependencies": [
            "OfficeActivity"
        ],
        "dataConnectorsDependencies": [],
        "previewImagesFileNames": [
            "MicrosoftTeamsBlack.png",
            "MicrosoftTeamsWhite.png"
        ],
        "version": "1.0.0",
        "title": "Microsoft Teams",
        "templateRelativePath": "MicrosoftTeams.json",
        "subtitle": "",
        "provider": "Microsoft Sentinel Community"
    },
    {
        "workbookKey": "ArchivingBasicLogsRetention",
        "logoFileName": "ArchivingBasicLogsRetention.svg",
        "description": "This workbooks shows workspace and table retention periods, basic logs, and search & restore tables. It also allows you to update table retention periods, plans, and delete search or restore tables.",
        "dataTypesDependencies": [],
        "dataConnectorsDependencies": [],
        "previewImagesFileNames": [
            "ArchivingBasicLogsRetentionBlack1.png",
            "ArchivingBasicLogsRetentionWhite1.png"
        ],
        "version": "1.1.0",
        "title": "Archiving, Basic Logs, and Retention",
        "templateRelativePath": "ArchivingBasicLogsRetention.json",
        "subtitle": "",
        "provider": "Microsoft Sentinel Community"
    },
    {
        "workbookKey": "OktaSingleSignOnWorkbook",
        "logoFileName": "okta_logo.svg",
        "description": "Gain extensive insight into Okta Single Sign-On (SSO) by analyzing, collecting and correlating Audit and Event events.\nThis workbook provides visibility into message and click events that were permitted, delivered, or blocked",
        "dataTypesDependencies": [
            "Okta_CL"
        ],
        "dataConnectorsDependencies": [
            "OktaSSO"
        ],
        "previewImagesFileNames": [
            "OktaSingleSignOnWhite.png",
            "OktaSingleSignOnBlack.png"
        ],
        "version": "1.2",
        "title": "Okta Single Sign-On",
        "templateRelativePath": "OktaSingleSignOn.json",
        "subtitle": "",
        "provider": "Okta"
    },
    {
        "workbookKey": "Dynamics365Workbooks",
        "logoFileName": "DynamicsLogo.svg",
        "description": "This workbook brings together queries and visualizations to assist you in identifying potential threats in your Dynamics 365 audit data.",
        "dataTypesDependencies": [
            "Dynamics365Activity"
        ],
        "dataConnectorsDependencies": [
            "Dynamics365"
        ],
        "previewImagesFileNames": [
            "Dynamics365WorkbookBlack.png",
            "Dynamics365WorkbookWhite.png"
        ],
        "version": "1.0.3",
        "title": "Dynamics365Workbooks",
        "templateRelativePath": "Dynamics365Workbooks.json",
        "subtitle": "",
        "provider": "Microsoft Sentinel Community"
    },
    {
        "workbookKey": "CiscoMerakiWorkbook",
        "logoFileName": "",
        "description": "Gain insights into the Events from Cisco Meraki Solution and analyzing all the different types of Security Events. This workbook also helps in identifying the Events from affected devices, IPs and the nodes where malware was successfully detected.\nIP data received in Events is correlated with Threat Intelligence to identify if the reported IP address is known bad based on threat intelligence data.",
        "dataTypesDependencies": [
            "meraki_CL",
            "CiscoMerakiNativePoller",
            "ThreatIntelligenceIndicator"
        ],
        "dataConnectorsDependencies": [
            "CiscoMeraki",
            "CiscoMerakiNativePolling",
            "ThreatIntelligence"
        ],
        "previewImagesFileNames": [
            "CiscoMerakiWorkbookWhite.png",
            "CiscoMerakiWorkbookBlack.png"
        ],
        "version": "1.0.0",
        "title": "CiscoMerakiWorkbook",
        "templateRelativePath": "CiscoMerakiWorkbook.json",
        "subtitle": "",
        "provider": "Microsoft"
    },
    {
        "workbookKey": "SentinelOneWorkbook",
        "logoFileName": "",
        "description": "Sets the time name for analysis.",
        "dataTypesDependencies": [
            "SentinelOne_CL"
        ],
        "dataConnectorsDependencies": [
            "SentinelOne"
        ],
        "previewImagesFileNames": [
            "SentinelOneBlack.png",
            "SentinelOneWhite.png"
        ],
        "version": "1.0.0",
        "title": "SentinelOneWorkbook",
        "templateRelativePath": "SentinelOne.json",
        "subtitle": "",
        "provider": "Microsoft"
    },
    {
        "workbookKey": "TrendMicroApexOneWorkbook",
        "logoFileName": "trendmicro_logo.svg",
        "description": "Sets the time name for analysis.",
        "dataTypesDependencies": [
            "CommonSecurityLog"
        ],
        "dataConnectorsDependencies": [
            "TrendMicroApexOne"
        ],
        "previewImagesFileNames": [
            "TrendMicroApexOneBlack.png",
            "TrendMicroApexOneWhite.png"
        ],
        "version": "1.0.0",
        "title": "Trend Micro Apex One",
        "templateRelativePath": "TrendMicroApexOne.json",
        "subtitle": "",
        "provider": "TrendMicro"
    },
    {
        "workbookKey": "ContrastProtect",
        "logoFileName": "contrastsecurity_logo.svg",
        "description": "Select the time range for this Overview.",
        "dataTypesDependencies": [
            "CommonSecurityLog"
        ],
        "dataConnectorsDependencies": [
            "ContrastProtect"
        ],
        "previewImagesFileNames": [
            "ContrastProtectAllBlack.png",
            "ContrastProtectAllWhite.png",
            "ContrastProtectEffectiveBlack.png",
            "ContrastProtectEffectiveWhite.png",
            "ContrastProtectSummaryBlack.png",
            "ContrastProtectSummaryWhite.png"
        ],
        "version": "1.0.0",
        "title": "Contrast Protect",
        "templateRelativePath": "ContrastProtect.json",
        "subtitle": "",
        "provider": "contrast security"
    },
    {
        "workbookKey": "ArmorbloxOverview",
        "logoFileName": "armorblox.svg",
        "description": "INCIDENTS FROM SELECTED TIME RANGE",
        "dataTypesDependencies": [
            "Armorblox_CL"
        ],
        "dataConnectorsDependencies": [
            "Armorblox"
        ],
        "previewImagesFileNames": [
            "ArmorbloxOverviewBlack01.png",
            "ArmorbloxOverviewBlack02.png",
            "ArmorbloxOverviewWhite01.png",
            "ArmorbloxOverviewWhite02.png"
        ],
        "version": "1.0.0",
        "title": "Armorblox",
        "templateRelativePath": "ArmorbloxOverview.json",
        "subtitle": "",
        "provider": "Armorblox"
    },
    {
        "workbookKey": "PaloAltoCDL",
        "logoFileName": "paloalto_logo.svg",
        "description": "Sets the time name for analysis",
        "dataTypesDependencies": [
            "CommonSecurityLog"
        ],
        "dataConnectorsDependencies": [
            "PaloAltoCDL"
        ],
        "previewImagesFileNames": [
            "PaloAltoBlack.png",
            "PaloAltoWhite.png"
        ],
        "version": "1.0.0",
        "title": "Palo Alto Networks Cortex Data Lake",
        "templateRelativePath": "PaloAltoCDL.json",
        "subtitle": "",
        "provider": "Palo Alto Networks"
    },
    {
        "workbookKey": "VMwareCarbonBlack",
        "logoFileName": "Azure_Sentinel.svg",
        "description": "Sets the time name for analysis",
        "dataTypesDependencies": [
            "CarbonBlackEvents_CL",
            "CarbonBlackAuditLogs_CL",
            "CarbonBlackNotifications_CL"
        ],
        "dataConnectorsDependencies": [
            "VMwareCarbonBlack"
        ],
        "previewImagesFileNames": [
            "VMwareCarbonBlack.png",
            "VMwareCarbonWhite.png"
        ],
        "version": "1.0.0",
        "title": "VMware Carbon Black Cloud",
        "templateRelativePath": "VMwareCarbonBlack.json",
        "subtitle": "",
        "provider": "Microsoft"
    },
    {
        "workbookKey": "arista-networks",
        "logoFileName": "AristaAwakeSecurity.svg",
        "description": "Sets the time name for analysis",
        "dataTypesDependencies": [
            "CommonSecurityLog"
        ],
        "dataConnectorsDependencies": [
            "AristaAwakeSecurity"
        ],
        "previewImagesFileNames": [
            "AristaAwakeSecurityDevicesBlack.png",
            "AristaAwakeSecurityDevicesWhite.png",
            "AristaAwakeSecurityModelsBlack.png",
            "AristaAwakeSecurityModelsWhite.png",
            "AristaAwakeSecurityOverviewBlack.png",
            "AristaAwakeSecurityOverviewWhite.png"
        ],
        "version": "1.0.0",
        "title": "Arista Awake",
        "templateRelativePath": "AristaAwakeSecurityWorkbook.json",
        "subtitle": "",
        "provider": "Arista Networks"
    },
    {
        "workbookKey": "TomcatWorkbook",
        "logoFileName": "Azure_Sentinel.svg",
        "description": "Sets the time name for analysis",
        "dataTypesDependencies": [
            "Tomcat_CL"
        ],
        "dataConnectorsDependencies": [
            "ApacheTomcat"
        ],
        "previewImagesFileNames": [
            "TomcatBlack.png",
            "TomcatWhite.png"
        ],
        "version": "1.0.0",
        "title": "ApacheTomcat",
        "templateRelativePath": "Tomcat.json",
        "subtitle": "",
        "provider": "Apache"
    },
    {
        "workbookKey": "ClarotyWorkbook",
        "logoFileName": "Azure_Sentinel.svg",
        "description": "Sets the time name for analysis",
        "dataTypesDependencies": [
            "CommonSecurityLog"
        ],
        "dataConnectorsDependencies": [
            "Claroty"
        ],
        "previewImagesFileNames": [
            "ClarotyBlack.png",
            "ClarotyWhite.png"
        ],
        "version": "1.0.0",
        "title": "Claroty",
        "templateRelativePath": "ClarotyOverview.json",
        "subtitle": "",
        "provider": "Claroty"
    },
    {
        "workbookKey": "ApacheHTTPServerWorkbook",
        "logoFileName": "apache.svg",
        "description": "Sets the time name for analysis",
        "dataTypesDependencies": [
            "ApacheHTTPServer_CL"
        ],
        "dataConnectorsDependencies": [
            "ApacheHTTPServer"
        ],
        "previewImagesFileNames": [
            "ApacheHTTPServerOverviewBlack01.png",
            "ApacheHTTPServerOverviewBlack02.png",
            "ApacheHTTPServerOverviewWhite01.png",
            "ApacheHTTPServerOverviewWhite02.png"
        ],
        "version": "1.0.0",
        "title": "Apache HTTP Server",
        "templateRelativePath": "ApacheHTTPServer.json",
        "subtitle": "",
        "provider": "Apache Software Foundation"
    },
    {
        "workbookKey": "OCIWorkbook",
        "logoFileName": "Azure_Sentinel.svg",
        "description": "Sets the time name for analysis",
        "dataTypesDependencies": [
            "OCI_Logs_CL"
        ],
        "dataConnectorsDependencies": [
            "OracleCloudInfrastructureLogsConnector"
        ],
        "previewImagesFileNames": [
            "OCIBlack.png",
            "OCIWhite.png"
        ],
        "version": "1.0.0",
        "title": "Oracle Cloud Infrastructure",
        "templateRelativePath": "OracleCloudInfrastructureOCI.json",
        "subtitle": "",
        "provider": "Microsoft"
    },
    {
        "workbookKey": "OracleWeblogicServerWorkbook",
        "logoFileName": "Azure_Sentinel.svg",
        "description": "Sets the time name for analysis",
        "dataTypesDependencies": [
            "OracleWebLogicServer_CL"
        ],
        "dataConnectorsDependencies": [
            "OracleWebLogicServer"
        ],
        "previewImagesFileNames": [
            "OracleWeblogicServerBlack.png",
            "OracleWeblogicServerWhite.png"
        ],
        "version": "1.0.0",
        "title": "Oracle WebLogic Server",
        "templateRelativePath": "OracleWorkbook.json",
        "subtitle": "",
        "provider": "Oracle"
    },
    {
        "workbookKey": "BitglassWorkbook",
        "logoFileName": "Azure_Sentinel.svg",
        "description": "Sets the time name for analysis",
        "dataTypesDependencies": [
            "BitglassLogs_CL"
        ],
        "dataConnectorsDependencies": [
            "Bitglass"
        ],
        "previewImagesFileNames": [
            "BitglassBlack.png",
            "BitglassWhite.png"
        ],
        "version": "1.0.0",
        "title": "Bitglass",
        "templateRelativePath": "Bitglass.json",
        "subtitle": "",
        "provider": "Bitglass"
    },
    {
        "workbookKey": "NGINXWorkbook",
        "logoFileName": "Azure_Sentinel.svg",
        "description": "Sets the time name for analysis",
        "dataTypesDependencies": [
            "NGINX_CL"
        ],
        "dataConnectorsDependencies": [
            "NGINXHTTPServer"
        ],
        "previewImagesFileNames": [
            "NGINXOverviewBlack01.png",
            "NGINXOverviewBlack02.png",
            "NGINXOverviewWhite01.png",
            "NGINXOverviewWhite02.png"
        ],
        "version": "1.0.0",
        "title": "NGINX HTTP Server",
        "templateRelativePath": "NGINX.json",
        "subtitle": "",
        "provider": "Microsoft"
    },
    {
        "workbookKey": "vArmourAppContollerWorkbook",
        "logoFileName": "varmour-logo.svg",
        "description": "Sets the time name for analysis",
        "dataTypesDependencies": [
            "CommonSecurityLog"
        ],
        "dataConnectorsDependencies": [
            "vArmourAC"
        ],
        "previewImagesFileNames": [
            "vArmourAppControllerAppBlack.png",
            "vArmourAppControllerAppBlack-1.png",
            "vArmourAppControllerAppBlack-2.png",
            "vArmourAppControllerAppBlack-3.png",
            "vArmourAppControllerAppBlack-4.png",
            "vArmourAppControllerAppBlack-5.png",
            "vArmourAppControllerAppBlack-6.png",
            "vArmourAppControllerAppBlack-7.png",
            "vArmourAppControllerAppWhite.png",
            "vArmourAppControllerAppWhite-1.png",
            "vArmourAppControllerAppWhite-2.png",
            "vArmourAppControllerAppWhite-3.png",
            "vArmourAppControllerAppWhite-4.png",
            "vArmourAppControllerAppWhite-5.png",
            "vArmourAppControllerAppWhite-6.png",
            "vArmourAppControllerAppWhite-7.png"
        ],
        "version": "1.0.0",
        "title": "vArmour Application Controller",
        "templateRelativePath": "vArmour_AppContoller_Workbook.json",
        "subtitle": "",
        "provider": "vArmour"
    },
    {
        "workbookKey": "CorelightWorkbook",
        "logoFileName": "corelight.svg",
        "description": "Sets the time name for analysis",
        "dataTypesDependencies": [
            "Corelight_CL"
        ],
        "dataConnectorsDependencies": [
            "Corelight"
        ],
        "previewImagesFileNames": [
            "CorelightConnectionsBlack1.png",
            "CorelightConnectionsBlack2.png",
            "CorelightConnectionsWhite1.png",
            "CorelightConnectionsWhite2.png",
            "CorelightDNSBlack1.png",
            "CorelightDNSWhite1.png",
            "CorelightFileBlack1.png",
            "CorelightFileBlack2.png",
            "CorelightFileWhite1.png",
            "CorelightFileWhite2.png",
            "CorelightMainBlack1.png",
            "CorelightMainWhite1.png",
            "CorelightSoftwareBlack1.png",
            "CorelightSoftwareWhite1.png"
        ],
        "version": "1.0.0",
        "title": "Corelight",
        "templateRelativePath": "Corelight.json",
        "subtitle": "",
        "provider": "Corelight"
    },
    {
        "workbookKey": "LookoutEvents",
        "logoFileName": "lookout.svg",
        "description": "Sets the time name for analysis",
        "dataTypesDependencies": [
            "Lookout_CL"
        ],
        "dataConnectorsDependencies": [
            "LookoutAPI"
        ],
        "previewImagesFileNames": [
            "SampleLookoutWorkBookBlack.png",
            "SampleLookoutWorkBookWhite.png"
        ],
        "version": "1.0.0",
        "title": "Lookout",
        "templateRelativePath": "LookoutEvents.json",
        "subtitle": "",
        "provider": "Lookout"
    },
    {
        "workbookKey": "sentinel-MicrosoftPurview",
        "logoFileName": "MicrosoftPurview.svg",
        "description": "Sets the time name for analysis",
        "dataTypesDependencies": [
            "AzureDiagnostics"
        ],
        "dataConnectorsDependencies": [
            "MicrosoftAzurePurview"
        ],
        "previewImagesFileNames": [
            ""
        ],
        "version": "1.0.0",
        "title": "Microsoft Purview",
        "templateRelativePath": "MicrosoftPurview.json",
        "subtitle": "",
        "provider": "Microsoft"
    },
    {
        "workbookKey": "InfobloxCDCB1TDWorkbook",
        "logoFileName": "infoblox_logo.svg",
        "description": "Sets the time name for analysis",
        "dataTypesDependencies": [
            "CommonSecurityLog"
        ],
        "dataConnectorsDependencies": [
            "InfobloxCloudDataConnector"
        ],
        "previewImagesFileNames": [
            "InfobloxCDCB1TDBlack.png",
            "InfobloxCDCB1TDWhite.png"
        ],
        "version": "1.0.0",
        "title": "Infoblox Cloud Data Connector",
        "templateRelativePath": "InfobloxCDCB1TDWorkbook.json",
        "subtitle": "",
        "provider": "InfoBlox"
    },
    {
        "workbookKey": "UbiquitiUniFiWorkbook",
        "logoFileName": "ubiquiti.svg",
        "description": "Sets the time name for analysis",
        "dataTypesDependencies": [
            "Ubiquiti_CL"
        ],
        "dataConnectorsDependencies": [
            "UbiquitiUnifi"
        ],
        "previewImagesFileNames": [
            "UbiquitiOverviewBlack01.png",
            "UbiquitiOverviewBlack02.png",
            "UbiquitiOverviewWhite01.png",
            "UbiquitiOverviewWhite02.png"
        ],
        "version": "1.0.0",
        "title": "Ubiquiti UniFi",
        "templateRelativePath": "Ubiquiti.json",
        "subtitle": "",
        "provider": "Microsoft"
    },
    {
        "workbookKey": "VMwareESXiWorkbook",
        "logoFileName": "Azure_Sentinel.svg",
        "description": "Sets the time name for analysis",
        "dataTypesDependencies": [
            "Syslog"
        ],
        "dataConnectorsDependencies": [
            "VMwareESXi"
        ],
        "previewImagesFileNames": [
            "VMWareESXiBlack.png",
            "VMWareESXiWhite.png"
        ],
        "version": "1.0.0",
        "title": "VMware ESXi",
        "templateRelativePath": "VMWareESXi.json",
        "subtitle": "",
        "provider": "Microsoft"
    },
    {
        "workbookKey": "SnowflakeWorkbook",
        "logoFileName": "Azure_Sentinel.svg",
        "description": "Sets the time name for analysis",
        "dataTypesDependencies": [
            "Snowflake_CL"
        ],
        "dataConnectorsDependencies": [
            "SnowflakeDataConnector"
        ],
        "previewImagesFileNames": [
            "SnowflakeBlack.png",
            "SnowflakeWhite.png"
        ],
        "version": "1.0.0",
        "title": "Snowflake",
        "templateRelativePath": "Snowflake.json",
        "subtitle": "",
        "provider": "Snowflake"
    },
    {
        "workbookKey": "LastPassWorkbook",
        "logoFileName": "LastPass.svg",
        "description": "Sets the time name for analysis",
        "dataTypesDependencies": [
            "LastPassNativePoller_CL"
        ],
        "dataConnectorsDependencies": [
            "LastPassAPIConnector"
        ],
        "previewImagesFileNames": [
            "LastPassBlack.png",
            "LastPassWhite.png"
        ],
        "version": "1.0.0",
        "title": "Lastpass Enterprise Activity Monitoring",
        "templateRelativePath": "LastPassWorkbook.json",
        "subtitle": "",
        "provider": "LastPass"
    },
    {
        "workbookKey": "SecurityBridgeWorkbook",
        "logoFileName": "SecurityBridgeLogo-Vector-TM_75x75.svg",
        "description": "Sets the time name for analysis",
        "dataTypesDependencies": [
            "SecurityBridgeLogs"
        ],
        "dataConnectorsDependencies": [
            "SecurityBridgeSAP"
        ],
        "previewImagesFileNames": [
            "SecurityBridgeThreatDetectionWhite.png",
            "SecurityBridgeThreatDetectionWhite1.png"
        ],
        "version": "1.0.0",
        "title": "SecurityBridge App",
        "templateRelativePath": "SecurityBridgeThreatDetectionforSAP.json",
        "subtitle": "",
        "provider": "SecurityBridge"
    },
    {
        "workbookKey": "PaloAltoPrismaCloudWorkbook",
        "logoFileName": "paloalto_logo.svg",
        "description": "Sets the time name for analysis.",
        "dataTypesDependencies": [
            "PaloAltoPrismaCloudAlert_CL",
            "PaloAltoPrismaCloudAudit_CL"
        ],
        "dataConnectorsDependencies": [
            "PaloAltoPrismaCloud"
        ],
        "previewImagesFileNames": [
            "PaloAltoPrismaCloudBlack01.png",
            "PaloAltoPrismaCloudBlack02.png",
            "PaloAltoPrismaCloudWhite01.png",
            "PaloAltoPrismaCloudWhite02.png"
        ],
        "version": "1.0.0",
        "title": "Palo Alto Prisma",
        "templateRelativePath": "PaloAltoPrismaCloudOverview.json",
        "subtitle": "",
        "provider": "Microsoft"
    },
    {
        "workbookKey": "PingFederateWorkbook",
        "logoFileName": "PingIdentity.svg",
        "description": "Sets the time name for analysis",
        "dataTypesDependencies": [
            "PingFederateEvent"
        ],
        "dataConnectorsDependencies": [
            "PingFederate"
        ],
        "previewImagesFileNames": [
            "PingFederateBlack1.png",
            "PingFederateWhite1.png"
        ],
        "version": "1.0.0",
        "title": "PingFederate",
        "templateRelativePath": "PingFederate.json",
        "subtitle": "",
        "provider": "Microsoft"
    },
    {
        "workbookKey": "McAfeeePOWorkbook",
        "logoFileName": "mcafee_logo.svg",
        "description": "Sets the time name for analysis",
        "dataTypesDependencies": [
            "McAfeeEPOEvent"
        ],
        "dataConnectorsDependencies": [
            "McAfeeePO"
        ],
        "previewImagesFileNames": [
            "McAfeeePOBlack1.png",
            "McAfeeePOBlack2.png",
            "McAfeeePOWhite1.png",
            "McAfeeePOWhite2.png"
        ],
        "version": "1.0.0",
        "title": "McAfee ePolicy Orchestrator",
        "templateRelativePath": "McAfeeePOOverview.json",
        "subtitle": "",
        "provider": "Microsoft"
    },
    {
        "workbookKey": "OracleDatabaseAudit",
        "logoFileName": "oracle_logo.svg",
        "description": "Sets the time name for analysis",
        "dataTypesDependencies": [
            "Syslog"
        ],
        "dataConnectorsDependencies": [
            "OracleDatabaseAudit"
        ],
        "previewImagesFileNames": [
            "OracleDatabaseAuditBlack1.png",
            "OracleDatabaseAuditBlack2.png",
            "OracleDatabaseAuditWhite1.png",
            "OracleDatabaseAuditWhite2.png"
        ],
        "version": "1.0.0",
        "title": "Oracle Database Audit",
        "templateRelativePath": "OracleDatabaseAudit.json",
        "subtitle": "",
        "provider": "Oracle"
    },
    {
        "workbookKey": "SenservaProAnalyticsWorkbook",
        "logoFileName": "SenservaPro_logo.svg",
        "description": "Sets the time name for analysis",
        "dataTypesDependencies": [
            "SenservaPro_CL"
        ],
        "dataConnectorsDependencies": [
            "SenservaPro"
        ],
        "previewImagesFileNames": [
            "SenservaProAnalyticsBlack.png",
            "SenservaProAnalyticsWhite.png"
        ],
        "version": "1.0.0",
        "title": "SenservaProAnalytics",
        "templateRelativePath": "SenservaProAnalyticsWorkbook.json",
        "subtitle": "",
        "provider": "Senserva Pro"
    },
    {
        "workbookKey": "SenservaProMultipleWorkspaceWorkbook",
        "logoFileName": "SenservaPro_logo.svg",
        "description": "Sets the time name for analysis",
        "dataTypesDependencies": [
            "SenservaPro_CL"
        ],
        "dataConnectorsDependencies": [
            "SenservaPro"
        ],
        "previewImagesFileNames": [
            "SenservaProMultipleWorkspaceWorkbookBlack.png",
            "SenservaProMultipleWorkspaceWorkbookWhite.png"
        ],
        "version": "1.0.0",
        "title": "SenservaProMultipleWorkspace",
        "templateRelativePath": "SenservaProMultipleWorkspaceWorkbook.json",
        "subtitle": "",
        "provider": "Senserva Pro"
    },
    {
        "workbookKey": "SenservaProSecureScoreMultiTenantWorkbook",
        "logoFileName": "SenservaPro_logo.svg",
        "description": "Sets the time name for analysis",
        "dataTypesDependencies": [
            "SenservaPro_CL"
        ],
        "dataConnectorsDependencies": [
            "SenservaPro"
        ],
        "previewImagesFileNames": [
            "SenservaProSecureScoreMultiTenantBlack.png",
            "SenservaProSecureScoreMultiTenantWhite.png"
        ],
        "version": "1.0.0",
        "title": "SenservaProSecureScoreMultiTenant",
        "templateRelativePath": "SenservaProSecureScoreMultiTenantWorkbook.json",
        "subtitle": "",
        "provider": "Senserva Pro"
    },
    {
        "workbookKey": "CiscoSecureEndpointOverviewWorkbook",
        "logoFileName": "cisco-logo-72px.svg",
        "description": "Sets the time name for analysis",
        "dataTypesDependencies": [
            "CiscoSecureEndpoint"
        ],
        "dataConnectorsDependencies": [
            "CiscoSecureEndpoint"
        ],
        "previewImagesFileNames": [
            "CiscoSecureEndpointBlack.png",
            "CiscoSecureEndpointWhite.png"
        ],
        "version": "1.0.0",
        "title": "Cisco Secure Endpoint",
        "templateRelativePath": "Cisco Secure Endpoint Overview.json",
        "subtitle": "",
        "provider": "Cisco"
    },
    {
        "workbookKey": "InfoSecGlobalWorkbook",
        "logoFileName": "infosecglobal.svg",
        "description": "Sets the time name for analysis.",
        "dataTypesDependencies": [
            "InfoSecAnalytics_CL"
        ],
        "dataConnectorsDependencies": [
            "InfoSecDataConnector"
        ],
        "previewImagesFileNames": [
            "InfoSecGlobalWorkbookBlack.png",
            "InfoSecGlobalWorkbookWhite.png"
        ],
        "version": "1.0.0",
        "title": "AgileSec Analytics Connector",
        "templateRelativePath": "InfoSecGlobal.json",
        "subtitle": "",
        "provider": "InfoSecGlobal"
    },
    {
        "workbookKey": "CrowdStrikeFalconEndpointProtectionWorkbook",
        "logoFileName": "crowdstrike.svg",
        "description": "Sets the time name for analysis",
        "dataTypesDependencies": [
            "CrowdstrikeReplicatorLogs_CL"
        ],
        "dataConnectorsDependencies": [
            "CrowdstrikeReplicator"
        ],
        "previewImagesFileNames": [
            "CrowdStrikeFalconEndpointProtectionBlack.png",
            "CrowdStrikeFalconEndpointProtectionWhite.png"
        ],
        "version": "1.0.0",
        "title": "CrowdStrike Falcon Endpoint Protection",
        "templateRelativePath": "CrowdStrikeFalconEndpointProtection.json",
        "subtitle": "",
        "provider": "Microsoft"
    },
    {
        "workbookKey": "IronDefenseAlertDashboard",
        "logoFileName": "IronNet.svg",
        "description": "Sets the time name for analysis",
        "dataTypesDependencies": [
            "CommonSecurityLog"
        ],
        "dataConnectorsDependencies": [
            "IronNetIronDefense"
        ],
        "previewImagesFileNames": [
            "IronDefenseDashboardBlack.png",
            "IronDefenseDashboardWhit.png"
        ],
        "version": "1.0.0",
        "title": "IronDefenseAlertDashboard",
        "templateRelativePath": "IronDefenseAlertDashboard.json",
        "subtitle": "",
        "provider": "Microsoft"
    },
    {
        "workbookKey": "IronDefenseAlertDetails",
        "logoFileName": "IronNet.svg",
        "description": "Sets the time name for analysis",
        "dataTypesDependencies": [
            "CommonSecurityLog"
        ],
        "dataConnectorsDependencies": [
            "IronNetIronDefense"
        ],
        "previewImagesFileNames": [
            "IronDefenseAlertsBlack.png",
            "IronDefenseAlertsWhite.png"
        ],
        "version": "1.0.0",
        "title": "IronDefenseAlertDetails",
        "templateRelativePath": "IronDefenseAlertDetails.json",
        "subtitle": "",
        "provider": "Microsoft"
    },
    {
        "workbookKey": "CiscoSEGWorkbook",
        "logoFileName": "cisco-logo-72px.svg",
        "description": "Sets the time name for analysis",
        "dataTypesDependencies": [
            "CommonSecurityLog"
        ],
        "dataConnectorsDependencies": [
            "CiscoSEG"
        ],
        "previewImagesFileNames": [
            "CiscoSEGBlack.png",
            "CiscoSEGWhite.png"
        ],
        "version": "1.0.0",
        "title": "Cisco Secure Email Gateway",
        "templateRelativePath": "CiscoSEG.json",
        "subtitle": "",
        "provider": "Cisco"
    },
    {
        "workbookKey": "EatonForeseerHealthAndAccess",
        "logoFileName": "Azure_Sentinel.svg",
        "description": "This workbook gives an insight into the health of all the Windows VMs in this subscription running Eaton Foreseer and       the unauthorized access into the Eaton Foreseer application running on these VMs.",
        "dataTypesDependencies": [
            "SecurityEvent"
        ],
        "dataConnectorsDependencies": [],
        "previewImagesFileNames": [
            "EatonForeseerHealthAndAccessBlack.png",
            "EatonForeseerHealthAndAccessWhite.png"
        ],
        "version": "1.0.0",
        "title": "EatonForeseerHealthAndAccess",
        "templateRelativePath": "EatonForeseerHealthAndAccess.json",
        "subtitle": "",
        "provider": "Eaton"
    },
    {
        "workbookKey": "PCIDSSComplianceWorkbook",
        "logoFileName": "Azure_Sentinel.svg",
        "description": "Choose your subscription and workspace in which PCI assets are deployed",
        "dataTypesDependencies": [
            "AzureDaignostics",
            "SecurityEvent",
            "SecurityAlert",
            "OracleDatabaseAuditEvent",
            "Syslog",
            "Anomalies"
        ],
        "dataConnectorsDependencies": [],
        "previewImagesFileNames": [
            "PCIDSSComplianceBlack01.PNG",
            "PCIDSSComplianceBlack02.PNG",
            "PCIDSSComplianceWhite01.PNG",
            "PCIDSSComplianceWhite02.PNG"
        ],
        "version": "1.0.0",
        "title": "PCI DSS Compliance",
        "templateRelativePath": "PCIDSSCompliance.json",
        "subtitle": "",
        "provider": "Microsoft"
    },
    {
        "workbookKey": "SonraiSecurityWorkbook",
        "logoFileName": "Sonrai.svg",
        "description": "Sets the time name for analysis",
        "dataTypesDependencies": [
            "Sonrai_Tickets_CL"
        ],
        "dataConnectorsDependencies": [
            "SonraiDataConnector"
        ],
        "previewImagesFileNames": [
            "SonraiWorkbookBlack.png",
            "SonraiWorkbookWhite.png"
        ],
        "version": "1.0.0",
        "title": "Sonrai",
        "templateRelativePath": "Sonrai.json",
        "subtitle": "",
        "provider": "Sonrai"
    },
    {
        "workbookKey": "CloudflareWorkbook",
        "logoFileName": "cloudflare.svg",
        "description": "Sets the time name for analysis",
        "dataTypesDependencies": [
            "Cloudflare_CL"
        ],
        "dataConnectorsDependencies": [
            "CloudflareDataConnector"
        ],
        "previewImagesFileNames": [
            "CloudflareOverviewBlack01.png",
            "CloudflareOverviewBlack02.png",
            "CloudflareOverviewWhite01.png",
            "CloudflareOverviewWhite02.png"
        ],
        "version": "1.0.0",
        "title": "Cloudflare",
        "templateRelativePath": "Cloudflare.json",
        "subtitle": "",
        "provider": "Cloudflare"
    },
    {
        "workbookKey": "SemperisDSPWorkbook",
        "logoFileName": "Semperis.svg",
        "description": "Specify the time range on which to query the data",
        "dataTypesDependencies": [
            "dsp_parser"
        ],
        "dataConnectorsDependencies": [
            "SemperisDSP"
        ],
        "previewImagesFileNames": [
            "SemperisDSPOverview1Black.png",
            "SemperisDSPOverview1White.png",
            "SemperisDSPOverview2Black.png",
            "SemperisDSPOverview2White.png",
            "SemperisDSPOverview3Black.png",
            "SemperisDSPOverview3White.png"
        ],
        "version": "1.0.0",
        "title": "Semperis Directory Services Protector",
        "templateRelativePath": "SemperisDSPWorkbook.json",
        "subtitle": "",
        "provider": "Semperis"
    },
    {
        "workbookKey": "BoxWorkbook",
        "logoFileName": "box.svg",
        "description": "Sets the time name for analysis",
        "dataTypesDependencies": [
            "BoxEvents_CL"
        ],
        "dataConnectorsDependencies": [
            "BoxDataConnector"
        ],
        "previewImagesFileNames": [
            "BoxBlack1.png",
            "BoxWhite1.png",
            "BoxBlack2.png",
            "BoxWhite2.png"
        ],
        "version": "1.0.0",
        "title": "Box",
        "templateRelativePath": "Box.json",
        "subtitle": "",
        "provider": "Box"
    },
    {
        "workbookKey": "SymantecEndpointProtection",
        "logoFileName": "symantec_logo.svg",
        "description": "Sets the time name for analysis",
        "dataTypesDependencies": [
            "SymantecEndpointProtection"
        ],
        "dataConnectorsDependencies": [
            "SymantecEndpointProtection"
        ],
        "previewImagesFileNames": [
            "SymantecEndpointProtectionBlack.png",
            "SymantecEndpointProtectionWhite.png"
        ],
        "version": "1.0.0",
        "title": "Symantec Endpoint Protection",
        "templateRelativePath": "SymantecEndpointProtection.json",
        "subtitle": "",
        "provider": "Symantec"
    },
    {
        "workbookKey": "DynamicThreatModeling&Response",
        "logoFileName": "",
        "description": "Sets the time name for analysis",
        "dataTypesDependencies": [
            "SecurityAlert"
        ],
        "dataConnectorsDependencies": [],
        "previewImagesFileNames": [
            "ThreatAnalysis&ResponseWhite1.png",
            "ThreatAnalysis&ResponseWhite2.png"
        ],
        "version": "1.0.0",
        "title": "Dynamic Threat Modeling Response",
        "templateRelativePath": "DynamicThreatModeling&Response.json",
        "subtitle": "",
        "provider": "Microsoft"
    },
    {
        "workbookKey": "ThreatAnalysis&Response",
        "logoFileName": "",
        "description": "The Defenders for IoT workbook provide guided investigations for OT entities based on open incidents, alert notifications, and activities for OT assets. They also provide a hunting experience across the MITRE ATT&CK® framework for ICS, and are designed to enable analysts, security engineers, and MSSPs to gain situational awareness of OT security posture.",
        "dataTypesDependencies": [
            "SecurityAlert"
        ],
        "dataConnectorsDependencies": [],
        "previewImagesFileNames": [
            "ThreatAnalysis&ResponseWhite.png"
        ],
        "version": "1.0.1",
        "title": "Threat Analysis Response",
        "templateRelativePath": "ThreatAnalysis&Response.json",
        "subtitle": "",
        "provider": "Microsoft"
    },
    {
        "workbookKey": "TrendMicroCAS",
        "logoFileName": "Trend_Micro_Logo.svg",
        "description": "Sets the time name for analysis",
        "dataTypesDependencies": [
            "TrendMicroCAS_CL"
        ],
        "dataConnectorsDependencies": [
            "TrendMicroCAS"
        ],
        "previewImagesFileNames": [
            "TrendMicroCASBlack.png",
            "TrendMicroCASWhite.png"
        ],
        "version": "1.0.0",
        "title": "TrendMicroCAS",
        "templateRelativePath": "TrendMicroCAS.json",
        "subtitle": "",
        "provider": "TrendMicro"
    },
    {
        "workbookKey": "GitHubSecurityWorkbook",
        "logoFileName": "GitHub.svg",
        "description": "Gain insights to GitHub activities that may be interesting for security.",
        "dataTypesDependencies": [
            "GitHubAuditLogPolling_CL"
        ],
        "dataConnectorsDependencies": [
            "GitHubEcAuditLogPolling"
        ],
        "previewImagesFileNames": [],
        "version": "1.0.0",
        "title": "GithubWorkbook",
        "templateRelativePath": "GitHubWorkbook.json",
        "subtitle": "",
        "provider": "Microsoft"
    },
    {
        "workbookKey": "GCPDNSWorkbook",
        "logoFileName": "google_logo.svg",
        "description": "Sets the time name for analysis",
        "dataTypesDependencies": [
            "GCPCloudDNS"
        ],
        "dataConnectorsDependencies": [
            "GCPDNSDataConnector"
        ],
        "previewImagesFileNames": [
            "GCPDNSBlack.png",
            "GCPDNSWhite.png"
        ],
        "version": "1.0.0",
        "title": "Google Cloud Platform DNS",
        "templateRelativePath": "GCPDNS.json",
        "subtitle": "",
        "provider": "Microsoft"
    },
    {
        "workbookKey": "AtlassianJiraAuditWorkbook",
        "logoFileName": "",
        "description": "Sets the time name for analysis",
        "dataTypesDependencies": [
            "AtlassianJiraNativePoller_CL"
        ],
        "dataConnectorsDependencies": [
            "AtlassianJira"
        ],
        "previewImagesFileNames": [
            "AtlassianJiraAuditWhite.png",
            "AtlassianJiraAuditBlack.png"
        ],
        "version": "1.0.0",
        "title": "AtlassianJiraAudit",
        "templateRelativePath": "AtlassianJiraAudit.json",
        "subtitle": "",
        "provider": "Atlassian"
    },
    {
        "workbookKey": "DigitalGuardianWorkbook",
        "logoFileName": "Azure_Sentinel.svg",
        "description": "Sets the time name for analysis",
        "dataTypesDependencies": [
            "DigitalGuardianDLPEvent"
        ],
        "dataConnectorsDependencies": [
            "DigitalGuardianDLP"
        ],
        "previewImagesFileNames": [
            "DigitalGuardianBlack.png",
            "DigitalGuardianWhite.png"
        ],
        "version": "1.0.0",
        "title": "DigitalGuardianDLP",
        "templateRelativePath": "DigitalGuardian.json",
        "subtitle": "",
        "provider": "Digital Guardian"
    },
    {
        "workbookKey": "CiscoDuoWorkbook",
        "logoFileName": "cisco-logo-72px.svg",
        "description": "Sets the time name for analysis",
        "dataTypesDependencies": [
            "CiscoDuo_CL"
        ],
        "dataConnectorsDependencies": [
            "CiscoDuoSecurity"
        ],
        "previewImagesFileNames": [
            "CiscoDuoWhite.png",
            "CiscoDuoBlack.png"
        ],
        "version": "1.0.0",
        "title": "CiscoDuoSecurity",
        "templateRelativePath": "CiscoDuo.json",
        "subtitle": "",
        "provider": "Cisco"
    },
    {
        "workbookKey": "SlackAudit",
        "logoFileName": "slacklogo.svg",
        "description": "Sets the time name for analysis",
        "dataTypesDependencies": [
            "SlackAudit_CL"
        ],
        "dataConnectorsDependencies": [
            "SlackAuditAPI"
        ],
        "previewImagesFileNames": [
            "SlackAuditApplicationActivityBlack1.png",
            "SlackAuditApplicationActivityWhite1.png"
        ],
        "version": "1.0.0",
        "title": "SlackAudit",
        "templateRelativePath": "SlackAudit.json",
        "subtitle": "",
        "provider": "Slack"
    },
    {
        "workbookKey": "CiscoWSAWorkbook",
        "logoFileName": "cisco-logo-72px.svg",
        "description": "Sets the time name for analysis",
        "dataTypesDependencies": [
            "Syslog"
        ],
        "dataConnectorsDependencies": [
            "CiscoWSA"
        ],
        "previewImagesFileNames": [
            "CiscoWSAWhite.png",
            "CiscoWSABlack.png"
        ],
        "version": "1.0.0",
        "title": "CiscoWSA",
        "templateRelativePath": "CiscoWSA.json",
        "subtitle": "",
        "provider": "Cisco"
    },
    {
        "workbookKey": "GCP-IAM-Workbook",
        "logoFileName": "google_logo.svg",
        "description": "Sets the time name for analysis",
        "dataTypesDependencies": [
            "GCP_IAM_CL"
        ],
        "dataConnectorsDependencies": [
            "GCPIAMDataConnector"
        ],
        "previewImagesFileNames": [
            "GCPIAMBlack01.png",
            "GCPIAMBlack02.png",
            "GCPIAMWhite01.png",
            "GCPIAMWhite02.png"
        ],
        "version": "1.0.0",
        "title": "Google Cloud Platform IAM",
        "templateRelativePath": "GCP_IAM.json",
        "subtitle": "",
        "provider": "Google"
    },
    {
        "workbookKey": "ImpervaWAFCloudWorkbook",
        "logoFileName": "Imperva_DarkGrey_final_75x75.svg",
        "description": "Sets the time name for analysis.",
        "dataTypesDependencies": [
            "ImpervaWAFCloud_CL"
        ],
        "dataConnectorsDependencies": [
            "ImpervaWAFCloudAPI"
        ],
        "previewImagesFileNames": [
            "ImpervaWAFCloudBlack01.png",
            "ImpervaWAFCloudBlack02.png",
            "ImpervaWAFCloudWhite01.png",
            "ImpervaWAFCloudWhite02.png"
        ],
        "version": "1.0.0",
        "title": "Imperva WAF Cloud Overview",
        "templateRelativePath": "Imperva WAF Cloud Overview.json",
        "subtitle": "",
        "provider": "Microsoft"
    },
    {
        "workbookKey": "ZscalerZPAWorkbook",
        "logoFileName": "ZscalerLogo.svg",
        "description": "Select the time range for this Overview.",
        "dataTypesDependencies": [
            "ZPA_CL"
        ],
        "dataConnectorsDependencies": [
            "ZscalerPrivateAccess"
        ],
        "previewImagesFileNames": [
            "ZscalerZPABlack.png",
            "ZscalerZPAWhite.png"
        ],
        "version": "1.0.0",
        "title": "Zscaler Private Access (ZPA)",
        "templateRelativePath": "ZscalerZPA.json",
        "subtitle": "",
        "provider": "Zscaler"
    },
    {
        "workbookKey": "GoogleWorkspaceWorkbook",
        "logoFileName": "google_logo.svg",
        "description": "Sets the time name for analysis",
        "dataTypesDependencies": [
            "GWorkspace_ReportsAPI_admin_CL",
            "GWorkspace_ReportsAPI_calendar_CL",
            "GWorkspace_ReportsAPI_drive_CL",
            "GWorkspace_ReportsAPI_login_CL",
            "GWorkspace_ReportsAPI_login_CL",
            "GWorkspace_ReportsAPI_mobile_CL"
        ],
        "dataConnectorsDependencies": [
            "GoogleWorkspaceReportsAPI"
        ],
        "previewImagesFileNames": [
            "GoogleWorkspaceBlack.png",
            "GoogleWorkspaceWhite.png"
        ],
        "version": "1.0.0",
        "title": "GoogleWorkspaceReports",
        "templateRelativePath": "GoogleWorkspace.json",
        "subtitle": "",
        "provider": "Microsoft"
    },
    {
        "workbookKey": "NCProtectWorkbook",
        "logoFileName": "NCProtectIcon.svg",
        "description": "Sets the time name for analysis",
        "dataTypesDependencies": [
            "NCProtectUAL_CL"
        ],
        "dataConnectorsDependencies": [
            "NucleusCyberNCProtect"
        ],
        "previewImagesFileNames": [
            "",
            ""
        ],
        "version": "1.0.0",
        "title": "NucleusCyberProtect",
        "templateRelativePath": "NucleusCyber_NCProtect_Workbook.json",
        "subtitle": "",
        "provider": "archTIS"
    },
    {
        "workbookKey": "CiscoISEWorkbook",
        "logoFileName": "cisco-logo-72px.svg",
        "description": "Sets the time name for analysis",
        "dataTypesDependencies": [
            "Syslog"
        ],
        "dataConnectorsDependencies": [
            "CiscoISE"
        ],
        "previewImagesFileNames": [],
        "version": "1.0.0",
        "title": "Cisco ISE",
        "templateRelativePath": "CiscoISE.json",
        "subtitle": "",
        "provider": "Cisco"
    },
    {
        "workbookKey": "IoTOTThreatMonitoringwithDefenderforIoTWorkbook",
        "logoFileName": "",
        "description": "The OT Threat Monitoring with Defender for IoT Workbook features OT filtering for Security Alerts, Incidents, Vulnerabilities and Asset Inventory. The workbook features a dynamic assessment of the MITRE ATT&CK for ICS matrix across your environment to analyze and respond to OT-based threats. This workbook is designed to enable SecOps Analysts, Security Engineers, and MSSPs to gain situational awareness for IT/OT security posture.",
        "dataTypesDependencies": [
            "SecurityAlert",
            "SecurityIncident"
        ],
        "dataConnectorsDependencies": [],
        "previewImagesFileNames": [],
        "version": "1.0.0",
        "title": "Microsoft Defender for IoT",
        "templateRelativePath": "IoTOTThreatMonitoringwithDefenderforIoT.json",
        "subtitle": "",
        "provider": "Microsoft"
    },
    {
        "workbookKey": "ZeroTrust(TIC3.0)Workbook",
        "logoFileName": "Azure_Sentinel.svg",
        "description": "Sets the time name for analysis",
        "dataTypesDependencies": [
            "SecurityRecommendation"
        ],
        "dataConnectorsDependencies": [],
        "previewImagesFileNames": [
            "ZeroTrust(TIC3.0)Black1.PNG",
            "ZeroTrust(TIC3.0)White1.PNG"
        ],
        "version": "1.0.0",
        "title": "ZeroTrust(TIC3.0)",
        "templateRelativePath": "ZeroTrustTIC3.json",
        "subtitle": "",
        "provider": "Microsoft"
    },
    {
        "workbookKey": "InsiderRiskManagementWorkbook",
        "logoFileName": "Azure_Sentinel.svg",
        "description": "The Microsoft Insider Risk Management Workbook integrates telemetry from 25+ Microsoft security products to provide actionable insights into insider risk management. Reporting tools provide \u201cGo to Alert\u201d links to provide deeper integration between products and a simplified user experience for exploring alerts. ",
        "dataTypesDependencies": [
            "SigninLogsSigninLogs",
            "AuditLogs",
            "AzureActivity",
            "OfficeActivity",
            "InformationProtectionLogs_CL",
            "SecurityIncident"
        ],
        "dataConnectorsDependencies": [],
        "previewImagesFileNames": [
            "InsiderRiskManagementBlack1.png"
        ],
        "version": "1.0.0",
        "title": "Insider Risk Management",
        "templateRelativePath": "InsiderRiskManagement.json",
        "subtitle": "",
        "provider": "Microsoft"
    },
    {
        "workbookKey": "CybersecurityMaturityModelCertification(CMMC)2.0Workbook",
        "logoFileName": "",
        "description": "Sets the time name for analysis.",
        "dataTypesDependencies": [
            "InformationProtectionLogs_CL",
            "AuditLogs",
            "SecurityIncident",
            "SigninLogs",
            "AzureActivity"
        ],
        "dataConnectorsDependencies": [],
        "previewImagesFileNames": [],
        "version": "1.0.0",
        "title": "CybersecurityMaturityModelCertification(CMMC)2.0",
        "templateRelativePath": "CybersecurityMaturityModelCertification_CMMCV2.json",
        "subtitle": "",
        "provider": "Microsoft"
    },
    {
        "workbookKey": "NISTSP80053Workbook",
        "logoFileName": "",
        "description": "Sets the time name for analysis.",
        "dataTypesDependencies": [
            "SigninLogs",
            "AuditLogs",
            "AzureActivity",
            "OfficeActivity",
            "SecurityEvents",
            "CommonSecurityLog",
            "SecurityIncident",
            "SecurityRecommendation"
        ],
        "dataConnectorsDependencies": [
            "SecurityEvents"
        ],
        "previewImagesFileNames": [],
        "version": "1.0.0",
        "title": "NISTSP80053workbook",
        "templateRelativePath": "NISTSP80053.json",
        "subtitle": "",
        "provider": "Microsoft"
    },
    {
        "workbookKey": "DarktraceWorkbook",
        "logoFileName": "Darktrace.svg",
        "description": "The Darktrace Workbook visualises Model Breach and AI Analyst data received by the Darktrace Data Connector and visualises events across the network, SaaS, IaaS and Email.",
        "dataTypesDependencies": [
            "darktrace_model_alerts_CL"
        ],
        "dataConnectorsDependencies": [
            "DarktraceRESTConnector"
        ],
        "previewImagesFileNames": [
            "DarktraceWorkbookBlack01.png",
            "DarktraceWorkbookBlack02.png",
            "DarktraceWorkbookWhite01.png",
            "DarktraceWorkbookWhite02.png"
        ],
        "version": "1.0.1",
        "title": "Darktrace",
        "templateRelativePath": "DarktraceWorkbook.json",
        "subtitle": "",
        "provider": "Darktrace"
    },
    {
        "workbookKey": "RecordedFutureDomainC2DNSWorkbook",
        "logoFileName": "RecordedFuture.svg",
        "description": "Sets the time name for DNS Events and Threat Intelligence Time Range",
        "dataTypesDependencies": [
            "ThreatIntelligenceIndicator"
        ],
        "dataConnectorsDependencies": [],
        "previewImagesFileNames": [],
        "version": "1.0.0",
        "title": "Recorded Future -  C&C DNS Name to DNS Events - Correlation&Threat Hunting",
        "templateRelativePath": "Recorded Future -  C&C DNS Name to DNS Events - Correlation&Threat Hunting.json",
        "subtitle": "",
        "provider": "Recorded Future"
    },
    {
        "workbookKey": "RecordedFutureIPActiveC2Workbook",
        "logoFileName": "RecordedFuture.svg",
        "description": "Sets the time name for DNS Events and Threat Intelligence Time Range",
        "dataTypesDependencies": [
            "ThreatIntelligenceIndicator"
        ],
        "dataConnectorsDependencies": [],
        "previewImagesFileNames": [],
        "version": "1.0.0",
        "title": "Recorded Future - Actively Communicating C&C IPs to DNS Events - Correlation&Threat Hunting",
        "templateRelativePath": "Recorded Future - Actively Communicating C&C IPs to DNS Events - Correlation&Threat Hunting.json",
        "subtitle": "",
        "provider": "Recorded Future"
    },
    {
        "workbookKey": "MaturityModelForEventLogManagement_M2131",
        "logoFileName": "contrastsecurity_logo.svg",
        "description": "Select the time range for this Overview.",
        "dataTypesDependencies": [],
        "dataConnectorsDependencies": [],
        "previewImagesFileNames": [
            "MaturityModelForEventLogManagement_M2131Black.png"
        ],
        "version": "1.0.0",
        "title": "MaturityModelForEventLogManagementM2131",
        "templateRelativePath": "MaturityModelForEventLogManagement_M2131.json",
        "subtitle": "",
        "provider": "Microsoft"
    },
    {
        "workbookKey": "AzureSQLSecurityWorkbook",
        "logoFileName": "AzureSQL.svg",
        "description": "Sets the time window in days to search around the alert",
        "dataTypesDependencies": [
            "AzureDiagnostics",
            "SecurityAlert",
            "SecurityIncident"
        ],
        "dataConnectorsDependencies": [
            "AzureSql"
        ],
        "previewImagesFileNames": [],
        "version": "1.0.0",
        "title": "Azure SQL Database Workbook",
        "templateRelativePath": "Workbook-AzureSQLSecurity.json",
        "subtitle": "",
        "provider": "Microsoft"
    },
    {
        "workbookKey": "ContinuousDiagnostics&Mitigation",
        "logoFileName": "",
        "description": "Select the time range for this Overview.",
        "dataTypesDependencies": [],
        "dataConnectorsDependencies": [],
        "previewImagesFileNames": [
            "ContinuousDiagnostics&MitigationBlack.png"
        ],
        "version": "1.0.0",
        "title": "ContinuousDiagnostics&Mitigation",
        "templateRelativePath": "ContinuousDiagnostics&Mitigation.json",
        "subtitle": "",
        "provider": "Microsoft"
    },
    {
        "workbookKey": "UserWorkbook-alexdemichieli-github-update-1",
        "logoFileName": "GitHub.svg",
        "description": "Repository selector.",
        "dataTypesDependencies": [
            "githubscanaudit_CL"
        ],
        "dataConnectorsDependencies": [
            "GitHubWebhook"
        ],
        "previewImagesFileNames": [],
        "version": "1.0.0",
        "title": "GithubWorkbook-update-to-workbook-1",
        "templateRelativePath": "update-to-workbook-1.json",
        "subtitle": "",
        "provider": "Microsoft"
    },
    {
        "workbookKey": "AtlasianJiraAuditWorkbook",
        "logoFileName": "",
        "description": "Select the time range for this Overview.",
        "dataTypesDependencies": [
            "AtlassianJiraNativePoller_CL"
        ],
        "dataConnectorsDependencies": [
            "AtlassianJira"
        ],
        "previewImagesFileNames": [
            "AtlassianJiraAuditBlack.png",
            "AtlassianJiraAuditWhite.png"
        ],
        "version": "1.0.0",
        "title": "AtlasianJiraAuditWorkbook",
        "templateRelativePath": "AtlasianJiraAuditWorkbook.json",
        "subtitle": "",
        "provider": "Microsoft"
    },
    {
        "workbookKey": "AzureSecurityBenchmark",
        "logoFileName": "",
        "description": "Azure Security Benchmark v3 Workbook provides a mechanism for viewing log queries, azure resource graph, and policies aligned to ASB controls across Microsoft security offerings, Azure, Microsoft 365, 3rd Party, On-Premises, and Multi-cloud workloads. This workbook enables Security Architects, Engineers, SecOps Analysts, Managers, and IT Pros to gain situational awareness visibility for the security posture of cloud workloads. There are also recommendations for selecting, designing, deploying, and configuring Microsoft offerings for alignment with respective ASB requirements and practices.",
        "dataTypesDependencies": [
            "SecurityRegulatoryCompliance",
            "AzureDiagnostics",
            "SecurityIncident",
            "SigninLogs",
            "SecurityAlert"
        ],
        "dataConnectorsDependencies": [],
        "previewImagesFileNames": [
            "AzureSecurityBenchmark1.png",
            "AzureSecurityBenchmark2.png",
            "AzureSecurityBenchmark3.png"
        ],
        "version": "1.0.0",
        "title": "Azure Security Benchmark",
        "templateRelativePath": "AzureSecurityBenchmark.json",
        "subtitle": "",
        "provider": "Microsoft"
    },
    {
        "workbookKey": "ZNAccessOchestratorAudit",
        "logoFileName": "",
        "description": "This workbook provides a summary of ZeroNetworks data.",
        "dataTypesDependencies": [
            "ZNAccessOrchestratorAudit_CL",
            "ZNAccessOrchestratorAuditNativePoller_CL"
        ],
        "dataConnectorsDependencies": [
            "ZeroNetworksAccessOrchestratorAuditFunction",
            "ZeroNetworksAccessOrchestratorAuditNativePoller"
        ],
        "previewImagesFileNames": [],
        "version": "1.0.0",
        "title": "Zero NetWork",
        "templateRelativePath": "ZNSegmentAudit.json",
        "subtitle": "",
        "provider": "Zero Networks"
    },
    {
        "workbookKey": "FireworkWorkbook",
        "logoFileName": "FlareSystems.svg",
        "description": "Select the time range for this Overview.",
        "dataTypesDependencies": [
            "Firework_CL"
        ],
        "dataConnectorsDependencies": [
            "FlareSystemsFirework"
        ],
        "previewImagesFileNames": [
            "FireworkOverviewBlack01.png",
            "FireworkOverviewBlack02.png",
            "FireworkOverviewWhite01.png",
            "FireworkOverviewWhite02.png"
        ],
        "version": "1.0.0",
        "title": "FlareSystemsFirework",
        "templateRelativePath": "FlareSystemsFireworkOverview.json",
        "subtitle": "",
        "provider": "Flare Systems"
    },
    {
        "workbookKey": "UserWorkbook-alexdemichieli-github-update-1",
        "logoFileName": "GitHub.svg",
        "description": "Gain insights to GitHub activities that may be interesting for security.",
        "dataTypesDependencies": [
            "GitHubAuditLogPolling_CL"
        ],
        "dataConnectorsDependencies": [
            "GitHubEcAuditLogPolling"
        ],
        "previewImagesFileNames": [],
        "version": "1.0.0",
        "title": "GitHub Security",
        "templateRelativePath": "GitHubAdvancedSecurity.json",
        "subtitle": "",
        "provider": "Microsoft"
    },
    {
        "workbookKey": "TaniumWorkbook",
        "logoFileName": "Tanium.svg",
        "description": "Visualize Tanium endpoint and module data",
        "dataTypesDependencies": [
            "TaniumComplyCompliance_CL",
            "TaniumComplyVulnerabilities_CL",
            "TaniumDefenderHealth_CL",
            "TaniumDiscoverUnmanagedAssets_CL",
            "TaniumHighUptime_CL",
            "TaniumMainAsset_CL",
            "TaniumPatchListApplicability_CL",
            "TaniumPatchListCompliance_CL",
            "TaniumSCCMClientHealth_CL",
            "TaniumThreatResponse_CL"
        ],
        "dataConnectorsDependencies": [],
        "previewImagesFileNames": [
            "TaniumComplyDark.png",
            "TaniumComplyLight.png",
            "TaniumDiscoverDark.png",
            "TaniumDiscoverLight.png",
            "TaniumMSToolingHealthDark.png",
            "TaniumMSToolingHealthLight.png",
            "TaniumPatchDark.png",
            "TaniumPatchLight.png",
            "TaniumThreatResponseAlertsDark.png",
            "TaniumThreatResponseAlertsLight.png",
            "TaniumThreatResponseDark.png",
            "TaniumThreatResponseLight.png"
        ],
        "version": "1.0",
        "title": "Tanium Workbook",
        "templateRelativePath": "TaniumWorkbook.json",
        "subtitle": "",
        "provider": "Tanium"
    },
    {
        "workbookKey": "ActionableAlertsDashboard",
        "logoFileName": "",
        "description": "None.",
        "dataTypesDependencies": [
            "CyberSixgill_Alerts_CL"
        ],
        "dataConnectorsDependencies": [
            "CybersixgillActionableAlerts"
        ],
        "previewImagesFileNames": [],
        "version": "1.0.0",
        "title": "Cybersixgill Actionable Alerts Dashboard",
        "templateRelativePath": "ActionableAlertsDashboard.json",
        "subtitle": "",
        "provider": "Cybersixgill"
    },
    {
        "workbookKey": "ActionableAlertsList",
        "logoFileName": "",
        "description": "None.",
        "dataTypesDependencies": [
            "CyberSixgill_Alerts_CL"
        ],
        "dataConnectorsDependencies": [
            "CybersixgillActionableAlerts"
        ],
        "previewImagesFileNames": [],
        "version": "1.0.0",
        "title": "Cybersixgill Actionable Alerts List",
        "templateRelativePath": "ActionableAlertsList.json",
        "subtitle": "",
        "provider": "Cybersixgill"
    },
    {
        "workbookKey": "ArgosCloudSecurityWorkbook",
        "logoFileName": "argos-logo.svg",
        "description": "The ARGOS Cloud Security integration for Microsoft Sentinel allows you to have all your important cloud security events in one place.",
        "dataTypesDependencies": [
            "ARGOS_CL"
        ],
        "dataConnectorsDependencies": [
            "ARGOSCloudSecurity"
        ],
        "previewImagesFileNames": [
            "ARGOSCloudSecurityWorkbookBlack.png",
            "ARGOSCloudSecurityWorkbookWhite.png"
        ],
        "version": "1.0.0",
        "title": "ARGOS Cloud Security",
        "templateRelativePath": "ARGOSCloudSecurityWorkbook.json",
        "subtitle": "",
        "provider": "ARGOS Cloud Security"
    },
    {
        "workbookKey": "JamfProtectWorkbook",
        "logoFileName": "jamf_logo.svg",
        "description": "This Jamf Protect Workbook for Microsoft Sentinel enables you to ingest Jamf Protect events forwarded into Microsoft Sentinel.\n Providing reports into all alerts, device controls and Unfied Logs.",
        "dataTypesDependencies": [
            "jamfprotect_CL"
        ],
        "dataConnectorsDependencies": [],
        "previewImagesFileNames": [
            "JamfProtectDashboardBlack.png",
            "JamfProtectDashboardWhite.png"
        ],
        "version": "2.0.0",
        "title": "Jamf Protect Workbook",
        "templateRelativePath": "JamfProtectDashboard.json",
        "subtitle": "",
        "provider": "Jamf Software, LLC"
    },
    {
        "workbookKey": "AIVectraStream",
        "logoFileName": "",
        "description": "",
        "dataTypesDependencies": [
            "VectraStream_CL"
        ],
        "dataConnectorsDependencies": [
            "AIVectraStream"
        ],
        "previewImagesFileNames": [],
        "version": "1.0.0",
        "title": "AIVectraStreamWorkbook",
        "templateRelativePath": "AIVectraStreamWorkbook.json",
        "subtitle": "",
        "provider": "Vectra AI"
    },
    {
        "workbookKey": "SecurityScorecardWorkbook",
        "logoFileName": "",
        "description": "This Workbook provides immediate insight into the data coming from SecurityScorecard’s three Sentinel data connectors: SecurityScorecard Cybersecurity Ratings, SecurityScorecard Cybersecurity Ratings - Factors, and SecurityScorecard Cybersecurity Ratings - Issues.",
        "dataTypesDependencies": [
            "SecurityScorecardFactor_CL",
            "SecurityScorecardIssues_CL",
            "SecurityScorecardRatings_CL"
        ],
        "dataConnectorsDependencies": [
            "SecurityScorecardFactorAzureFunctions",
            "SecurityScorecardIssueAzureFunctions",
            "SecurityScorecardRatingsAzureFunctions"
        ],
        "previewImagesFileNames": [
            "SecurityScorecardBlack1.png",
            "SecurityScorecardBlack2.png",
            "SecurityScorecardBlack3.png",
            "SecurityScorecardBlack4.png",
            "SecurityScorecardBlack5.png",
            "SecurityScorecardBlack6.png",
            "SecurityScorecardWhite1.png",
            "SecurityScorecardWhite2.png",
            "SecurityScorecardWhite3.png",
            "SecurityScorecardWhite4.png",
            "SecurityScorecardWhite5.png",
            "SecurityScorecardWhite6.png"
        ],
        "version": "1.0.0",
        "title": "SecurityScorecard",
        "templateRelativePath": "SecurityScorecardWorkbook.json",
        "subtitle": "",
        "provider": "SecurityScorecard"
    },
    {
        "workbookKey": "DigitalShadowsWorkbook",
        "logoFileName": "DigitalShadowsLogo.svg",
        "description": "For gaining insights into Digital Shadows logs.",
        "dataTypesDependencies": [
            "DigitalShadows_CL"
        ],
        "dataConnectorsDependencies": [
            "DigitalShadowsSearchlightAzureFunctions"
        ],
        "previewImagesFileNames": [
            "DigitalShadowsBlack1.png",
            "DigitalShadowsBlack2.png",
            "DigitalShadowsBlack3.png",
            "DigitalShadowsWhite1.png",
            "DigitalShadowsWhite2.png",
            "DigitalShadowsWhite3.png"
        ],
        "version": "1.0.0",
        "title": "Digital Shadows",
        "templateRelativePath": "DigitalShadows.json",
        "subtitle": "",
        "provider": "Digital Shadows"
    },
    {
        "workbookKey": "SalesforceServiceCloudWorkbook",
        "logoFileName": "salesforce_logo.svg",
        "description": "Sets the time name for analysis.",
        "dataTypesDependencies": [
            "SalesforceServiceCloud"
        ],
        "dataConnectorsDependencies": [
            "SalesforceServiceCloud_CL"
        ],
        "previewImagesFileNames": [],
        "version": "1.0.0",
        "title": "Salesforce Service Cloud",
        "templateRelativePath": "SalesforceServiceCloud.json",
        "subtitle": "",
        "provider": "Salesforce"
    },
    {
        "workbookKey": "NetworkSessionSolution",
        "logoFileName": "Azure_Sentinel.svg",
        "description": "This workbook is included as part of Network Session Essentials solution and gives a summary of analyzed traffic, helps with threat analysis and investigating suspicious IP’s and traffic analysis. Network Session Essentials Solution also includes playbooks to periodically summarize the logs thus enhancing user experience and improving data search. For the effective usage of workbook, we highly recommend to enable the summarization playbooks that are provided with this solution.",
        "dataTypesDependencies": [
            "AWSVPCFlow",
            "DeviceNetworkEvents",
            "SecurityEvent",
            "WindowsEvent",
            "CommonSecurityLog",
            "Syslog",
            "CommonSecurityLog",
            "VMConnection",
            "AzureDiagnostics",
            "AzureDiagnostics",
            "CommonSecurityLog",
            "Corelight_CL",
            "VectraStream",
            "CommonSecurityLog",
            "CommonSecurityLog",
            "Syslog",
            "CiscoMerakiNativePoller"
        ],
        "dataConnectorsDependencies": [
            "AWSS3",
            "MicrosoftThreatProtection",
            "SecurityEvents",
            "WindowsForwardedEvents",
            "Zscaler",
            "MicrosoftSysmonForLinux",
            "PaloAltoNetworks",
            "AzureMonitor(VMInsights)",
            "AzureFirewall",
            "AzureNSG",
            "CiscoASA",
            "Corelight",
            "AIVectraStream",
            "CheckPoint",
            "Fortinet",
            "CiscoMeraki"
        ],
        "previewImagesFileNames": [],
        "version": "1.0.0",
        "title": "Network Session Essentials",
        "templateRelativePath": "NetworkSessionEssentials.json",
        "subtitle": "",
        "provider": "Microsoft"
    },
    {
        "workbookKey": "SAPSODAnalysis",
        "logoFileName": "AliterConsulting.svg",
        "description": "SAP SOD Analysis",
        "dataTypesDependencies": [
            "SAPAuditLog"
        ],
        "dataConnectorsDependencies": [
            "SAP"
        ],
        "previewImagesFileNames": [],
        "version": "2.0.0",
        "title": "SAP SOD Analysis",
        "templateRelativePath": "SAP - Segregation of Duties v2.0 (by Aliter Consulting).json",
        "subtitle": "",
        "provider": "Aliter Consulting"
    },
    {
        "workbookKey": "TheomWorkbook",
        "logoFileName": "theom-logo.svg",
        "description": "Theom Alert Statistics",
        "dataTypesDependencies": [
            "TheomAlerts_CL"
        ],
        "dataConnectorsDependencies": [
            "Theom"
        ],
        "previewImagesFileNames": [
            "TheomWorkbook-black.png",
            "TheomWorkbook-white.png"
        ],
        "version": "1.0.0",
        "title": "Theom",
        "templateRelativePath": "Theom.json",
        "subtitle": "",
        "provider": "Theom"
    },
    {
        "workbookKey": "DynatraceWorkbooks",
        "logoFileName": "dynatrace.svg",
        "description": "This workbook brings together queries and visualizations to assist you in identifying potential threats surfaced by Dynatrace.",
        "dataTypesDependencies": [
            "DynatraceAttacks_CL",
            "DynatraceAuditLogs_CL",
            "DynatraceProblems_CL",
            "DynatraceSecurityProblems_CL"
        ],
        "dataConnectorsDependencies": [
            "DynatraceAttacks",
            "DynatraceAuditLogs",
            "DynatraceProblems",
            "DynatraceRuntimeVulnerabilities"
        ],
        "previewImagesFileNames": [
            "DynatraceWorkbookBlack.png",
            "DynatraceWorkbookWhite.png"
        ],
        "version": "2.0.0",
        "title": "Dynatrace",
        "templateRelativePath": "Dynatrace.json",
        "subtitle": "",
        "provider": "Dynatrace"
    },
    {
        "workbookKey": "MDOWorkbook",
        "logoFileName": "",
        "description": "Gain extensive insight into your organization's Microsoft Defender for Office Activity by analyzing, and correlating events.\nYou can track malware and phishing detection over time.",
        "dataTypesDependencies": [
            "SecurityAlert"
        ],
        "dataConnectorsDependencies": [
            "MicrosoftThreatProtection"
        ],
        "previewImagesFileNames": [],
        "version": "1.0.0",
        "title": "Microsoft 365 Defender MDOWorkbook",
        "templateRelativePath": "MDO Insights.json",
        "subtitle": "",
        "provider": "Microsoft"
    },
    {
        "workbookKey": "AnomaliesVisualizationWorkbook",
        "logoFileName": "",
        "description": "A workbook that provides contextual information to a user for better insight on Anomalies and their impact. The workbook will help with investigation of anomalies as well as identify patterns that can lead to a threat.",
        "dataTypesDependencies": [
            "Anomalies"
        ],
        "dataConnectorsDependencies": [],
        "previewImagesFileNames": [
            "AnomaliesVisualizationWorkbookWhite.png",
            "AnomaliesVisualizationWorkbookBlack.png"
        ],
        "version": "1.0.0",
        "title": "AnomaliesVisulization",
        "templateRelativePath": "AnomaliesVisualization.json",
        "subtitle": "",
        "provider": "Microsoft Sentinel Community"
    },
    {
        "workbookKey": "AnomalyDataWorkbook",
        "logoFileName": "",
        "description": "A workbook providing details, related Incident, and related Hunting Workbook for a specific Anomaly.",
        "dataTypesDependencies": [
            "Anomalies"
        ],
        "dataConnectorsDependencies": [],
        "previewImagesFileNames": [
            "AnomalyDataWorkbookWhite.png",
            "AnomalyDataWorkbookBlack.png"
        ],
        "version": "1.0.0",
        "title": "AnomalyData",
        "templateRelativePath": "AnomalyData.json",
        "subtitle": "",
        "provider": "Microsoft Sentinel Community"
    },
    {
        "workbookKey": "MicrosoftExchangeLeastPrivilegewithRBAC-Online",
        "logoFileName": "Azure_Sentinel.svg",
        "description": "This Workbook, dedicated to Exchange Online environments is built to have a simple view of non-standard RBAC delegations on an Exchange Online tenant. This Workbook allow you to go deep dive on custom delegation and roles and also members of each delegation, including the nested level and the group imbrication on your environment.",
        "dataTypesDependencies": [
            "ESIExchangeOnlineConfig_CL"
        ],
        "dataConnectorsDependencies": [
            "ESI-ExchangeOnPremisesCollector",
            "ESI-ExchangeAdminAuditLogEvents",
            "ESI-ExchangeOnlineCollector"
        ],
        "previewImagesFileNames": [],
        "version": "1.0.0",
        "title": "Microsoft Exchange Least Privilege with RBAC - Online",
        "templateRelativePath": "Microsoft Exchange Least Privilege with RBAC - Online.json",
        "subtitle": "",
        "provider": "Microsoft"
    },
    {
        "workbookKey": "MicrosoftExchangeLeastPrivilegewithRBAC",
        "logoFileName": "Azure_Sentinel.svg",
        "description": "This Workbook, dedicated to On-Premises environments is built to have a simple view of non-standard RBAC delegations on an On-Premises Exchange environment. This Workbook allow you to go deep dive on custom delegation and roles and also members of each delegation, including the nested level and the group imbrication on your environment.",
        "dataTypesDependencies": [
            "ESIExchangeOnlineConfig_CL"
        ],
        "dataConnectorsDependencies": [
            "ESI-ExchangeOnPremisesCollector",
            "ESI-ExchangeAdminAuditLogEvents",
            "ESI-ExchangeOnlineCollector"
        ],
        "previewImagesFileNames": [],
        "version": "1.0.0",
        "title": "Microsoft Exchange Least Privilege with RBAC",
        "templateRelativePath": "Microsoft Exchange Least Privilege with RBAC.json",
        "subtitle": "",
        "provider": "Microsoft"
    },
    {
        "workbookKey": "MicrosoftExchangeSearchAdminAuditLog",
        "logoFileName": "Azure_Sentinel.svg",
        "description": "This workbook is dedicated to On-Premises Exchange organizations. It uses the MSExchange Management event logs to give you a simple way to view administrators’ activities in your Exchange environment with Cmdlets usage statistics and multiple pivots to understand who and/or what is affected to modifications on your environment.",
        "dataTypesDependencies": [
            "ESIExchangeOnlineConfig_CL"
        ],
        "dataConnectorsDependencies": [
            "ESI-ExchangeOnPremisesCollector",
            "ESI-ExchangeAdminAuditLogEvents",
            "ESI-ExchangeOnlineCollector"
        ],
        "previewImagesFileNames": [],
        "version": "1.0.0",
        "title": "Microsoft Exchange Search AdminAuditLog",
        "templateRelativePath": "Microsoft Exchange Search AdminAuditLog.json",
        "subtitle": "",
        "provider": "Microsoft"
    },
    {
        "workbookKey": "MicrosoftExchangeSecurityMonitoring",
        "logoFileName": "Azure_Sentinel.svg",
        "description": "This Workbook is dedicated to On-Premises Exchange organizations. It uses the MSExchange Management event logs and Microsoft Exchange Security configuration collected by data connectors. It helps to track admin actions, especially on VIP Users and/or on Sensitive Cmdlets. This workbook allows also to list Exchange Services changes, local account activities and local logon on Exchange Servers.",
        "dataTypesDependencies": [
            "ESIExchangeOnlineConfig_CL"
        ],
        "dataConnectorsDependencies": [
            "ESI-ExchangeOnPremisesCollector",
            "ESI-ExchangeAdminAuditLogEvents",
            "ESI-ExchangeOnlineCollector"
        ],
        "previewImagesFileNames": [],
        "version": "1.0.0",
        "title": "Microsoft Exchange Admin Activity",
        "templateRelativePath": "Microsoft Exchange Admin Activity.json",
        "subtitle": "",
        "provider": "Microsoft"
    },
    {
        "workbookKey": "MicrosoftExchangeSecurityReview-Online",
        "logoFileName": "Azure_Sentinel.svg",
        "description": "This Workbook is dedicated to Exchange Online tenants. It displays and highlights current Security configuration on various Exchange components specific to Online including delegations, the transport configuration and the linked security risks, and risky protocols.",
        "dataTypesDependencies": [
            "ESIExchangeOnlineConfig_CL"
        ],
        "dataConnectorsDependencies": [
            "ESI-ExchangeOnPremisesCollector",
            "ESI-ExchangeAdminAuditLogEvents",
            "ESI-ExchangeOnlineCollector"
        ],
        "previewImagesFileNames": [],
        "version": "1.0.0",
        "title": "Microsoft Exchange Security Review - Online",
        "templateRelativePath": "Microsoft Exchange Security Review - Online.json",
        "subtitle": "",
        "provider": "Microsoft"
    },
    {
        "workbookKey": "MicrosoftExchangeSecurityReview",
        "logoFileName": "Azure_Sentinel.svg",
        "description": "This Workbook is dedicated to On-Premises Exchange organizations. It displays and highlights current Security configuration on various Exchange components including delegations, rights on databases, Exchange and most important AD Groups with members including nested groups, local administrators of servers. This workbook helps also to understand the transport configuration and the linked security risks.",
        "dataTypesDependencies": [
            "ESIExchangeOnlineConfig_CL"
        ],
        "dataConnectorsDependencies": [
            "ESI-ExchangeOnPremisesCollector",
            "ESI-ExchangeAdminAuditLogEvents",
            "ESI-ExchangeOnlineCollector"
        ],
        "previewImagesFileNames": [],
        "version": "1.0.0",
        "title": "Microsoft Exchange Security Review",
        "templateRelativePath": "Microsoft Exchange Security Review.json",
        "subtitle": "",
        "provider": "Microsoft"
    },
    {
        "workbookKey": "ibossMalwareAndC2Workbook",
        "logoFileName": "",
        "description": "A workbook providing insights into malware and C2 activity detected by iboss.",
        "dataTypesDependencies": [],
        "dataConnectorsDependencies": [],
        "previewImagesFileNames": [],
        "version": "1.0.0",
        "title": "iboss Malware and C2",
        "templateRelativePath": "ibossMalwareAndC2.json",
        "subtitle": "",
        "provider": "iboss"
    },
    {
        "workbookKey": "ibossWebUsageWorkbook",
        "logoFileName": "",
        "description": "A workbook providing insights into web usage activity detected by iboss.",
        "dataTypesDependencies": [],
        "dataConnectorsDependencies": [],
        "previewImagesFileNames": [],
        "version": "1.0.0",
        "title": "iboss Web Usage",
        "templateRelativePath": "ibossWebUsage.json",
        "subtitle": "",
        "provider": "iboss"
    },
    {
        "workbookKey": "Fortiweb-workbook",
        "logoFileName": "Azure_Sentinel.svg",
        "description": "This workbook depends on a parser based on a Kusto Function to work as expected [**Fortiweb**](https://aka.ms/sentinel-FortiwebDataConnector-parser) which is deployed with the Microsoft Sentinel Solution.",
        "dataTypesDependencies": [
            "CommonSecurityLog"
        ],
        "dataConnectorsDependencies": [
            "FortinetFortiWeb"
        ],
        "previewImagesFileNames": [],
        "version": "1.0.0",
        "title": "Fortiweb-workbook",
        "templateRelativePath": "Fortiweb-workbook.json",
        "subtitle": "",
        "provider": "Microsoft"
    },
    {
        "workbookKey": "ReversingLabs-CapabilitiesOverview",
        "logoFileName": "reversinglabs.svg",
        "description": "The ReversingLabs-CapabilitiesOverview workbook provides a high level look at your threat intelligence capabilities and how they relate to your operations.",
        "dataTypesDependencies": [],
        "dataConnectorsDependencies": [],
        "previewImagesFileNames": [
            "ReversingLabsTiSummary-White.png",
            "ReversingLabsTiSummary-Black.png",
            "ReversingLabsOpsSummary-White.png",
            "ReversingLabsOpsSummary-Black.png"
        ],
        "version": "1.1.1",
        "title": "ReversingLabs-CapabilitiesOverview",
        "templateRelativePath": "ReversingLabs-CapabilitiesOverview.json",
        "subtitle": "",
        "provider": "ReversingLabs"
    },
    {
        "workbookKey": "TalonInsights",
        "logoFileName": "Talon.svg",
        "description": "This workbook provides Talon Security Insights on Log Analytics Query Logs",
        "dataTypesDependencies": [],
        "dataConnectorsDependencies": [],
        "previewImagesFileNames": [
            "TalonInsightsBlack.png",
            "TalonInsightsWhite.png"
        ],
        "version": "2.0.0",
        "title": "Talon Insights",
        "templateRelativePath": "TalonInsights.json",
        "subtitle": "",
        "provider": "Talon Security"
    },
    {
        "workbookKey": "vCenter",
        "logoFileName": [],
        "description": "This data connector depends on a parser based on Kusto Function **vCenter** to work as expected. [Follow steps to get this Kusto Function](https://aka.ms/sentinel-vCenter-parser)",
        "dataTypesDependencies": [
            "vCenter_CL"
        ],
        "dataConnectorsDependencies": [
            "VMwarevCenter"
        ],
        "previewImagesFileNames": [],
        "version": "1.0.0",
        "title": "vCenter",
        "templateRelativePath": "vCenter.json",
        "subtitle": "",
        "provider": "VMware"
    },
    {
        "workbookKey": "SAP-Monitors-AlertsandPerformance",
        "logoFileName": "SAPVMIcon.svg",
        "description": "SAP -Monitors- Alerts and Performance",
        "dataTypesDependencies": [
            "SAPAuditLog"
        ],
        "dataConnectorsDependencies": [
            "SAP"
        ],
        "previewImagesFileNames": [
            "SAPVMIcon.svg"
        ],
        "version": "2.0.1",
        "title": "SAP -Monitors- Alerts and Performance",
        "templateRelativePath": "SAP -Monitors- Alerts and Performance.json",
        "subtitle": "",
        "provider": "Microsoft"
    },
    {
        "workbookKey": "SAP-SecurityAuditlogandInitialAccess",
        "logoFileName": "SAPVMIcon.svg",
        "description": "SAP -Security Audit log and Initial Access",
        "dataTypesDependencies": [
            "SAPAuditLog"
        ],
        "dataConnectorsDependencies": [
            "SAP"
        ],
        "previewImagesFileNames": [
            "SAPVMIcon.svg"
        ],
        "version": "2.0.1",
        "title": "SAP -Security Audit log and Initial Access",
        "templateRelativePath": "SAP -Security Audit log and Initial Access.json",
        "subtitle": "",
        "provider": "Microsoft"
    },
    {
        "workbookKey": "DNSSolutionWorkbook",
        "logoFileName": "",
        "description": "This workbook is included as part of the DNS Essentials solution and gives a summary of analyzed DNS traffic. It also helps with threat analysis and investigating suspicious Domains, IPs and DNS traffic. DNS Essentials Solution also includes a playbook to periodically summarize the logs, thus enhancing the user experience and improving data search. For effective usage of workbook, we highly recommend enabling the summarization playbook that is provided with this solution.",
        "dataTypesDependencies": [],
        "dataConnectorsDependencies": [],
        "previewImagesFileNames": [
            "DNSDomainWorkbookWhite.png",
            "DNSDomainWorkbookBlack.png"
        ],
        "version": "1.0.0",
        "title": "DNS Solution Workbook",
        "templateRelativePath": "DNSSolutionWorkbook.json",
        "subtitle": "",
        "provider": "Microsoft"
    },
    {
        "workbookKey": "MicrosoftPowerBIActivityWorkbook",
        "logoFileName": "",
        "description": "This workbook provides details on Microsoft PowerBI Activity",
        "dataTypesDependencies": [
            "PowerBIActivity"
        ],
        "dataConnectorsDependencies": [
            "Microsoft PowerBI (Preview)"
        ],
        "previewImagesFileNames": [
            "MicrosoftPowerBIActivityWorkbookBlack.png",
            "MicrosoftPowerBIActivityWhite.png"
        ],
        "version": "1.0.0",
        "title": "Microsoft PowerBI Activity Workbook",
        "templateRelativePath": "MicrosoftPowerBIActivityWorkbook.json",
        "subtitle": "",
        "provider": "Microsoft"
    },
    {
        "workbookKey": "MicrosoftThreatIntelligenceWorkbook",
        "logoFileName": "",
        "description": "Gain insights into threat indicators ingestion and search for indicators at scale across Microsoft 1st Party, 3rd Party, On-Premises, Hybrid, and Multi-Cloud Workloads. Indicators Search facilitates a simple interface for finding IP, File, Hash, Sender and more across your data. Seamless pivots to correlate indicators with Microsoft Sentinel: Incidents to make your threat intelligence actionable.",
        "dataTypesDependencies": [
            "ThreatIntelligenceIndicator",
            "SecurityIncident"
        ],
        "dataConnectorsDependencies": [
            "ThreatIntelligence",
            "ThreatIntelligenceTaxii"
        ],
        "previewImagesFileNames": [
            "ThreatIntelligenceWhite.png",
            "ThreatIntelligenceBlack.png"
        ],
        "version": "1.0.0",
        "title": "Threat Intelligence",
        "templateRelativePath": "MicrosoftThreatIntelligence.json",
        "subtitle": "",
        "provider": "Microsoft"
    },
    {
        "workbookKey": "MicrosoftDefenderForEndPoint",
        "logoFileName": "",
        "description": "A wokbook to provide details about Microsoft Defender for Endpoint Advance Hunting to Overview & Analyse data brought through M365 Defender Connector.",
        "dataTypesDependencies": [],
        "dataConnectorsDependencies": [],
        "previewImagesFileNames": [
            "microsoftdefenderforendpointwhite.png",
            "microsoftdefenderforendpointblack.png"
        ],
        "version": "1.0.0",
        "title": "Microsoft Defender For EndPoint",
        "templateRelativePath": "MicrosoftDefenderForEndPoint.json",
        "subtitle": "",
        "provider": "Microsoft Sentinel Community"
    },
    {
        "workbookKey": "MicrosoftDefenderForIdentity",
        "logoFileName": "",
        "description": "Use this workbook to analyse the advance hunting data ingested for Defender For Identity.",
        "dataTypesDependencies": [
            "IdentityLogonEvents",
            "IdentityQueryEvents",
            "IdentityDirectoryEvents",
            "SecurityAlert"
        ],
        "dataConnectorsDependencies": [],
        "previewImagesFileNames": [
            "microsoftdefenderforidentityblack.png",
            "microsoftdefenderforidentitywhite.png"
        ],
        "version": "1.0.0",
        "title": "Microsoft Defender For Identity",
        "templateRelativePath": "MicrosoftDefenderForIdentity.json",
        "subtitle": "",
        "provider": "Microsoft Sentinel Community"
    },
    {
        "workbookKey": "EsetProtect",
        "logoFileName": "",
        "description": "Visualize events and threats from Eset protect.",
        "dataTypesDependencies": [
            "ESETPROTECT"
        ],
        "dataConnectorsDependencies": [
            "ESETPROTECT"
        ],
        "previewImagesFileNames": [
            "ESETPROTECTBlack.png",
            "ESETPROTECTWhite.png"
        ],
        "version": "1.0.0",
        "title": "EsetProtect",
        "templateRelativePath": "ESETPROTECT.json",
        "subtitle": "",
        "provider": "Community"
    },
    {
        "workbookKey": "CyberArkEPMWorkbook",
        "logoFileName": "CyberArk_Logo.svg",
        "description": "Sets the time name for analysis",
        "dataTypesDependencies": [
            "CyberArkEPM_CL"
        ],
        "dataConnectorsDependencies": [
            "CyberArkEPM"
        ],
        "previewImagesFileNames": [
            "CyberArkEPMBlack.png",
            "CyberArkEPMWhite.png"
        ],
        "version": "1.0.0",
        "title": "CyberArk EPM",
        "templateRelativePath": "CyberArkEPM.json",
        "subtitle": "",
        "provider": "CyberArk"
    },
    {
        "workbookKey": "NetskopeWorkbook",
        "logoFileName": "Netskope_logo.svg",
        "description": "Gain insights and comprehensive monitoring into Netskope events data by analyzing traffic and user activities.\nThis workbook provides insights into various Netskope events types such as Cloud Firewall, Network Private Access, Applications, Security Alerts as well as Web Transactions.\nYou can use this workbook to get visibility in to your Netskope Security Cloud and quickly identify threats, anamolies, traffic patterns, cloud application useage, blocked URL addresses and more.",
        "dataTypesDependencies": [
            "Netskope_Events_CL",
            "Netskope_Alerts_CL",
            "Netskope_WebTX_CL"
        ],
        "dataConnectorsDependencies": [],
        "previewImagesFileNames": [
            "Netskope-ApplicationEvents-Black.png",
            "Netskope-ApplicationEvents-White.png",
            "Netskope-SecurityAlerts-DLP-Black.png",
            "Netskope-SecurityAlerts-DLP-White.png",
            "Netskope-NetworkEvents-CFW-Black.png",
            "Netskope-NetworkEvents-CFW-White.png",
            "Netskope-SecurityAlerts-Malsite-Black.png",
            "Netskope-SecurityAlerts-Malsite-White.png",
            "Netskope-NetworkEvents-NPA-Black.png",
            "Netskope-NetworkEvents-NPA-White.png",
            "Netskope-SecurityAlerts-Malware-White.png",
            "Netskope-SecurityAlerts-Malware-Black.png",
            "Netskope-SecurityAlerts-BehaviorAnalytics-Black.png",
            "Netskope-SecurityAlerts-BehaviorAnalytics-White.png",
            "Netskope-SecurityAlerts-Overview-Black.png",
            "Netskope-SecurityAlerts-Overview-White.png",
            "Netskope-SecurityAlerts-CompormisedCredentials-Black.png",
            "Netskope-SecurityAlerts-CompromisedCredentials-White.png",
            "Netskope-WebTransactions-Black.png",
            "Netskope-WebTransactions-White.png"
        ],
        "version": "1.0",
        "title": "Netskope",
        "templateRelativePath": "NetskopeEvents.json",
        "subtitle": "",
        "provider": "Netskope"
    },
    {
        "workbookKey": "AIShield",
        "logoFileName": "",
        "description": "Visualize events generated by AIShield. This workbook is dependent on a parser AIShield which is a part of the solution deployment.",
        "dataTypesDependencies": [
            "AIShield"
        ],
        "dataConnectorsDependencies": [
            "AIShield"
        ],
        "previewImagesFileNames": [
            "AIShieldBlack.png",
            "AIShieldWhite.png"
        ],
        "version": "1.0.0",
        "title": "AIShield Workbook",
        "templateRelativePath": "AIShield.json",
        "subtitle": "",
        "provider": "Community"
    },
    {
        "workbookKey": "AttackSurfaceReduction",
        "logoFileName": "M365securityposturelogo.svg",
        "description": "This workbook helps you implement the ASR rules of Windows/Defender, and to monitor them over time. The workbook can filter on ASR rules in Audit mode and Block mode.",
        "dataTypesDependencies": [
            "DeviceEvents"
        ],
        "dataConnectorsDependencies": [
            "MicrosoftThreatProtection"
        ],
        "previewImagesFileNames": [
            "AttackSurfaceReductionWhite.png",
            "AttackSurfaceReductionBlack.png"
        ],
        "version": "1.0.0",
        "title": "Attack Surface Reduction Dashboard",
        "templateRelativePath": "AttackSurfaceReduction.json",
        "subtitle": "",
        "provider": "Microsoft Sentinel community"
    },
    {
        "workbookKey": "IncidentTasksWorkbook",
        "logoFileName": "",
        "description": "Use this workbook to review and modify existing incidents with tasks. This workbook provides views that higlight incident tasks that are open, closed, or deleted, as well as incidents with tasks that are either owned or unassigned. The workbook also provides SOC metrics around incident task performance, such as percentage of incidents without tasks, average time to close tasks, and more.",
        "dataTypesDependencies": [],
        "dataConnectorsDependencies": [],
        "previewImagesFileNames": [
            "Tasks-Black.png",
            "Tasks-White.png"
        ],
        "version": "1.1.0",
        "title": "Incident Tasks Workbook",
        "templateRelativePath": "IncidentTasksWorkbook.json",
        "subtitle": "",
        "provider": "Microsoft",
        "support": {
            "tier": "Microsoft"
        },
        "author": {
            "name": "Microsoft Corporation"
        },
        "source": {
            "kind": "Community"
        },
        "categories": {
            "domains": [
                "Incident Management",
                "SOC Reporting"
            ]
        }
    },
    {
        "workbookKey": "AutomationHealth",
        "logoFileName": "Azure_Sentinel.svg",
        "description": "Have a holistic overview of your automation health, gain insights about failures, correlate Microsoft Sentinel health with Logic Apps diagnostics logs and deep dive automation details per incident",
        "dataTypesDependencies": [
            "SentinelHealth"
        ],
        "dataConnectorsDependencies": [],
        "previewImagesFileNames": [
            "AutomationHealthBlack.png",
            "AutomationHealthWhite.png"
        ],
        "version": "2.0.0",
        "title": "Automation health",
        "templateRelativePath": "AutomationHealth.json",
        "subtitle": "",
        "provider": "Microsoft Sentinel Community",
        "support": {
            "tier": "Microsoft"
        },
        "author": {
            "name": "Microsoft Corporation"
        },
        "source": {
            "kind": "Community"
        },
        "categories": {
            "domains": [
                "IT Operations",
                "Platform"
            ]
        }
    },
    {
        "workbookKey": "SAP-AuditControls",
        "logoFileName": "SAPVMIcon.svg",
        "description": "SAP -Audit Controls (Preview)",
        "dataTypesDependencies": [
            "SAPAuditLog"
        ],
        "dataConnectorsDependencies": [
            "SAP"
        ],
        "previewImagesFileNames": [
            "SAPVMIcon.svg"
        ],
        "version": "1.0.0",
        "title": "SAP -Audit Controls (Preview)",
        "templateRelativePath": "SAP -Audit Controls (Preview).json",
        "subtitle": "",
        "provider": "Microsoft"
    },
    {
      "workbookKey": "ZoomReports",
      "logoFileName": "",
      "description": "Visualize various details & visuals on Zoom Report data ingested though the solution. This also have a dependency on the parser which is available as a part of Zoom solution named Zoom",
      "dataTypesDependencies": [ "Zoom" ],
      "dataConnectorsDependencies": ["Zoom Reports"],
      "previewImagesFileNames": [ "ZoomReportsBlack.png", "ZoomReportsWhite.png" ],
      "version": "1.0.0",
      "title": "Zoom Reports",
      "templateRelativePath": "ZoomReports.json",
      "subtitle": "",
<<<<<<< HEAD
      "provider": "42Crunch"
    },
    {
    "workbookKey": "ForcepointNGFWAdvanced",
    "logoFileName": "FPAdvLogo.svg",
    "description": "Gain threat intelligence correlated security and application insights on Forcepoint NGFW (Next Generation Firewall). Monitor Forcepoint logging servers health.",
    "dataTypesDependencies": [
      "CommonSecurityLog",
      "ThreatIntelligenceIndicator"
    ],
    "dataConnectorsDependencies": [
      "ForcepointNgfw",
      "ThreatIntelligence"
    ],
    "previewImagesFileNames": [
      "ForcepointNGFWAdvancedWhite.png",
      "ForcepointNGFWAdvancedBlack.png"
    ],
    "version": "1.0.0",
    "title": "Forcepoint Next Generation Firewall (NGFW) Advanced Workbook",
    "templateRelativePath": "ForcepointNGFWAdvanced.json",
    "subtitle": "",
    "provider": "Forcepoint"
  },
  {
    "workbookKey": "AzureActivityWorkbook",
    "logoFileName": "azureactivity_logo.svg",
    "description": "Gain extensive insight into your organization's Azure Activity by analyzing, and correlating all user operations and events.\nYou can learn about all user operations, trends, and anomalous changes over time.\nThis workbook gives you the ability to drill down into caller activities and summarize detected failure and warning events.",
    "dataTypesDependencies": [
      "AzureActivity"
    ],
    "dataConnectorsDependencies": [
      "AzureActivity"
    ],
    "previewImagesFileNames": [
      "AzureActivityWhite1.png",
      "AzureActivityBlack1.png"
    ],
    "version": "2.0.0",
    "title": "Azure Activity",
    "templateRelativePath": "AzureActivity.json",
    "subtitle": "",
    "provider": "Microsoft"
  },
  {
    "workbookKey": "IdentityAndAccessWorkbook",
    "logoFileName": "Microsoft_logo.svg",
    "description": "Gain insights into Identity and access operations by collecting and analyzing security logs, using the audit and sign-in logs to gather insights into use of Microsoft products.\nYou can view anomalies and trends across login events from all users and machines. This workbook also identifies suspicious entities from login and access events.",
    "dataTypesDependencies": [
      "SecurityEvent"
    ],
    "dataConnectorsDependencies": [
      "SecurityEvents",
      "WindowsSecurityEvents"
    ],
    "previewImagesFileNames": [
      "IdentityAndAccessWhite.png",
      "IdentityAndAccessBlack.png"
    ],
    "version": "1.1.0",
    "title": "Identity & Access",
    "templateRelativePath": "IdentityAndAccess.json",
    "subtitle": "",
    "provider": "Microsoft"
  },
  {
    "workbookKey": "CheckPointWorkbook",
    "logoFileName": "checkpoint_logo.svg",
    "description": "Gain insights into Check Point network activities, including number of gateways and servers, security incidents, and identify infected hosts.",
    "dataTypesDependencies": [
      "CommonSecurityLog"
    ],
    "dataConnectorsDependencies": [
      "CheckPoint"
    ],
    "previewImagesFileNames": [
      "CheckPointWhite.png",
      "CheckPointBlack.png"
    ],
    "version": "1.0.0",
    "title": "Check Point Software Technologies",
    "templateRelativePath": "CheckPoint.json",
    "subtitle": "",
    "provider": "Check Point"
  },
  {
    "workbookKey": "CiscoWorkbook",
    "logoFileName": "cisco_logo.svg",
    "description": "Gain insights into your Cisco ASA firewalls by analyzing traffic, events, and firewall operations.\nThis workbook analyzes Cisco ASA threat events and identifies suspicious ports, users, protocols and IP addresses.\nYou can learn about trends across user and data traffic directions, and drill down into the Cisco filter results.\nEasily detect attacks on your organization by monitoring management operations, such as configuration and logins.",
    "dataTypesDependencies": [
      "CommonSecurityLog"
    ],
    "dataConnectorsDependencies": [
      "CiscoASA"
    ],
    "previewImagesFileNames": [
      "CiscoWhite.png",
      "CiscoBlack.png"
    ],
    "version": "1.1.0",
    "title": "Cisco - ASA",
    "templateRelativePath": "Cisco.json",
    "subtitle": "",
    "provider": "Microsoft"
  },
  {
    "workbookKey": "ExchangeOnlineWorkbook",
    "logoFileName": "office365_logo.svg",
    "description": "Gain insights into Microsoft Exchange online by tracing and analyzing all Exchange operations and user activities.\nThis workbook let you monitor user activities, including logins, account operations, permission changes, and mailbox creations to discover suspicious trends among them.",
    "dataTypesDependencies": [
      "OfficeActivity"
    ],
    "dataConnectorsDependencies": [
      "Office365"
    ],
    "previewImagesFileNames": [
      "ExchangeOnlineWhite.png",
      "ExchangeOnlineBlack.png"
    ],
    "version": "2.0.0",
    "title": "Exchange Online",
    "templateRelativePath": "ExchangeOnline.json",
    "subtitle": "",
    "provider": "Microsoft"
  },
  {
    "workbookKey": "PaloAltoOverviewWorkbook",
    "logoFileName": "paloalto_logo.svg",
    "description": "Gain insights and comprehensive monitoring into Palo Alto firewalls by analyzing traffic and activities.\nThis workbook correlates all Palo Alto data with threat events to identify suspicious entities and relationships.\nYou can learn about trends across user and data traffic, and drill down into Palo Alto Wildfire and filter results.",
    "dataTypesDependencies": [
      "CommonSecurityLog"
    ],
    "dataConnectorsDependencies": [
      "PaloAltoNetworks"
    ],
    "previewImagesFileNames": [
      "PaloAltoOverviewWhite1.png",
      "PaloAltoOverviewBlack1.png",
      "PaloAltoOverviewWhite2.png",
      "PaloAltoOverviewBlack2.png",
      "PaloAltoOverviewWhite3.png",
      "PaloAltoOverviewBlack3.png"
    ],
    "version": "1.2.0",
    "title": "Palo Alto overview",
    "templateRelativePath": "PaloAltoOverview.json",
    "subtitle": "",
    "provider": "Microsoft"
  },
  {
    "workbookKey": "PaloAltoNetworkThreatWorkbook",
    "logoFileName": "paloalto_logo.svg",
    "description": "Gain insights into Palo Alto network activities by analyzing threat events.\nYou can extract meaningful security information by correlating data between threats, applications, and time.\nThis workbook makes it easy to track malware, vulnerability, and virus log events.",
    "dataTypesDependencies": [
      "CommonSecurityLog"
    ],
    "dataConnectorsDependencies": [
      "PaloAltoNetworks"
    ],
    "previewImagesFileNames": [
      "PaloAltoNetworkThreatWhite1.png",
      "PaloAltoNetworkThreatBlack1.png",
      "PaloAltoNetworkThreatWhite2.png",
      "PaloAltoNetworkThreatBlack2.png"
    ],
    "version": "1.1.0",
    "title": "Palo Alto Network Threat",
    "templateRelativePath": "PaloAltoNetworkThreat.json",
    "subtitle": "",
    "provider": "Palo Alto Networks"
  },
  {
    "workbookKey": "EsetSMCWorkbook",
    "logoFileName": "eset-logo.svg",
    "description": "Visualize events and threats from Eset Security Management Center.",
    "dataTypesDependencies": [
      "eset_CL"
    ],
    "dataConnectorsDependencies": [
      "EsetSMC"
    ],
    "previewImagesFileNames": [
      "esetSMCWorkbook-black.png",
      "esetSMCWorkbook-white.png"
    ],
    "version": "1.0.0",
    "title": "Eset Security Management Center Overview",
    "templateRelativePath": "esetSMCWorkbook.json",
    "subtitle": "",
    "provider": "Community"
  },
  {
    "workbookKey": "FortigateWorkbook",
    "logoFileName": "fortinet_logo.svg",
    "description": "Gain insights into Fortigate firewalls by analyzing traffic and activities.\nThis workbook finds correlations in Fortigate threat events and identifies suspicious ports, users, protocols and IP addresses.\nYou can learn about trends across user and data traffic, and drill down into the Fortigate filter results.\nEasily detect attacks on your organization by monitoring management operations such as configuration and logins.",
    "dataTypesDependencies": [
      "CommonSecurityLog"
    ],
    "dataConnectorsDependencies": [
      "Fortinet"
    ],
    "previewImagesFileNames": [
      "FortigateWhite.png",
      "FortigateBlack.png"
    ],
    "version": "1.1.0",
    "title": "FortiGate",
    "templateRelativePath": "Fortigate.json",
    "subtitle": "",
    "provider": "Microsoft"
  },
  {
    "workbookKey": "DnsWorkbook",
    "logoFileName": "dns_logo.svg",
    "description": "Gain extensive insight into your organization's DNS by analyzing, collecting and correlating all DNS events.\nThis workbook exposes a variety of information about suspicious queries, malicious IP addresses and domain operations.",
    "dataTypesDependencies": [
      "DnsInventory",
      "DnsEvents"
    ],
    "dataConnectorsDependencies": [
      "DNS"
    ],
    "previewImagesFileNames": [
      "DnsWhite.png",
      "DnsBlack.png"
    ],
    "version": "1.3.0",
    "title": "DNS",
    "templateRelativePath": "Dns.json",
    "subtitle": "",
    "provider": "Microsoft"
  },
  {
    "workbookKey": "Office365Workbook",
    "logoFileName": "office365_logo.svg",
    "description": "Gain insights into Office 365 by tracing and analyzing all operations and activities. You can drill down into your SharePoint, OneDrive, and Exchange.\nThis workbook lets you find usage trends across users, files, folders, and mailboxes, making it easier to identify anomalies in your network.",
    "dataTypesDependencies": [
      "OfficeActivity"
    ],
    "dataConnectorsDependencies": [
      "Office365"
    ],
    "previewImagesFileNames": [
      "Office365White1.png",
      "Office365Black1.png",
      "Office365White2.png",
      "Office365Black2.png",
      "Office365White3.png",
      "Office365Black3.png"
    ],
    "version": "2.0.1",
    "title": "Office 365",
    "templateRelativePath": "Office365.json",
    "subtitle": "",
    "provider": "Microsoft"
  },
  {
    "workbookKey": "SharePointAndOneDriveWorkbook",
    "logoFileName": "office365_logo.svg",
    "description": "Gain insights into SharePoint and OneDrive by tracing and analyzing all operations and activities.\nYou can view trends across user operation, find correlations between users and files, and identify interesting information such as user IP addresses.",
    "dataTypesDependencies": [
      "OfficeActivity"
    ],
    "dataConnectorsDependencies": [
      "Office365"
    ],
    "previewImagesFileNames": [
      "SharePointAndOneDriveBlack1.png",
      "SharePointAndOneDriveBlack2.png",
      "SharePointAndOneDriveWhite1.png",
      "SharePointAndOneDriveWhite2.png"
    ],
    "version": "2.0.0",
    "title": "SharePoint & OneDrive",
    "templateRelativePath": "SharePointAndOneDrive.json",
    "subtitle": "",
    "provider": "Microsoft"
  },
  {
    "workbookKey": "AzureActiveDirectorySigninLogsWorkbook",
    "logoFileName": "azureactivedirectory_logo.svg",
    "description": "Gain insights into Azure Active Directory by connecting Microsoft Sentinel and using the sign-in logs to gather insights around Azure AD scenarios. \nYou can learn about sign-in operations, such as user sign-ins and locations, email addresses, and  IP addresses of your users, as well as failed activities and the errors that triggered the failures.",
    "dataTypesDependencies": [
      "SigninLogs"
    ],
    "dataConnectorsDependencies": [
      "AzureActiveDirectory"
    ],
    "previewImagesFileNames": [
      "AADsigninBlack1.png",
      "AADsigninBlack2.png",
      "AADsigninWhite1.png",
      "AADsigninWhite2.png"
    ],
    "version": "2.4.0",
    "title": "Azure AD Sign-in logs",
    "templateRelativePath": "AzureActiveDirectorySignins.json",
    "subtitle": "",
    "provider": "Microsoft"
  },
  {
    "workbookKey": "VirtualMachinesInsightsWorkbook",
    "logoFileName": "azurevirtualmachine_logo.svg",
    "description": "Gain rich insight into your organization's virtual machines from Azure Monitor, which analyzes and correlates data in your VM network. \nYou will get visibility on your VM parameters and behavior, and will be able to trace sent and received data. \nIdentify malicious attackers and their targets, and drill down into the protocols, source and destination IP addresses,  countries, and ports the attacks occur across.",
    "dataTypesDependencies": [
      "VMConnection",
      "ServiceMapComputer_CL",
      "ServiceMapProcess_CL"
    ],
    "dataConnectorsDependencies": [],
    "previewImagesFileNames": [
      "VMInsightBlack1.png",
      "VMInsightWhite1.png"
    ],
    "version": "1.3.0",
    "title": "VM insights",
    "templateRelativePath": "VirtualMachinesInsights.json",
    "subtitle": "",
    "provider": "Microsoft"
  },
  {
    "workbookKey": "AzureActiveDirectoryAuditLogsWorkbook",
    "logoFileName": "azureactivedirectory_logo.svg",
    "description": "Gain insights into Azure Active Directory by connecting Microsoft Sentinel and using the audit logs to gather insights around Azure AD scenarios. \nYou can learn about user operations, including password and group management, device activities, and top active users and apps.",
    "dataTypesDependencies": [
      "AuditLogs"
    ],
    "dataConnectorsDependencies": [
      "AzureActiveDirectory"
    ],
    "previewImagesFileNames": [
      "AzureADAuditLogsBlack1.png",
      "AzureADAuditLogsWhite1.png"
    ],
    "version": "1.2.0",
    "title": "Azure AD Audit logs",
    "templateRelativePath": "AzureActiveDirectoryAuditLogs.json",
    "subtitle": "",
    "provider": "Microsoft"
  },
  {
    "workbookKey": "ThreatIntelligenceWorkbook",
    "logoFileName": "",
    "description": "Gain insights into threat indicators ingestion and search for indicators at scale across Microsoft 1st Party, 3rd Party, On-Premises, Hybrid, and Multi-Cloud Workloads. Indicators Search facilitates a simple interface for finding IP, File, Hash, Sender and more across your data. Seamless pivots to correlate indicators with Microsoft Sentinel: Incidents to make your threat intelligence actionable.",
    "dataTypesDependencies": [
      "ThreatIntelligenceIndicator",
      "SecurityIncident"
    ],
    "dataConnectorsDependencies": [
      "ThreatIntelligence",
      "ThreatIntelligenceTaxii"
    ],
    "previewImagesFileNames": [
      "ThreatIntelligenceWhite.png",
      "ThreatIntelligenceBlack.png"
    ],
    "version": "5.0.0",
    "title": "Threat Intelligence",
    "templateRelativePath": "ThreatIntelligence.json",
    "subtitle": "",
    "provider": "Microsoft"
  },
  {
    "workbookKey": "WebApplicationFirewallOverviewWorkbook",
    "logoFileName": "waf_logo.svg",
    "description": "Gain insights into your organization's Azure web application firewall (WAF). You will get a general overview of your application gateway firewall and application gateway access events.",
    "dataTypesDependencies": [
      "AzureDiagnostics"
    ],
    "dataConnectorsDependencies": [
      "WAF"
    ],
    "previewImagesFileNames": [
      "WAFOverviewBlack.png",
      "WAFOverviewWhite.png"
    ],
    "version": "1.1.0",
    "title": "Microsoft Web Application Firewall (WAF) - overview",
    "templateRelativePath": "WebApplicationFirewallOverview.json",
    "subtitle": "",
    "provider": "Microsoft"
  },
  {
    "workbookKey": "WebApplicationFirewallFirewallEventsWorkbook",
    "logoFileName": "waf_logo.svg",
    "description": "Gain insights into your organization's Azure web application firewall (WAF). You will get visibility in to your application gateway firewall. You can view anomalies and trends across all firewall event triggers, attack events, blocked URL addresses and more.",
    "dataTypesDependencies": [
      "AzureDiagnostics"
    ],
    "dataConnectorsDependencies": [
      "WAF"
    ],
    "previewImagesFileNames": [
      "WAFFirewallEventsBlack1.png",
      "WAFFirewallEventsBlack2.png",
      "WAFFirewallEventsWhite1.png",
      "WAFFirewallEventsWhite2.png"
    ],
    "version": "1.1.0",
    "title": "Microsoft Web Application Firewall (WAF) - firewall events",
    "templateRelativePath": "WebApplicationFirewallFirewallEvents.json",
    "subtitle": "",
    "provider": "Microsoft"
  },
  {
    "workbookKey": "WebApplicationFirewallGatewayAccessEventsWorkbook",
    "logoFileName": "waf_logo.svg",
    "description": "Gain insights into your organization's Azure web application firewall (WAF). You will get visibility in to your application gateway access events. You can view anomalies and trends across received and sent data, client IP addresses, URL addresses and more, and drill down into details.",
    "dataTypesDependencies": [
      "AzureDiagnostics"
    ],
    "dataConnectorsDependencies": [
      "WAF"
    ],
    "previewImagesFileNames": [
      "WAFGatewayAccessEventsBlack1.png",
      "WAFGatewayAccessEventsBlack2.png",
      "WAFGatewayAccessEventsWhite1.png",
      "WAFGatewayAccessEventsWhite2.png"
    ],
    "version": "1.2.0",
    "title": "Microsoft Web Application Firewall (WAF) - gateway access events",
    "templateRelativePath": "WebApplicationFirewallGatewayAccessEvents.json",
    "subtitle": "",
    "provider": "Microsoft"
  },
  {
    "workbookKey": "LinuxMachinesWorkbook",
    "logoFileName": "azurevirtualmachine_logo.svg",
    "description": "Gain insights into your workspaces' Linux machines by connecting Microsoft Sentinel and using the logs to gather insights around Linux events and errors.",
    "dataTypesDependencies": [
      "Syslog"
    ],
    "dataConnectorsDependencies": [
      "Syslog"
    ],
    "previewImagesFileNames": [
      "LinuxMachinesWhite.png",
      "LinuxMachinesBlack.png"
    ],
    "version": "1.1.0",
    "title": "Linux machines",
    "templateRelativePath": "LinuxMachines.json",
    "subtitle": "",
    "provider": "Microsoft"
  },
  {
    "workbookKey": "AzureFirewallWorkbook",
    "logoFileName": "AzFirewalls.svg",
    "description": "Gain insights into Azure Firewall events. You can learn about your application and network rules, see metrics for firewall activities across URLs, ports, and addresses across multiple workspaces.",
    "dataTypesDependencies": [
      "AzureDiagnostics"
    ],
    "dataConnectorsDependencies": [
      "AzureFirewall"
    ],
    "previewImagesFileNames": [
      "AzureFirewallWorkbookWhite1.PNG",
      "AzureFirewallWorkbookBlack1.PNG",
      "AzureFirewallWorkbookWhite2.PNG",
      "AzureFirewallWorkbookBlack2.PNG",
      "AzureFirewallWorkbookWhite3.PNG",
      "AzureFirewallWorkbookBlack3.PNG",
      "AzureFirewallWorkbookWhite4.PNG",
      "AzureFirewallWorkbookBlack4.PNG",
      "AzureFirewallWorkbookWhite5.PNG",
      "AzureFirewallWorkbookBlack5.PNG"
    ],
    "version": "1.3.0",
    "title": "Azure Firewall",
    "templateRelativePath": "AzureFirewallWorkbook.json",
    "subtitle": "",
    "provider": "Microsoft"
  },
  {
    "workbookKey": "AzureDDoSStandardProtection",
    "logoFileName": "AzDDoS.svg",
    "description": "This workbook visualizes security-relevant Azure DDoS events across several filterable panels. Offering a summary tab, metrics and a investigate tabs across multiple workspaces.",
    "dataTypesDependencies": [
      "AzureDiagnostics"
    ],
    "dataConnectorsDependencies": [
      "DDOS"
    ],
    "previewImagesFileNames": [
      "AzureDDoSWhite1.PNG",
      "AzureDDoSBlack1.PNG",
      "AzureDDoSWhite2.PNG",
      "AzureDDoSBlack2.PNG",
      "AzureDDoSWhite2.PNG",
      "AzureDDoSBlack2.PNG"
    ],
    "version": "1.0.2",
    "title": "Azure DDoS Protection Workbook",
    "templateRelativePath": "AzDDoSStandardWorkbook.json",
    "subtitle": "",
    "provider": "Microsoft"
  },
  {
    "workbookKey": "MicrosoftCloudAppSecurityWorkbook",
    "logoFileName": "Microsoft_logo.svg",
    "description": "Using this workbook, you can identify which cloud apps are being used in your organization, gain insights from usage trends and drill down to a specific user and application.",
    "dataTypesDependencies": [
      "McasShadowItReporting"
    ],
    "dataConnectorsDependencies": [
      "MicrosoftCloudAppSecurity"
    ],
    "previewImagesFileNames": [
      "McasDiscoveryBlack.png",
      "McasDiscoveryWhite.png"
    ],
    "version": "1.2.0",
    "title": "Microsoft Cloud App Security - discovery logs",
    "templateRelativePath": "MicrosoftCloudAppSecurity.json",
    "subtitle": "",
    "provider": "Microsoft"
  },
  {
    "workbookKey": "F5BIGIPSytemMetricsWorkbook",
    "logoFileName": "f5_logo.svg",
    "description": "Gain insight into F5 BIG-IP health and performance.  This workbook provides visibility of various metrics including CPU, memory, connectivity, throughput and disk utilization.",
    "dataTypesDependencies": [
      "F5Telemetry_system_CL",
      "F5Telemetry_AVR_CL"
    ],
    "dataConnectorsDependencies": [
      "F5BigIp"
    ],
    "previewImagesFileNames": [
      "F5SMBlack.png",
      "F5SMWhite.png"
    ],
    "version": "1.1.0",
    "title": "F5 BIG-IP System Metrics",
    "templateRelativePath": "F5BIGIPSystemMetrics.json",
    "subtitle": "",
    "provider": "F5 Networks"
  },
  {
    "workbookKey": "F5NetworksWorkbook",
    "logoFileName": "f5_logo.svg",
    "description": "Gain insights into F5 BIG-IP Application Security Manager (ASM), by analyzing traffic and activities.\nThis workbook provides insight into F5's web application firewall events and identifies attack traffic patterns across multiple ASM instances as well as overall BIG-IP health.",
    "dataTypesDependencies": [
      "F5Telemetry_LTM_CL",
      "F5Telemetry_system_CL",
      "F5Telemetry_ASM_CL"
    ],
    "dataConnectorsDependencies": [
      "F5BigIp"
    ],
    "previewImagesFileNames": [
      "F5White.png",
      "F5Black.png"
    ],
    "version": "1.1.0",
    "title": "F5 BIG-IP ASM",
    "templateRelativePath": "F5Networks.json",
    "subtitle": "",
    "provider": "F5 Networks"
  },
  {
    "workbookKey": "AzureNetworkWatcherWorkbook",
    "logoFileName": "networkwatcher_logo.svg",
    "description": "Gain deeper understanding of your organization's Azure network traffic by analyzing, and correlating Network Security Group flow logs. \nYou can trace malicious traffic flows, and drill down into their protocols, source and destination IP addresses, machines, countries, and subnets. \nThis workbook also helps you protect your network by identifying weak NSG rules.",
    "dataTypesDependencies": [
      "AzureNetworkAnalytics_CL"
    ],
    "dataConnectorsDependencies": [],
    "previewImagesFileNames": [
      "AzureNetworkWatcherWhite.png",
      "AzureNetworkWatcherBlack.png"
    ],
    "version": "1.1.0",
    "title": "Azure Network Watcher",
    "templateRelativePath": "AzureNetworkWatcher.json",
    "subtitle": "",
    "provider": "Microsoft"
  },
  {
    "workbookKey": "ZscalerFirewallWorkbook",
    "logoFileName": "zscaler_logo.svg",
    "description": "Gain insights into your ZIA cloud firewall logs by connecting to Microsoft Sentinel.\nThe Zscaler firewall overview workbook provides an overview and ability to drill down into all cloud firewall activity in your Zscaler instance including non-web related networking events, security events, firewall rules, and bandwidth consumption",
    "dataTypesDependencies": [
      "CommonSecurityLog"
    ],
    "dataConnectorsDependencies": [
      "Zscaler"
    ],
    "previewImagesFileNames": [
      "ZscalerFirewallWhite1.png",
      "ZscalerFirewallBlack1.png",
      "ZscalerFirewallWhite2.png",
      "ZscalerFirewallBlack2.png"
    ],
    "version": "1.1.0",
    "title": "Zscaler Firewall",
    "templateRelativePath": "ZscalerFirewall.json",
    "subtitle": "",
    "provider": "Zscaler"
  },
  {
    "workbookKey": "ZscalerWebOverviewWorkbook",
    "logoFileName": "zscaler_logo.svg",
    "description": "Gain insights into your ZIA web logs by connecting to Microsoft Sentinel.\nThe Zscaler web overview workbook provides a bird's eye view and ability to drill down into all the security and networking events related to web transactions, types of devices, and bandwidth consumption.",
    "dataTypesDependencies": [
      "CommonSecurityLog"
    ],
    "dataConnectorsDependencies": [
      "Zscaler"
    ],
    "previewImagesFileNames": [
      "ZscalerWebOverviewWhite.png",
      "ZscalerWebOverviewBlack.png"
    ],
    "version": "1.1.0",
    "title": "Zscaler Web Overview",
    "templateRelativePath": "ZscalerWebOverview.json",
    "subtitle": "",
    "provider": "Zscaler"
  },
  {
    "workbookKey": "ZscalerThreatsOverviewWorkbook",
    "logoFileName": "zscaler_logo.svg",
    "description": "Gain insights into threats blocked by Zscaler Internet access on your network.\nThe Zscaler threat overview workbook shows your entire threat landscape including blocked malware, IPS/AV rules, and blocked cloud apps. Threats are displayed by threat categories, filetypes, inbound vs outbound threats, usernames, user location, and more.",
    "dataTypesDependencies": [
      "CommonSecurityLog"
    ],
    "dataConnectorsDependencies": [
      "Zscaler"
    ],
    "previewImagesFileNames": [
      "ZscalerThreatsWhite.png",
      "ZscalerThreatsBlack.png"
    ],
    "version": "1.2.0",
    "title": "Zscaler Threats",
    "templateRelativePath": "ZscalerThreats.json",
    "subtitle": "",
    "provider": "Zscaler"
  },
  {
    "workbookKey": "ZscalerOffice365AppsWorkbook",
    "logoFileName": "zscaler_logo.svg",
    "description": "Gain insights into Office 365 use on your network.\nThe Zscaler Office 365 overview workbook shows you the Microsoft apps running on your network and their individual bandwidth consumption. It also helps identify phishing attempts in which attackers disguised themselves as Microsoft services.",
    "dataTypesDependencies": [
      "CommonSecurityLog"
    ],
    "dataConnectorsDependencies": [
      "Zscaler"
    ],
    "previewImagesFileNames": [
      "ZscalerOffice365White.png",
      "ZscalerOffice365Black.png"
    ],
    "version": "1.1.0",
    "title": "Zscaler Office365 Apps",
    "templateRelativePath": "ZscalerOffice365Apps.json",
    "subtitle": "",
    "provider": "Zscaler"
  },
  {
    "workbookKey": "InsecureProtocolsWorkbook",
    "logoFileName": "Microsoft_logo.svg",
    "description": "Gain insights into insecure protocol traffic by collecting and analyzing security events from Microsoft products.\nYou can view analytics and quickly identify use of weak authentication as well as sources of legacy protocol traffic, like NTLM and SMBv1.\nYou will also have the ability to monitor use of weak ciphers, allowing you to find weak spots in your organization's security.",
    "dataTypesDependencies": [
      "SecurityEvent",
      "Event",
      "SigninLogs"
    ],
    "dataConnectorsDependencies": [
      "SecurityEvents",
      "AzureActiveDirectory",
      "WindowsSecurityEvents"
    ],
    "previewImagesFileNames": [
      "InsecureProtocolsWhite1.png",
      "InsecureProtocolsBlack1.png",
      "InsecureProtocolsWhite2.png",
      "InsecureProtocolsBlack2.png"
    ],
    "version": "2.1.0",
    "title": "Insecure Protocols",
    "templateRelativePath": "InsecureProtocols.json",
    "subtitle": "",
    "provider": "Microsoft"
  },
  {
    "workbookKey": "AmazonWebServicesNetworkActivitiesWorkbook",
    "logoFileName": "amazon_web_services_Logo.svg",
    "description": "Gain insights into AWS network related resource activities, including the creation, update, and deletions of security groups, network ACLs and routes, gateways, elastic load balancers, VPCs, subnets, and network interfaces.",
    "dataTypesDependencies": [
      "AWSCloudTrail"
    ],
    "dataConnectorsDependencies": [
      "AWS"
    ],
    "previewImagesFileNames": [
      "AwsNetworkActivitiesWhite.png",
      "AwsNetworkActivitiesBlack.png"
    ],
    "version": "1.0.0",
    "title": "AWS Network Activities",
    "templateRelativePath": "AmazonWebServicesNetworkActivities.json",
    "subtitle": "",
    "provider": "Microsoft"
  },
  {
    "workbookKey": "AmazonWebServicesUserActivitiesWorkbook",
    "logoFileName": "amazon_web_services_Logo.svg",
    "description": "Gain insights into AWS user activities, including failed sign-in attempts, IP addresses, regions, user agents, and identity types, as well as potential malicious user activities with assumed roles.",
    "dataTypesDependencies": [
      "AWSCloudTrail"
    ],
    "dataConnectorsDependencies": [
      "AWS"
    ],
    "previewImagesFileNames": [
      "AwsUserActivitiesWhite.png",
      "AwsUserActivitiesBlack.png"
    ],
    "version": "1.0.0",
    "title": "AWS User Activities",
    "templateRelativePath": "AmazonWebServicesUserActivities.json",
    "subtitle": "",
    "provider": "Microsoft"
  },
  {
    "workbookKey": "TrendMicroDeepSecurityAttackActivityWorkbook",
    "logoFileName": "trendmicro_logo.svg",
    "description": "Visualize and gain insights into the MITRE ATT&CK related activity detected by Trend Micro Deep Security.",
    "dataTypesDependencies": [
      "CommonSecurityLog"
    ],
    "dataConnectorsDependencies": [
      "TrendMicro"
    ],
    "previewImagesFileNames": [
      "TrendMicroDeepSecurityAttackActivityWhite.png",
      "TrendMicroDeepSecurityAttackActivityBlack.png"
    ],
    "version": "1.0.0",
    "title": "Trend Micro Deep Security ATT&CK Related Activity",
    "templateRelativePath": "TrendMicroDeepSecurityAttackActivity.json",
    "subtitle": "",
    "provider": "Trend Micro"
  },
  {
    "workbookKey": "TrendMicroDeepSecurityOverviewWorkbook",
    "logoFileName": "trendmicro_logo.svg",
    "description": "Gain insights into your Trend Micro Deep Security security event data by visualizing your Deep Security Anti-Malware, Firewall, Integrity Monitoring, Intrusion Prevention, Log Inspection, and Web Reputation event data.",
    "dataTypesDependencies": [
      "CommonSecurityLog"
    ],
    "dataConnectorsDependencies": [
      "TrendMicro"
    ],
    "previewImagesFileNames": [
      "TrendMicroDeepSecurityOverviewWhite1.png",
      "TrendMicroDeepSecurityOverviewBlack1.png",
      "TrendMicroDeepSecurityOverviewWhite2.png",
      "TrendMicroDeepSecurityOverviewBlack2.png"
    ],
    "version": "1.0.0",
    "title": "Trend Micro Deep Security Events",
    "templateRelativePath": "TrendMicroDeepSecurityOverview.json",
    "subtitle": "",
    "provider": "Trend Micro"
  },
  {
    "workbookKey": "ExtraHopDetectionSummaryWorkbook",
    "logoFileName": "extrahop_logo.svg",
    "description": "Gain insights into ExtraHop Reveal(x) detections by analyzing traffic and activities.\nThis workbook provides an overview of security detections in your organization's network, including high-risk detections and top participants.",
    "dataTypesDependencies": [
      "CommonSecurityLog"
    ],
    "dataConnectorsDependencies": [
      "ExtraHopNetworks"
    ],
    "previewImagesFileNames": [
      "ExtrahopWhite.png",
      "ExtrahopBlack.png"
    ],
    "version": "1.0.0",
    "title": "ExtraHop",
    "templateRelativePath": "ExtraHopDetectionSummary.json",
    "subtitle": "",
    "provider": "ExtraHop Networks"
  },
  {
    "workbookKey": "BarracudaCloudFirewallWorkbook",
    "logoFileName": "barracuda_logo.svg",
    "description": "Gain insights into your Barracuda CloudGen Firewall by analyzing firewall operations and events.\nThis workbook provides insights into rule enforcement, network activities, including number of connections, top users, and helps you identify applications that are popular on your network.",
    "dataTypesDependencies": [
      "CommonSecurityLog",
      "Syslog"
    ],
    "dataConnectorsDependencies": [
      "BarracudaCloudFirewall"
    ],
    "previewImagesFileNames": [
      "BarracudaWhite1.png",
      "BarracudaBlack1.png",
      "BarracudaWhite2.png",
      "BarracudaBlack2.png"
    ],
    "version": "1.0.0",
    "title": "Barracuda CloudGen FW",
    "templateRelativePath": "Barracuda.json",
    "subtitle": "",
    "provider": "Barracuda"
  },
  {
    "workbookKey": "CitrixWorkbook",
    "logoFileName": "citrix_logo.svg",
    "description": "Citrix Analytics for Security aggregates and correlates information across network traffic, users, files and endpoints in Citrix environments. This generates actionable insights that enable Citrix administrators and security teams to remediate user security threats through automation while optimizing IT operations. Machine learning and artificial intelligence empowers Citrix Analytics for Security to identify and take automated action to prevent data exfiltration. While delivered as a cloud service, Citrix Analytics for Security can generate insights from resources located on-premises, in the cloud, or in hybrid architectures. The Citrix Analytics Workbook further enhances the value of both your Citrix Analytics for Security and Microsoft Sentinel. The Workbook enables you to integrate data sources together, helping you gain even richer insights. It also gives Security Operations (SOC) teams the ability to correlate data from disparate logs, helping you identify and proactively remediate security risk quickly. Additionally, valuable dashboards that were unique to the Citrix Analytics for Security can now be implemented in Sentinel. You can also create new custom Workbooks that were not previously available, helping extend the value of both investments.",
    "dataTypesDependencies": [
      "CitrixAnalytics_userProfile_CL",
      "CitrixAnalytics_riskScoreChange_CL",
      "CitrixAnalytics_indicatorSummary_CL",
      "CitrixAnalytics_indicatorEventDetails_CL"
    ],
    "dataConnectorsDependencies": [
      "Citrix"
    ],
    "previewImagesFileNames": [
      "CitrixWhite.png",
      "CitrixBlack.png"
    ],
    "version": "2.1.0",
    "title": "Citrix Analytics",
    "templateRelativePath": "Citrix.json",
    "subtitle": "",
    "provider": "Citrix Systems Inc."
  },
  {
    "workbookKey": "OneIdentityWorkbook",
    "logoFileName": "oneIdentity_logo.svg",
    "description": "This simple workbook gives an overview of sessions going through your SafeGuard for Privileged Sessions device.",
    "dataTypesDependencies": [
      "CommonSecurityLog"
    ],
    "dataConnectorsDependencies": [
      "OneIdentity"
    ],
    "previewImagesFileNames": [
      "OneIdentityWhite.png",
      "OneIdentityBlack.png"
    ],
    "version": "1.0.0",
    "title": "One Identity",
    "templateRelativePath": "OneIdentity.json",
    "subtitle": "",
    "provider": "One Identity LLC."
  },
  {
    "workbookKey": "SecurityStatusWorkbook",
    "logoFileName": "",
    "description": "This workbook gives an overview of Security Settings for VMs and Azure Arc.",
    "dataTypesDependencies": [
      "CommonSecurityLog",
      "SecurityEvent",
      "Syslog"
    ],
    "dataConnectorsDependencies": [],
    "previewImagesFileNames": [
      "AzureSentinelSecurityStatusBlack.png",
      "AzureSentinelSecurityStatusWhite.png"
    ],
    "version": "1.3.0",
    "title": "Security Status",
    "templateRelativePath": "SecurityStatus.json",
    "subtitle": "",
    "provider": "Microsoft"
  },
  {
    "workbookKey": "AzureSentinelSecurityAlertsWorkbook",
    "logoFileName": "Azure_Sentinel.svg",
    "description": "Security Alerts dashboard for alerts in your Microsoft Sentinel environment.",
    "dataTypesDependencies": [
      "SecurityAlert"
    ],
    "dataConnectorsDependencies": [],
    "previewImagesFileNames": [
      "AzureSentinelSecurityAlertsWhite.png",
      "AzureSentinelSecurityAlertsBlack.png"
    ],
    "version": "1.1.0",
    "title": "Security Alerts",
    "templateRelativePath": "AzureSentinelSecurityAlerts.json",
    "subtitle": "",
    "provider": "Microsoft"
  },
  {
    "workbookKey": "SquadraTechnologiesSecRMMWorkbook",
    "logoFileName": "SquadraTechnologiesLogo.svg",
    "description": "This workbook gives an overview of security data for removable storage activity such as USB thumb drives and USB connected mobile devices.",
    "dataTypesDependencies": [
      "secRMM_CL"
    ],
    "dataConnectorsDependencies": [
      "SquadraTechnologiesSecRmm"
    ],
    "previewImagesFileNames": [
      "SquadraTechnologiesSecRMMWhite.PNG",
      "SquadraTechnologiesSecRMMBlack.PNG"
    ],
    "version": "1.0.0",
    "title": "Squadra Technologies SecRMM - USB removable storage security",
    "templateRelativePath": "SquadraTechnologiesSecRMM.json",
    "subtitle": "",
    "provider": "Squadra Technologies"
  },
  {
    "workbookKey": "IoT-Alerts",
    "logoFileName": "IoTIcon.svg",
    "description": "Gain insights into your IoT data workloads from Azure IoT Hub managed deployments, monitor alerts across all your IoT Hub deployments, detect devices at risk and act upon potential threats.",
    "dataTypesDependencies": [
      "SecurityAlert"
    ],
    "dataConnectorsDependencies": [
      "IoT"
    ],
    "previewImagesFileNames": [
      "IOTBlack1.png",
      "IOTWhite1.png"
    ],
    "version": "1.2.0",
    "title": "Azure Defender for IoT Alerts",
    "templateRelativePath": "IOT_Alerts.json",
    "subtitle": "",
    "provider": "Microsoft"
  },
  {
    "workbookKey": "IoTAssetDiscovery",
    "logoFileName": "IoTIcon.svg",
    "description": "IoT Devices asset discovery from Firewall logs By Azure Defender for IoT",
    "dataTypesDependencies": [
      "CommonSecurityLog"
    ],
    "dataConnectorsDependencies": [
      "Fortinet"
    ],
    "previewImagesFileNames": [
      "workbook-iotassetdiscovery-screenshot-Black.PNG",
      "workbook-iotassetdiscovery-screenshot-White.PNG"
    ],
    "version": "1.0.0",
    "title": "IoT Asset Discovery",
    "templateRelativePath": "IoTAssetDiscovery.json",
    "subtitle": "",
    "provider": "Microsoft"
  },
  {
    "workbookKey": "ForcepointCASBWorkbook",
    "logoFileName": "FP_Green_Emblem_RGB-01.svg",
    "description": "Get insights on user risk with the Forcepoint CASB (Cloud Access Security Broker) workbook.",
    "dataTypesDependencies": [
      "CommonSecurityLog"
    ],
    "dataConnectorsDependencies": [
      "ForcepointCasb"
    ],
    "previewImagesFileNames": [
      "ForcepointCASBWhite.png",
      "ForcepointCASBBlack.png"
    ],
    "version": "1.0.0",
    "title": "Forcepoint Cloud Access Security Broker (CASB)",
    "templateRelativePath": "ForcepointCASB.json",
    "subtitle": "",
    "provider": "Forcepoint"
  },
  {
    "workbookKey": "ForcepointNGFWWorkbook",
    "logoFileName": "FP_Green_Emblem_RGB-01.svg",
    "description": "Get insights on firewall activities with the Forcepoint NGFW (Next Generation Firewall) workbook.",
    "dataTypesDependencies": [
      "CommonSecurityLog"
    ],
    "dataConnectorsDependencies": [
      "ForcepointNgfw"
    ],
    "previewImagesFileNames": [
      "ForcepointNGFWWhite.png",
      "ForcepointNGFWBlack.png"
    ],
    "version": "1.0.0",
    "title": "Forcepoint Next Generation Firewall (NGFW)",
    "templateRelativePath": "ForcepointNGFW.json",
    "subtitle": "",
    "provider": "Forcepoint"
  },
  {
    "workbookKey": "ForcepointDLPWorkbook",
    "logoFileName": "FP_Green_Emblem_RGB-01.svg",
    "description": "Get insights on DLP incidents with the Forcepoint DLP (Data Loss Prevention) workbook.",
    "dataTypesDependencies": [
      "ForcepointDLPEvents_CL"
    ],
    "dataConnectorsDependencies": [
      "ForcepointDlp"
    ],
    "previewImagesFileNames": [
      "ForcepointDLPWhite.png",
      "ForcepointDLPBlack.png"
    ],
    "version": "1.0.0",
    "title": "Forcepoint Data Loss Prevention (DLP)",
    "templateRelativePath": "ForcepointDLP.json",
    "subtitle": "",
    "provider": "Forcepoint"
  },
  {
    "workbookKey": "ZimperiumMTDWorkbook",
    "logoFileName": "ZIMPERIUM-logo_square2.svg",
    "description": "This workbook provides insights on Zimperium Mobile Threat Defense (MTD) threats and mitigations.",
    "dataTypesDependencies": [
      "ZimperiumThreatLog_CL",
      "ZimperiumMitigationLog_CL"
    ],
    "dataConnectorsDependencies": [
      "ZimperiumMtdAlerts"
    ],
    "previewImagesFileNames": [
      "ZimperiumWhite.png",
      "ZimperiumBlack.png"
    ],
    "version": "1.0.0",
    "title": "Zimperium Mobile Threat Defense (MTD)",
    "templateRelativePath": "ZimperiumWorkbooks.json",
    "subtitle": "",
    "provider": "Zimperium"
  },
  {
    "workbookKey": "AzureAuditActivityAndSigninWorkbook",
    "logoFileName": "azureactivedirectory_logo.svg",
    "description": "Gain insights into Azure Active Directory Audit, Activity and Signins with one workbook. This workbook can be used by Security and Azure administrators.",
    "dataTypesDependencies": [
      "AzureActivity",
      "AuditLogs",
      "SigninLogs"
    ],
    "dataConnectorsDependencies": [
      "AzureActiveDirectory"
    ],
    "previewImagesFileNames": [
      "AzureAuditActivityAndSigninWhite1.png",
      "AzureAuditActivityAndSigninWhite2.png",
      "AzureAuditActivityAndSigninBlack1.png",
      "AzureAuditActivityAndSigninBlack2.png"
    ],
    "version": "1.2.0",
    "title": "Azure AD Audit, Activity and Sign-in logs",
    "templateRelativePath": "AzureAuditActivityAndSignin.json",
    "subtitle": "",
    "provider": "Microsoft Sentinel community"
  },
  {
    "workbookKey": "WindowsFirewall",
    "logoFileName": "Microsoft_logo.svg",
    "description": "Gain insights into Windows Firewall logs in combination with security and Azure signin logs",
    "dataTypesDependencies": [
      "WindowsFirewall",
      "SecurityEvent",
      "SigninLogs"
    ],
    "dataConnectorsDependencies": [
      "SecurityEvents",
      "WindowsFirewall",
      "WindowsSecurityEvents"
    ],
    "previewImagesFileNames": [
      "WindowsFirewallWhite1.png",
      "WindowsFirewallWhite2.png",
      "WindowsFirewallBlack1.png",
      "WindowsFirewallBlack2.png"
    ],
    "version": "1.0.0",
    "title": "Windows Firewall",
    "templateRelativePath": "WindowsFirewall.json",
    "subtitle": "",
    "provider": "Microsoft Sentinel community"
  },
  {
    "workbookKey": "EventAnalyzerwWorkbook",
    "logoFileName": "",
    "description": "The Event Analyzer workbook allows to explore, audit and speed up analysis of Windows Event Logs, including all event details and attributes, such as security, application, system, setup, directory service, DNS and others.",
    "dataTypesDependencies": [
      "SecurityEvent"
    ],
    "dataConnectorsDependencies": [
      "SecurityEvents",
      "WindowsSecurityEvents"
    ],
    "previewImagesFileNames": [
      "EventAnalyzer-Workbook-White.png",
      "EventAnalyzer-Workbook-Black.png"
    ],
    "version": "1.0.0",
    "title": "Event Analyzer",
    "templateRelativePath": "EventAnalyzer.json",
    "subtitle": "",
    "provider": "Microsoft Sentinel community"
  },
  {
    "workbookKey": "ASC-ComplianceandProtection",
    "logoFileName": "",
    "description": "Gain insight into regulatory compliance, alert trends, security posture, and more with this workbook based on Azure Security Center data.",
    "dataTypesDependencies": [
      "SecurityAlert",
      "ProtectionStatus",
      "SecurityRecommendation",
      "SecurityBaseline",
      "SecurityBaselineSummary",
      "Update",
      "ConfigurationChange"
    ],
    "dataConnectorsDependencies": [
      "AzureSecurityCenter"
    ],
    "previewImagesFileNames": [
      "ASCCaPBlack.png",
      "ASCCaPWhite.png"
    ],
    "version": "1.2.0",
    "title": "ASC Compliance and Protection",
    "templateRelativePath": "ASC-ComplianceandProtection.json",
    "subtitle": "",
    "provider": "Microsoft Sentinel community"
  },
  {
    "workbookKey": "AIVectraDetectWorkbook",
    "logoFileName": "AIVectraDetect.svg",
    "description": "Start investigating network attacks surfaced by Vectra Detect directly from Sentinel. View critical hosts, accounts, campaigns and detections. Also monitor Vectra system health and audit logs.",
    "dataTypesDependencies": [
      "CommonSecurityLog"
    ],
    "dataConnectorsDependencies": [
      "AIVectraDetect"
    ],
    "previewImagesFileNames": [
      "AIVectraDetectWhite1.png",
      "AIVectraDetectBlack1.png"
    ],
    "version": "1.1.1",
    "title": "Vectra AI Detect",
    "templateRelativePath": "AIVectraDetectWorkbook.json",
    "subtitle": "",
    "provider": "Vectra AI"
  },
  {
    "workbookKey": "Perimeter81OverviewWorkbook",
    "logoFileName": "Perimeter81_Logo.svg",
    "description": "Gain insights and comprehensive monitoring into your Perimeter 81 account by analyzing activities.",
    "dataTypesDependencies": [
      "Perimeter81_CL"
    ],
    "dataConnectorsDependencies": [
      "Perimeter81ActivityLogs"
    ],
    "previewImagesFileNames": [
      "Perimeter81OverviewWhite1.png",
      "Perimeter81OverviewBlack1.png",
      "Perimeter81OverviewWhite2.png",
      "Perimeter81OverviewBlack2.png"
    ],
    "version": "1.0.0",
    "title": "Perimeter 81 Overview",
    "templateRelativePath": "Perimeter81OverviewWorkbook.json",
    "subtitle": "",
    "provider": "Perimeter 81"
  },
  {
    "workbookKey": "SymantecProxySGWorkbook",
    "logoFileName": "symantec_logo.svg",
    "description": "Gain insight into Symantec ProxySG by analyzing, collecting and correlating proxy data.\nThis workbook provides visibility into ProxySG Access logs",
    "dataTypesDependencies": [
      "Syslog"
    ],
    "dataConnectorsDependencies": [
      "SymantecProxySG"
    ],
    "previewImagesFileNames": [
      "SymantecProxySGWhite.png",
      "SymantecProxySGBlack.png"
    ],
    "version": "1.0.0",
    "title": "Symantec ProxySG",
    "templateRelativePath": "SymantecProxySG.json",
    "subtitle": "",
    "provider": "Symantec"
  },
  {
    "workbookKey": "IllusiveASMWorkbook",
    "logoFileName": "illusive_logo_workbook.svg",
    "description": "Gain insights into your organization's Cyber Hygiene and Attack Surface risk.\nIllusive ASM automates discovery and clean-up of credential violations, allows drill-down inspection of pathways to critical assets, and provides risk insights that inform intelligent decision-making to reduce attacker mobility.",
    "dataTypesDependencies": [
      "CommonSecurityLog"
    ],
    "dataConnectorsDependencies": [
      "illusiveAttackManagementSystem"
    ],
    "previewImagesFileNames": [
      "IllusiveASMWhite.png",
      "IllusiveASMBlack.png"
    ],
    "version": "1.0.0",
    "title": "Illusive ASM Dashboard",
    "templateRelativePath": "IllusiveASM.json",
    "subtitle": "",
    "provider": "Illusive"
  },
  {
    "workbookKey": "IllusiveADSWorkbook",
    "logoFileName": "illusive_logo_workbook.svg",
    "description": "Gain insights into unauthorized lateral movement in your organization's network.\nIllusive ADS is designed to paralyzes attackers and eradicates in-network threats by creating a hostile environment for the attackers across all the layers of the attack surface.",
    "dataTypesDependencies": [
      "CommonSecurityLog"
    ],
    "dataConnectorsDependencies": [
      "illusiveAttackManagementSystem"
    ],
    "previewImagesFileNames": [
      "IllusiveADSWhite.png",
      "IllusiveADSBlack.png"
    ],
    "version": "1.0.0",
    "title": "Illusive ADS Dashboard",
    "templateRelativePath": "IllusiveADS.json",
    "subtitle": "",
    "provider": "Illusive"
  },
  {
    "workbookKey": "PulseConnectSecureWorkbook",
    "logoFileName": "",
    "description": "Gain insight into Pulse Secure VPN by analyzing, collecting and correlating vulnerability data.\nThis workbook provides visibility into user VPN activities",
    "dataTypesDependencies": [
      "Syslog"
    ],
    "dataConnectorsDependencies": [
      "PulseConnectSecure"
    ],
    "previewImagesFileNames": [
      "PulseConnectSecureWhite.png",
      "PulseConnectSecureBlack.png"
    ],
    "version": "1.0.0",
    "title": "Pulse Connect Secure",
    "templateRelativePath": "PulseConnectSecure.json",
    "subtitle": "",
    "provider": "Pulse Secure"
  },
  {
    "workbookKey": "InfobloxNIOSWorkbook",
    "logoFileName": "infoblox_logo.svg",
    "description": "Gain insight into Infoblox NIOS by analyzing, collecting and correlating DHCP and DNS data.\nThis workbook provides visibility into DHCP and DNS traffic",
    "dataTypesDependencies": [
      "Syslog"
    ],
    "dataConnectorsDependencies": [
      "InfobloxNIOS"
    ],
    "previewImagesFileNames": [],
    "version": "1.1.0",
    "title": "Infoblox NIOS",
    "templateRelativePath": "Infoblox-Workbook-V2.json",
    "subtitle": "",
    "provider": "Infoblox"
  },
  {
    "workbookKey": "SymantecVIPWorkbook",
    "logoFileName": "symantec_logo.svg",
    "description": "Gain insight into Symantec VIP by analyzing, collecting and correlating strong authentication data.\nThis workbook provides visibility into user authentications",
    "dataTypesDependencies": [
      "Syslog"
    ],
    "dataConnectorsDependencies": [
      "SymantecVIP"
    ],
    "previewImagesFileNames": [
      "SymantecVIPWhite.png",
      "SymantecVIPBlack.png"
    ],
    "version": "1.0.0",
    "title": "Symantec VIP",
    "templateRelativePath": "SymantecVIP.json",
    "subtitle": "",
    "provider": "Symantec"
  },
  {
    "workbookKey": "ProofPointTAPWorkbook",
    "logoFileName": "proofpointlogo.svg",
    "description": "Gain extensive insight into Proofpoint Targeted Attack Protection (TAP) by analyzing, collecting and correlating TAP log events.\nThis workbook provides visibility into message and click events that were permitted, delivered, or blocked",
    "dataTypesDependencies": [
      "ProofPointTAPMessagesBlocked_CL",
      "ProofPointTAPMessagesDelivered_CL",
      "ProofPointTAPClicksPermitted_CL",
      "ProofPointTAPClicksBlocked_CL"
    ],
    "dataConnectorsDependencies": [
      "ProofpointTAP"
    ],
    "previewImagesFileNames": [
      "ProofpointTAPWhite.png",
      "ProofpointTAPBlack.png"
    ],
    "version": "1.0.0",
    "title": "Proofpoint TAP",
    "templateRelativePath": "ProofpointTAP.json",
    "subtitle": "",
    "provider": "Proofpoint"
  },
  {
    "workbookKey": "QualysVMWorkbook",
    "logoFileName": "qualys_logo.svg",
    "description": "Gain insight into Qualys Vulnerability Management by analyzing, collecting and correlating vulnerability data.\nThis workbook provides visibility into vulnerabilities detected from vulnerability scans",
    "dataTypesDependencies": [
      "QualysHostDetection_CL"
    ],
    "dataConnectorsDependencies": [
      "QualysVulnerabilityManagement"
    ],
    "previewImagesFileNames": [
      "QualysVMWhite.png",
      "QualysVMBlack.png"
    ],
    "version": "1.0.0",
    "title": "Qualys Vulnerability Management",
    "templateRelativePath": "QualysVM.json",
    "subtitle": "",
    "provider": "Qualys"
  },
  {
    "workbookKey": "QualysVMV2Workbook",
    "logoFileName": "qualys_logo.svg",
    "description": "Gain insight into Qualys Vulnerability Management by analyzing, collecting and correlating vulnerability data.\nThis workbook provides visibility into vulnerabilities detected from vulnerability scans",
    "dataTypesDependencies": [
      "QualysHostDetectionV2_CL"
    ],
    "dataConnectorsDependencies": [
      "QualysVulnerabilityManagement"
    ],
    "previewImagesFileNames": [
      "QualysVMWhite.png",
      "QualysVMBlack.png"
    ],
    "version": "1.0.0",
    "title": "Qualys Vulnerability Management",
    "templateRelativePath": "QualysVMv2.json",
    "subtitle": "",
    "provider": "Qualys"
  },
  {
    "workbookKey": "GitHubSecurityWorkbook",
    "logoFileName": "GitHub.svg",
    "description": "Gain insights to GitHub activities that may be interesting for security.",
    "dataTypesDependencies": [
      "Github_CL",
      "GitHubRepoLogs_CL"
    ],
    "dataConnectorsDependencies": [],
    "previewImagesFileNames": [
      "GitHubSecurityWhite.png",
      "GitHubSecurityBlack.png"
    ],
    "version": "1.0.0",
    "title": "GitHub Security",
    "templateRelativePath": "GitHubSecurityWorkbook.json",
    "subtitle": "",
    "provider": "Microsoft Sentinel community"
  },
  {
    "workbookKey": "VisualizationDemo",
    "logoFileName": "",
    "description": "Learn and explore the many ways of displaying information within Microsoft Sentinel workbooks",
    "dataTypesDependencies": [
      "SecurityAlert"
    ],
    "dataConnectorsDependencies": [],
    "previewImagesFileNames": [
      "VisualizationDemoBlack.png",
      "VisualizationDemoWhite.png"
    ],
    "version": "1.0.0",
    "title": "Visualizations Demo",
    "templateRelativePath": "VisualizationDemo.json",
    "subtitle": "",
    "provider": "Microsoft Sentinel Community"
  },
  {
    "workbookKey": "SophosXGFirewallWorkbook",
    "logoFileName": "sophos_logo.svg",
    "description": "Gain insight into Sophos XG Firewall by analyzing, collecting and correlating firewall data.\nThis workbook provides visibility into network traffic",
    "dataTypesDependencies": [
      "Syslog"
    ],
    "dataConnectorsDependencies": [
      "SophosXGFirewall"
    ],
    "previewImagesFileNames": [
      "SophosXGFirewallWhite.png",
      "SophosXGFirewallBlack.png"
    ],
    "version": "1.0.0",
    "title": "Sophos XG Firewall",
    "templateRelativePath": "SophosXGFirewall.json",
    "subtitle": "",
    "provider": "Sophos"
  },
  {
    "workbookKey": "SysmonThreatHuntingWorkbook",
    "logoFileName": "",
    "description": "Simplify your threat hunts using Sysmon data mapped to MITRE ATT&CK data. This workbook gives you the ability to drilldown into system activity based on known ATT&CK techniques as well as other threat hunting entry points such as user activity, network connections or virtual machine Sysmon events.\nPlease note that for this workbook to work you must have deployed Sysmon on your virtual machines in line with the instructions at https://github.com/BlueTeamLabs/sentinel-attack/wiki/Onboarding-sysmon-data-to-Azure-Sentinel",
    "dataTypesDependencies": [
      "Event"
    ],
    "dataConnectorsDependencies": [],
    "previewImagesFileNames": [
      "SysmonThreatHuntingWhite1.png",
      "SysmonThreatHuntingBlack1.png"
    ],
    "version": "1.4.0",
    "title": "Sysmon Threat Hunting",
    "templateRelativePath": "SysmonThreatHunting.json",
    "subtitle": "",
    "provider": "Microsoft Sentinel community"
  },
  {
    "workbookKey": "WebApplicationFirewallWAFTypeEventsWorkbook",
    "logoFileName": "webapplicationfirewall(WAF)_logo.svg",
    "description": "Gain insights into your organization's Azure web application firewall (WAF) across various services such as Azure Front Door Service and Application Gateway. You can view event triggers, full messages, attacks over time, among other data. Several aspects of the workbook are interactable to allow users to further understand their data",
    "dataTypesDependencies": [
      "AzureDiagnostics"
    ],
    "dataConnectorsDependencies": [
      "WAF"
    ],
    "previewImagesFileNames": [
      "WAFFirewallWAFTypeEventsBlack1.PNG",
      "WAFFirewallWAFTypeEventsBlack2.PNG",
      "WAFFirewallWAFTypeEventsBlack3.PNG",
      "WAFFirewallWAFTypeEventsBlack4.PNG",
      "WAFFirewallWAFTypeEventsWhite1.png",
      "WAFFirewallWAFTypeEventsWhite2.PNG",
      "WAFFirewallWAFTypeEventsWhite3.PNG",
      "WAFFirewallWAFTypeEventsWhite4.PNG"
    ],
    "version": "1.1.0",
    "title": "Microsoft Web Application Firewall (WAF) - Azure WAF",
    "templateRelativePath": "WebApplicationFirewallWAFTypeEvents.json",
    "subtitle": "",
    "provider": "Microsoft"
  },
  {
    "workbookKey": "OrcaAlertsOverviewWorkbook",
    "logoFileName": "Orca_logo.svg",
    "description": "A visualized overview of Orca security alerts.\nExplore, analize and learn about your security posture using Orca alerts Overview",
    "dataTypesDependencies": [
      "OrcaAlerts_CL"
    ],
    "dataConnectorsDependencies": [
      "OrcaSecurityAlerts"
    ],
    "previewImagesFileNames": [
      "OrcaAlertsWhite.png",
      "OrcaAlertsBlack.png"
    ],
    "version": "1.1.0",
    "title": "Orca alerts overview",
    "templateRelativePath": "OrcaAlerts.json",
    "subtitle": "",
    "provider": "Orca Security"
  },
  {
    "workbookKey": "CyberArkWorkbook",
    "logoFileName": "CyberArk_Logo.svg",
    "description": "The CyberArk Syslog connector allows you to easily connect all your CyberArk security solution logs with your Microsoft Sentinel, to view dashboards, create custom alerts, and improve investigation. Integration between CyberArk and Microsoft Sentinel makes use of the CEF Data Connector to properly parse and display CyberArk Syslog messages.",
    "dataTypesDependencies": [
      "CommonSecurityLog"
    ],
    "dataConnectorsDependencies": [
      "CyberArk"
    ],
    "previewImagesFileNames": [
      "CyberArkActivitiesWhite.PNG",
      "CyberArkActivitiesBlack.PNG"
    ],
    "version": "1.1.0",
    "title": "CyberArk EPV Events",
    "templateRelativePath": "CyberArkEPV.json",
    "subtitle": "",
    "provider": "CyberArk"
  },
  {
    "workbookKey": "UserEntityBehaviorAnalyticsWorkbook",
    "logoFileName": "Azure_Sentinel.svg",
    "description": "Identify compromised users and insider threats using User and Entity Behavior Analytics. Gain insights into anomalous user behavior from baselines learned from behavior patterns",
    "dataTypesDependencies": [
      "BehaviorAnalytics"
    ],
    "dataConnectorsDependencies": [],
    "previewImagesFileNames": [
      "UserEntityBehaviorAnalyticsBlack1.png",
      "UserEntityBehaviorAnalyticsWhite1.png"
    ],
    "version": "1.2.0",
    "title": "User And Entity Behavior Analytics",
    "templateRelativePath": "UserEntityBehaviorAnalytics.json",
    "subtitle": "",
    "provider": "Microsoft"
  },
  {
    "workbookKey": "CitrixWAF",
    "logoFileName": "citrix_logo.svg",
    "description": "Gain insight into the Citrix WAF logs",
    "dataTypesDependencies": [
      "CommonSecurityLog"
    ],
    "dataConnectorsDependencies": [
      "CitrixWAF"
    ],
    "previewImagesFileNames": [
      "CitrixWAFBlack.png",
      "CitrixWAFWhite.png"
    ],
    "version": "1.0.0",
    "title": "Citrix WAF (Web App Firewall)",
    "templateRelativePath": "CitrixWAF.json",
    "subtitle": "",
    "provider": "Citrix Systems Inc."
  },
  {
    "workbookKey": "UnifiSGWorkbook",
    "logoFileName": "",
    "description": "Gain insights into Unifi Security Gateways analyzing traffic and activities.",
    "dataTypesDependencies": [
      "CommonSecurityLog"
    ],
    "dataConnectorsDependencies": [],
    "previewImagesFileNames": [
      "UnifiSGBlack.png",
      "UnifiSGWhite.png"
    ],
    "version": "1.0.0",
    "title": "Unifi Security Gateway",
    "templateRelativePath": "UnfiSG.json",
    "subtitle": "",
    "provider": "Microsoft Sentinel community"
  },
  {
    "workbookKey": "UnifiSGNetflowWorkbook",
    "logoFileName": "",
    "description": "Gain insights into Unifi Security Gateways analyzing traffic and activities using Netflow.",
    "dataTypesDependencies": [
      "netflow_CL"
    ],
    "dataConnectorsDependencies": [],
    "previewImagesFileNames": [
      "UnifiSGNetflowBlack.png",
      "UnifiSGNetflowWhite.png"
    ],
    "version": "1.0.0",
    "title": "Unifi Security Gateway - NetFlow",
    "templateRelativePath": "UnfiSGNetflow.json",
    "subtitle": "",
    "provider": "Microsoft Sentinel community"
  },
  {
    "workbookKey": "NormalizedNetworkEventsWorkbook",
    "logoFileName": "Azure_Sentinel.svg",
    "description": "See insights on multiple networking appliances and other network sessions, that have been parsed or mapped to the normalized networking sessions table. Note this requires enabling parsers for the different products - to learn more, visit https://aka.ms/sentinelnormalizationdocs",
    "dataTypesDependencies": [],
    "dataConnectorsDependencies": [],
    "previewImagesFileNames": [
      "NormalizedNetworkEventsWhite.png",
      "NormalizedNetworkEventsBlack.png"
    ],
    "version": "1.0.0",
    "title": "Normalized network events",
    "templateRelativePath": "NormalizedNetworkEvents.json",
    "subtitle": "",
    "provider": "Microsoft"
  },
  {
    "workbookKey": "WorkspaceAuditingWorkbook",
    "logoFileName": "Azure_Sentinel.svg",
    "description": "Workspace auditing report\r\nUse this report to understand query runs across your workspace.",
    "dataTypesDependencies": [
      "LAQueryLogs"
    ],
    "dataConnectorsDependencies": [],
    "previewImagesFileNames": [
      "WorkspaceAuditingWhite.png",
      "WorkspaceAuditingBlack.png"
    ],
    "version": "1.0.0",
    "title": "Workspace audit",
    "templateRelativePath": "WorkspaceAuditing.json",
    "subtitle": "",
    "provider": "Microsoft Sentinel community"
  },
  {
    "workbookKey": "MITREATTACKWorkbook",
    "logoFileName": "Azure_Sentinel.svg",
    "description": "Workbook to showcase MITRE ATT&CK Coverage for Microsoft Sentinel",
    "dataTypesDependencies": [],
    "dataConnectorsDependencies": [],
    "previewImagesFileNames": [
      "MITREATTACKWhite1.PNG",
      "MITREATTACKWhite2.PNG",
      "MITREATTACKBlack1.PNG",
      "MITREATTACKBlack2.PNG"
    ],
    "version": "1.0.0",
    "title": "MITRE ATT&CK Workbook",
    "templateRelativePath": "MITREAttack.json",
    "subtitle": "",
    "provider": "Microsoft Sentinel community"
  },
  {
    "workbookKey": "BETTERMTDWorkbook",
    "logoFileName": "BETTER_MTD_logo.svg",
    "description": "Workbook using the BETTER Mobile Threat Defense (MTD) connector, to give insights into your mobile devices, installed application and overall device security posture.",
    "dataTypesDependencies": [
      "BetterMTDDeviceLog_CL",
      "BetterMTDAppLog_CL",
      "BetterMTDIncidentLog_CL",
      "BetterMTDNetflowLog_CL"
    ],
    "dataConnectorsDependencies": [
      "BetterMTD"
    ],
    "previewImagesFileNames": [
      "BetterMTDWorkbookPreviewWhite1.png",
      "BetterMTDWorkbookPreviewWhite2.png",
      "BetterMTDWorkbookPreviewWhite3.png",
      "BetterMTDWorkbookPreviewBlack1.png",
      "BetterMTDWorkbookPreviewBlack2.png",
      "BetterMTDWorkbookPreviewBlack3.png"
    ],
    "version": "1.1.0",
    "title": "BETTER Mobile Threat Defense (MTD)",
    "templateRelativePath": "BETTER_MTD_Workbook.json",
    "subtitle": "",
    "provider": "BETTER Mobile"
  },
  {
    "workbookKey": "AlsidIoEWorkbook",
    "logoFileName": "Alsid.svg",
    "description": "Workbook showcasing the state and evolution of your Alsid for AD Indicators of Exposures alerts.",
    "dataTypesDependencies": [
      "AlsidForADLog_CL"
    ],
    "dataConnectorsDependencies": [
      "AlsidForAD"
    ],
    "previewImagesFileNames": [
      "AlsidIoEBlack1.png",
      "AlsidIoEBlack2.png",
      "AlsidIoEBlack3.png",
      "AlsidIoEWhite1.png",
      "AlsidIoEWhite2.png",
      "AlsidIoEWhite3.png"
    ],
    "version": "1.0.0",
    "title": "Alsid for AD | Indicators of Exposure",
    "templateRelativePath": "AlsidIoE.json",
    "subtitle": "",
    "provider": "Alsid"
  },
  {
    "workbookKey": "AlsidIoAWorkbook",
    "logoFileName": "Alsid.svg",
    "description": "Workbook showcasing the state and evolution of your Alsid for AD Indicators of Attack alerts.",
    "dataTypesDependencies": [
      "AlsidForADLog_CL"
    ],
    "dataConnectorsDependencies": [
      "AlsidForAD"
    ],
    "previewImagesFileNames": [
      "AlsidIoABlack1.png",
      "AlsidIoABlack2.png",
      "AlsidIoABlack3.png",
      "AlsidIoAWhite1.png",
      "AlsidIoAWhite2.png",
      "AlsidIoAWhite3.png"
    ],
    "version": "1.0.0",
    "title": "Alsid for AD | Indicators of Attack",
    "templateRelativePath": "AlsidIoA.json",
    "subtitle": "",
    "provider": "Alsid"
  },
  {
    "workbookKey": "InvestigationInsightsWorkbook",
    "logoFileName": "Microsoft_logo.svg",
    "description": "Help analysts gain insight into incident, bookmark and entity data through the Investigation Insights Workbook. This workbook provides common queries and detailed visualizations to help an analyst investigate suspicious activities quickly with an easy to use interface. Analysts can start their investigation from a Sentinel incident, bookmark, or by simply entering the entity data into the workbook manually.",
    "dataTypesDependencies": [
      "AuditLogs",
      "AzureActivity",
      "CommonSecurityLog",
      "OfficeActivity",
      "SecurityEvent",
      "SigninLogs",
      "ThreatIntelligenceIndicator"
    ],
    "dataConnectorsDependencies": [
      "AzureActivity",
      "SecurityEvents",
      "Office365",
      "AzureActiveDirectory",
      "ThreatIntelligence",
      "ThreatIntelligenceTaxii",
      "WindowsSecurityEvents"
    ],
    "previewImagesFileNames": [
      "InvestigationInsightsWhite1.png",
      "InvestigationInsightsBlack1.png",
      "InvestigationInsightsWhite2.png",
      "InvestigationInsightsBlack2.png"
    ],
    "version": "1.4.0",
    "title": "Investigation Insights",
    "templateRelativePath": "InvestigationInsights.json",
    "subtitle": "",
    "provider": "Microsoft Sentinel community"
  },
  {
    "workbookKey": "AksSecurityWorkbook",
    "logoFileName": "Kubernetes_services.svg",
    "description": "See insights about the security of your AKS clusters. The workbook helps to identify sensitive operations in the clusters and get insights based on Azure Defender alerts.",
    "dataTypesDependencies": [
      "SecurityAlert",
      "AzureDiagnostics"
    ],
    "dataConnectorsDependencies": [
      "AzureSecurityCenter",
      "AzureKubernetes"
    ],
    "previewImagesFileNames": [
      "AksSecurityWhite.png",
      "AksSecurityBlack.png"
    ],
    "version": "1.5.0",
    "title": "Azure Kubernetes Service (AKS) Security",
    "templateRelativePath": "AksSecurity.json",
    "subtitle": "",
    "provider": "Microsoft"
  },
  {
    "workbookKey": "AzureKeyVaultWorkbook",
    "logoFileName": "KeyVault.svg",
    "description": "See insights about the security of your Azure key vaults. The workbook helps to identify sensitive operations in the key vaults and get insights based on Azure Defender alerts.",
    "dataTypesDependencies": [
      "SecurityAlert",
      "AzureDiagnostics"
    ],
    "dataConnectorsDependencies": [
      "AzureSecurityCenter",
      "AzureKeyVault"
    ],
    "previewImagesFileNames": [
      "AkvSecurityWhite.png",
      "AkvSecurityBlack.png"
    ],
    "version": "1.1.0",
    "title": "Azure Key Vault Security",
    "templateRelativePath": "AzureKeyVaultWorkbook.json",
    "subtitle": "",
    "provider": "Microsoft"
  },
  {
    "workbookKey": "IncidentOverview",
    "logoFileName": "Azure_Sentinel.svg",
    "description": "The Incident Overview workbook is designed to assist in triaging and investigation by providing in-depth information about the incident, including:\r\n* General information\r\n* Entity data\r\n* Triage time (time between incident creation and first response)\r\n* Mitigation time (time between incident creation and closing)\r\n* Comments\r\n\r\nCustomize this workbook by saving and editing it. \r\nYou can reach this workbook template from the incidents panel as well. Once you have customized it, the link from the incident panel will open the customized workbook instead of the template.\r\n",
    "dataTypesDependencies": [
      "SecurityAlert",
      "SecurityIncident"
    ],
    "dataConnectorsDependencies": [],
    "previewImagesFileNames": [
      "IncidentOverviewBlack1.png",
      "IncidentOverviewWhite1.png",
      "IncidentOverviewBlack2.png",
      "IncidentOverviewWhite2.png"
    ],
    "version": "2.1.0",
    "title": "Incident overview",
    "templateRelativePath": "IncidentOverview.json",
    "subtitle": "",
    "provider": "Microsoft"
  },
  {
    "workbookKey": "SecurityOperationsEfficiency",
    "logoFileName": "Azure_Sentinel.svg",
    "description": "Security operations center managers can view overall efficiency metrics and measures regarding the performance of their team. They can find operations by multiple indicators over time including severity, MITRE tactics, mean time to triage, mean time to resolve and more. The SOC manager can develop a picture of the performance in both general and specific areas over time and use it to improve efficiency.",
    "dataTypesDependencies": [
      "SecurityAlert",
      "SecurityIncident"
    ],
    "dataConnectorsDependencies": [],
    "previewImagesFileNames": [
      "SecurityEfficiencyWhite1.png",
      "SecurityEfficiencyWhite2.png",
      "SecurityEfficiencyBlack1.png",
      "SecurityEfficiencyBlack2.png"
    ],
    "version": "1.5.0",
    "title": "Security Operations Efficiency",
    "templateRelativePath": "SecurityOperationsEfficiency.json",
    "subtitle": "",
    "provider": "Microsoft"
  },
  {
    "workbookKey": "DataCollectionHealthMonitoring",
    "logoFileName": "Azure_Sentinel.svg",
    "description": "Gain insights into your workspace's data ingestion status. In this workbook, you can view additional monitors and detect anomalies that will help you determine your workspace\u2019s data collection health.",
    "dataTypesDependencies": [],
    "dataConnectorsDependencies": [],
    "previewImagesFileNames": [
      "HealthMonitoringWhite1.png",
      "HealthMonitoringWhite2.png",
      "HealthMonitoringWhite3.png",
      "HealthMonitoringBlack1.png",
      "HealthMonitoringBlack2.png",
      "HealthMonitoringBlack3.png"
    ],
    "version": "1.0.0",
    "title": "Data collection health monitoring",
    "templateRelativePath": "DataCollectionHealthMonitoring.json",
    "subtitle": "",
    "provider": "Microsoft"
  },
  {
    "workbookKey": "OnapsisAlarmsWorkbook",
    "logoFileName": "onapsis_logo.svg",
    "description": "Gain insights into what is going on in your SAP Systems with this overview of the alarms triggered in the Onapsis Platform. Incidents are enriched with context and next steps to help your Security team respond effectively.",
    "dataTypesDependencies": [
      "CommonSecurityLog"
    ],
    "dataConnectorsDependencies": [
      "OnapsisPlatform"
    ],
    "previewImagesFileNames": [
      "OnapsisWhite1.PNG",
      "OnapsisBlack1.PNG",
      "OnapsisWhite2.PNG",
      "OnapsisBlack2.PNG"
    ],
    "version": "1.0.0",
    "title": "Onapsis Alarms Overview",
    "templateRelativePath": "OnapsisAlarmsOverview.json",
    "subtitle": "",
    "provider": "Onapsis"
  },
  {
    "workbookKey": "DelineaWorkbook",
    "logoFileName": "DelineaLogo.svg",
    "description": "The Delinea Secret Server Syslog connector",
    "dataTypesDependencies": [
      "CommonSecurityLog"
    ],
    "dataConnectorsDependencies": [
      "DelineaSecretServer_CEF"
    ],
    "previewImagesFileNames": [
      "DelineaWorkbookWhite.PNG",
      "DelineaWorkbookBlack.PNG"
    ],
    "version": "1.0.0",
    "title": "Delinea Secret Server Workbook",
    "templateRelativePath": "DelineaWorkbook.json",
    "subtitle": "",
    "provider": "Delinea"
  },
  {
    "workbookKey": "ForcepointCloudSecurityGatewayWorkbook",
    "logoFileName": "Forcepoint_new_logo.svg",
    "description": "Use this report to understand query runs across your workspace.",
    "dataTypesDependencies": [
      "CommonSecurityLog"
    ],
    "dataConnectorsDependencies": [
      "ForcepointCSG"
    ],
    "previewImagesFileNames": [
      "ForcepointCloudSecurityGatewayWhite.png",
      "ForcepointCloudSecurityGatewayBlack.png"
    ],
    "version": "1.0.0",
    "title": "Forcepoint Cloud Security Gateway Workbook",
    "templateRelativePath": "ForcepointCloudSecuirtyGatewayworkbook.json",
    "subtitle": "",
    "provider": "Forcepoint"
  },
  {
    "workbookKey": "IntsightsIOCWorkbook",
    "logoFileName": "IntSights_logo.svg",
    "description": "",
    "dataTypesDependencies": [
      "ThreatIntelligenceIndicator",
      "SecurityAlert"
    ],
    "dataConnectorsDependencies": [
      "ThreatIntelligenceTaxii"
    ],
    "previewImagesFileNames": [
      "IntsightsIOCWhite.png",
      "IntsightsMatchedWhite.png",
      "IntsightsMatchedBlack.png",
      "IntsightsIOCBlack.png"
    ],
    "version": "2.0.0",
    "title": "IntSights IOC Workbook",
    "templateRelativePath": "IntsightsIOCWorkbook.json",
    "subtitle": "",
    "provider": "IntSights Cyber Intelligence"
  },
  {
    "workbookKey": "DarktraceSummaryWorkbook",
    "logoFileName": "Darktrace.svg",
    "description": "A workbook containing relevant KQL queries to help you visualise the data in model breaches from the Darktrace Connector",
    "dataTypesDependencies": [
      "CommonSecurityLog"
    ],
    "dataConnectorsDependencies": [
      "Darktrace"
    ],
    "previewImagesFileNames": [
      "AIA-DarktraceSummaryWhite.png",
      "AIA-DarktraceSummaryBlack.png"
    ],
    "version": "1.1.0",
    "title": "AI Analyst Darktrace Model Breach Summary",
    "templateRelativePath": "AIA-Darktrace.json",
    "subtitle": "",
    "provider": "Darktrace"
  },
  {
    "workbookKey": "TrendMicroXDR",
    "logoFileName": "trendmicro_logo.svg",
    "description": "Gain insights from Trend Vision One with this overview of the Alerts triggered.",
    "dataTypesDependencies": [
      "TrendMicro_XDR_WORKBENCH_CL"
    ],
    "dataConnectorsDependencies": [
      "TrendMicroXDR"
    ],
    "previewImagesFileNames": [
      "TrendMicroXDROverviewWhite.png",
      "TrendMicroXDROverviewBlack.png"
    ],
    "version": "1.3.0",
    "title": "Trend Vision One Alert Overview",
    "templateRelativePath": "TrendMicroXDROverview.json",
    "subtitle": "",
    "provider": "Trend Micro"
  },
  {
    "workbookKey": "CyberpionOverviewWorkbook",
    "logoFileName": "cyberpion_logo.svg",
    "description": "Use Cyberpion's Security Logs and this workbook, to get an overview of your online assets, gain insights into their current state, and find ways to better secure your ecosystem.",
    "dataTypesDependencies": [
      "CyberpionActionItems_CL"
    ],
    "dataConnectorsDependencies": [
      "CyberpionSecurityLogs"
    ],
    "previewImagesFileNames": [
      "CyberpionActionItemsBlack.png",
      "CyberpionActionItemsWhite.png"
    ],
    "version": "1.0.0",
    "title": "Cyberpion Overview",
    "templateRelativePath": "CyberpionOverviewWorkbook.json",
    "subtitle": "",
    "provider": "Cyberpion"
  },
  {
    "workbookKey": "SolarWindsPostCompromiseHuntingWorkbook",
    "logoFileName": "MSTIC-Logo.svg",
    "description": "This hunting workbook is intended to help identify activity related to the Solorigate compromise and subsequent attacks discovered in December 2020",
    "dataTypesDependencies": [
      "CommonSecurityLog",
      "SigninLogs",
      "AuditLogs",
      "AADServicePrincipalSignInLogs",
      "OfficeActivity",
      "BehaviorAnalytics",
      "SecurityEvent",
      "DeviceProcessEvents",
      "SecurityAlert",
      "DnsEvents"
    ],
    "dataConnectorsDependencies": [
      "AzureActiveDirectory",
      "SecurityEvents",
      "Office365",
      "MicrosoftThreatProtection",
      "DNS",
      "WindowsSecurityEvents"
    ],
    "previewImagesFileNames": [
      "SolarWindsPostCompromiseHuntingWhite.png",
      "SolarWindsPostCompromiseHuntingBlack.png"
    ],
    "version": "1.5.0",
    "title": "SolarWinds Post Compromise Hunting",
    "templateRelativePath": "SolarWindsPostCompromiseHunting.json",
    "subtitle": "",
    "provider": "Microsoft"
  },
  {
    "workbookKey": "ProofpointPODWorkbook",
    "logoFileName": "proofpointlogo.svg",
    "description": "Gain insights into your Proofpoint on Demand Email Security activities, including maillog and messages data. The Workbook provides users with an executive dashboard showing the reporting capabilities, message traceability and monitoring.",
    "dataTypesDependencies": [
      "ProofpointPOD_maillog_CL",
      "ProofpointPOD_message_CL"
    ],
    "dataConnectorsDependencies": [
      "ProofpointPOD"
    ],
    "previewImagesFileNames": [
      "ProofpointPODMainBlack1.png",
      "ProofpointPODMainBlack2.png",
      "ProofpointPODMainWhite1.png",
      "ProofpointPODMainWhite2.png",
      "ProofpointPODMessageSummaryBlack.png",
      "ProofpointPODMessageSummaryWhite.png",
      "ProofpointPODTLSBlack.png",
      "ProofpointPODTLSWhite.png"
    ],
    "version": "1.0.0",
    "title": "Proofpoint On-Demand Email Security",
    "templateRelativePath": "ProofpointPOD.json",
    "subtitle": "",
    "provider": "Proofpoint"
  },
  {
    "workbookKey": "CiscoUmbrellaWorkbook",
    "logoFileName": "cisco_logo.svg",
    "description": "Gain insights into Cisco Umbrella activities, including the DNS, Proxy and Cloud Firewall data. Workbook shows general information along with threat landscape including categories, blocked destinations and URLs.",
    "dataTypesDependencies": [
      "Cisco_Umbrella_dns_CL",
      "Cisco_Umbrella_proxy_CL",
      "Cisco_Umbrella_ip_CL",
      "Cisco_Umbrella_cloudfirewall_CL"
    ],
    "dataConnectorsDependencies": [
      "CiscoUmbrellaDataConnector"
    ],
    "previewImagesFileNames": [
      "CiscoUmbrellaDNSBlack1.png",
      "CiscoUmbrellaDNSBlack2.png",
      "CiscoUmbrellaDNSWhite1.png",
      "CiscoUmbrellaDNSWhite2.png",
      "CiscoUmbrellaFirewallBlack.png",
      "CiscoUmbrellaFirewallWhite.png",
      "CiscoUmbrellaMainBlack1.png",
      "CiscoUmbrellaMainBlack2.png",
      "CiscoUmbrellaMainWhite1.png",
      "CiscoUmbrellaMainWhite2.png",
      "CiscoUmbrellaProxyBlack1.png",
      "CiscoUmbrellaProxyBlack2.png",
      "CiscoUmbrellaProxyWhite1.png",
      "CiscoUmbrellaProxyWhite2.png"
    ],
    "version": "1.0.0",
    "title": "Cisco Umbrella",
    "templateRelativePath": "CiscoUmbrella.json",
    "subtitle": "",
    "provider": "Cisco"
  },
  {
    "workbookKey": "AnalyticsEfficiencyWorkbook",
    "logoFileName": "Azure_Sentinel.svg",
    "description": "Gain insights into the efficacy of your analytics rules. In this workbook you can analyze and monitor the analytics rules found in your workspace to achieve better performance by your SOC.",
    "dataTypesDependencies": [
      "SecurityAlert",
      "SecurityIncident"
    ],
    "dataConnectorsDependencies": [],
    "previewImagesFileNames": [
      "AnalyticsEfficiencyBlack.png",
      "AnalyticsEfficiencyWhite.png"
    ],
    "version": "1.2.0",
    "title": "Analytics Efficiency",
    "templateRelativePath": "AnalyticsEfficiency.json",
    "subtitle": "",
    "provider": "Microsoft"
  },
  {
    "workbookKey": "WorkspaceUsage",
    "logoFileName": "Azure_Sentinel.svg",
    "description": "Gain insights into your workspace's usage. In this workbook, you can view your workspace\u2019s data consumption, latency, recommended tasks and Cost and Usage statistics.",
    "dataTypesDependencies": [],
    "dataConnectorsDependencies": [],
    "previewImagesFileNames": [
      "WorkspaceUsageBlack.png",
      "WorkspaceUsageWhite.png"
    ],
    "version": "1.6.0",
    "title": "Workspace Usage Report",
    "templateRelativePath": "WorkspaceUsage.json",
    "subtitle": "",
    "provider": "Microsoft Sentinel community"
  },
  {
    "workbookKey": "SentinelCentral",
    "logoFileName": "Azure_Sentinel.svg",
    "description": "Use this report to view Incident (and Alert data) across many workspaces, this works with Azure Lighthouse and across any subscription you have access to.",
    "dataTypesDependencies": [],
    "dataConnectorsDependencies": [],
    "previewImagesFileNames": [
      "SentinelCentralBlack.png",
      "SentinelCentralWhite.png"
    ],
    "version": "2.1.0",
    "title": "Sentinel Central",
    "templateRelativePath": "SentinelCentral.json",
    "subtitle": "",
    "provider": "Microsoft Sentinel community"
  },
  {
    "workbookKey": "CognniIncidentsWorkbook",
    "logoFileName": "cognni-logo.svg",
    "description": "Gain intelligent insights into the risks to your important financial, legal, HR, and governance information. This workbook lets you monitor your at-risk information to determine when and why incidents occurred, as well as who was involved. These incidents are broken into high, medium, and low risk incidents for each information category.",
    "dataTypesDependencies": [
      "CognniIncidents_CL"
    ],
    "dataConnectorsDependencies": [
      "CognniSentinelDataConnector"
    ],
    "previewImagesFileNames": [
      "CognniBlack.PNG",
      "CognniWhite.PNG"
    ],
    "version": "1.0.0",
    "title": "Cognni Important Information Incidents",
    "templateRelativePath": "CognniIncidentsWorkbook.json",
    "subtitle": "",
    "provider": "Cognni"
  },
  {
    "workbookKey": "pfsense",
    "logoFileName": "pfsense_logo.svg",
    "description": "Gain insights into pfsense logs from both filterlog and nginx.",
    "dataTypesDependencies": [
      "CommonSecurityLog"
    ],
    "dataConnectorsDependencies": [],
    "previewImagesFileNames": [
      "pfsenseBlack.png",
      "pfsenseWhite.png"
    ],
    "version": "1.0.0",
    "title": "pfsense",
    "templateRelativePath": "pfsense.json",
    "subtitle": "",
    "provider": "Microsoft Sentinel community"
  },
  {
    "workbookKey": "ExchangeCompromiseHunting",
    "logoFileName": "MSTIC-Logo.svg",
    "description": "This workbook is intended to help defenders in responding to the Exchange Server vulnerabilities disclosed in March 2021, as well as hunting for potential compromise activity. More details on these vulnearbilities can be found at: https://aka.ms/exchangevulns",
    "dataTypesDependencies": [
      "SecurityEvent",
      "W3CIISLog"
    ],
    "dataConnectorsDependencies": [
      "SecurityEvents",
      "AzureMonitor(IIS)",
      "WindowsSecurityEvents"
    ],
    "previewImagesFileNames": [
      "ExchangeBlack.png",
      "ExchangeWhite.png"
    ],
    "version": "1.0.0",
    "title": "Exchange Compromise Hunting",
    "templateRelativePath": "ExchangeCompromiseHunting.json",
    "subtitle": "",
    "provider": "Microsoft"
  },
  {
    "workbookKey": "SOCProcessFrameworkWorkbook",
    "logoFileName": "Azure_Sentinel.svg",
    "description": "Built by Microsoft's Sentinel GBB's - This workbook contains years of SOC Best Practices and is intended to help SOCs mature and leverage industry standards in Operationalizing their SOC in using Microsoft Sentinel. It contains Processes and Procedures every SOC should consider and builds a high level of operational excellence.",
    "dataTypesDependencies": [],
    "dataConnectorsDependencies": [],
    "previewImagesFileNames": [
      "SOCProcessFrameworkCoverImage1White.png",
      "SOCProcessFrameworkCoverImage1Black.png",
      "SOCProcessFrameworkCoverImage2White.png",
      "SOCProcessFrameworkCoverImage2Black.png"
    ],
    "version": "1.1.0",
    "title": "SOC Process Framework",
    "templateRelativePath": "SOCProcessFramework.json",
    "subtitle": "",
    "provider": "Microsoft Sentinel Community"
  },
  {
    "workbookKey": "Building_a_SOCLargeStaffWorkbook",
    "logoFileName": "Azure_Sentinel.svg",
    "description": "Built by Microsoft's Sentinel GBB's - This workbook contains years of SOC Best Practices and is intended to help SOCs mature and leverage industry standards in Operationalizing their SOC in using Microsoft Sentinel. It contains Processes and Procedures every SOC should consider and builds a high level of operational excellence.",
    "dataTypesDependencies": [],
    "dataConnectorsDependencies": [],
    "previewImagesFileNames": [
      "SOCProcessFrameworkCoverImage1White.png",
      "SOCProcessFrameworkCoverImage1Black.png",
      "SOCProcessFrameworkCoverImage2White.png",
      "SOCProcessFrameworkCoverImage2Black.png"
    ],
    "version": "1.1.0",
    "title": "SOC Large Staff",
    "templateRelativePath": "Building_a_SOCLargeStaff.json",
    "subtitle": "",
    "provider": "Microsoft Sentinel Community"
  },
  {
    "workbookKey": "Building_a_SOCMediumStaffWorkbook",
    "logoFileName": "Azure_Sentinel.svg",
    "description": "Built by Microsoft's Sentinel GBB's - This workbook contains years of SOC Best Practices and is intended to help SOCs mature and leverage industry standards in Operationalizing their SOC in using Microsoft Sentinel. It contains Processes and Procedures every SOC should consider and builds a high level of operational excellence.",
    "dataTypesDependencies": [],
    "dataConnectorsDependencies": [],
    "previewImagesFileNames": [
      "SOCProcessFrameworkCoverImage1White.png",
      "SOCProcessFrameworkCoverImage1Black.png",
      "SOCProcessFrameworkCoverImage2White.png",
      "SOCProcessFrameworkCoverImage2Black.png"
    ],
    "version": "1.1.0",
    "title": "SOC Medium Staff",
    "templateRelativePath": "Building_a_SOCMediumStaff.json",
    "subtitle": "",
    "provider": "Microsoft Sentinel Community"
  },
  {
    "workbookKey": "Building_a_SOCPartTimeStaffWorkbook",
    "logoFileName": "Azure_Sentinel.svg",
    "description": "Built by Microsoft's Sentinel GBB's - This workbook contains years of SOC Best Practices and is intended to help SOCs mature and leverage industry standards in Operationalizing their SOC in using Microsoft Sentinel. It contains Processes and Procedures every SOC should consider and builds a high level of operational excellence.",
    "dataTypesDependencies": [],
    "dataConnectorsDependencies": [],
    "previewImagesFileNames": [
      "SOCProcessFrameworkCoverImage1White.png",
      "SOCProcessFrameworkCoverImage1Black.png",
      "SOCProcessFrameworkCoverImage2White.png",
      "SOCProcessFrameworkCoverImage2Black.png"
    ],
    "version": "1.1.0",
    "title": "SOC Part Time Staff",
    "templateRelativePath": "Building_a_SOCPartTimeStaff.json",
    "subtitle": "",
    "provider": "Microsoft Sentinel Community"
  },
  {
    "workbookKey": "Building_a_SOCSmallStaffWorkbook",
    "logoFileName": "Azure_Sentinel.svg",
    "description": "Built by Microsoft's Sentinel GBB's - This workbook contains years of SOC Best Practices and is intended to help SOCs mature and leverage industry standards in Operationalizing their SOC in using Microsoft Sentinel. It contains Processes and Procedures every SOC should consider and builds a high level of operational excellence.",
    "dataTypesDependencies": [],
    "dataConnectorsDependencies": [],
    "previewImagesFileNames": [
      "SOCProcessFrameworkCoverImage1White.png",
      "SOCProcessFrameworkCoverImage1Black.png",
      "SOCProcessFrameworkCoverImage2White.png",
      "SOCProcessFrameworkCoverImage2Black.png"
    ],
    "version": "1.1.0",
    "title": "SOC Small Staff",
    "templateRelativePath": "Building_a_SOCSmallStaff.json",
    "subtitle": "",
    "provider": "Microsoft Sentinel Community"
  },
  {
    "workbookKey": "SOCIRPlanningWorkbook",
    "logoFileName": "Azure_Sentinel.svg",
    "description": "Built by Microsoft's Sentinel GBB's - This workbook contains years of SOC Best Practices and is intended to help SOCs mature and leverage industry standards in Operationalizing their SOC in using Microsoft Sentinel. It contains Processes and Procedures every SOC should consider and builds a high level of operational excellence.",
    "dataTypesDependencies": [],
    "dataConnectorsDependencies": [],
    "previewImagesFileNames": [
      "SOCProcessFrameworkCoverImage1White.png",
      "SOCProcessFrameworkCoverImage1Black.png",
      "SOCProcessFrameworkCoverImage2White.png",
      "SOCProcessFrameworkCoverImage2Black.png"
    ],
    "version": "1.1.0",
    "title": "SOC IR Planning",
    "templateRelativePath": "SOCIRPlanning.json",
    "subtitle": "",
    "provider": "Microsoft Sentinel Community"
  },
  {
    "workbookKey": "UpdateSOCMaturityScoreWorkbook",
    "logoFileName": "Azure_Sentinel.svg",
    "description": "Built by Microsoft's Sentinel GBB's - This workbook contains years of SOC Best Practices and is intended to help SOCs mature and leverage industry standards in Operationalizing their SOC in using Microsoft Sentinel. It contains Processes and Procedures every SOC should consider and builds a high level of operational excellence.",
    "dataTypesDependencies": [],
    "dataConnectorsDependencies": [],
    "previewImagesFileNames": [
      "SOCProcessFrameworkCoverImage1White.png",
      "SOCProcessFrameworkCoverImage1Black.png",
      "SOCProcessFrameworkCoverImage2White.png",
      "SOCProcessFrameworkCoverImage2Black.png"
    ],
    "version": "1.1.0",
    "title": "Update SOC Maturity Score",
    "templateRelativePath": "UpdateSOCMaturityScore.json",
    "subtitle": "",
    "provider": "Microsoft Sentinel Community"
  },
  {
    "workbookKey": "Microsoft365SecurityPosture",
    "logoFileName": "M365securityposturelogo.svg",
    "description": "This workbook presents security posture data collected from Azure Security Center, M365 Defender, Defender for Endpoint, and Microsoft Cloud App Security. This workbook relies on the M365 Security Posture Playbook in order to bring the data in.",
    "dataTypesDependencies": [
      "M365SecureScore_CL",
      "MDfESecureScore_CL",
      "MDfEExposureScore_CL",
      "MDfERecommendations_CL",
      "MDfEVulnerabilitiesList_CL",
      "McasShadowItReporting"
    ],
    "dataConnectorsDependencies": [],
    "previewImagesFileNames": [
      "M365securitypostureblack.png",
      "M365securityposturewhite.png"
    ],
    "version": "1.0.0",
    "title": "Microsoft 365 Security Posture",
    "templateRelativePath": "M365SecurityPosture.json",
    "subtitle": "",
    "provider": "Microsoft Sentinel Community"
  },
  {
    "workbookKey": "AzureSentinelCost",
    "logoFileName": "Azure_Sentinel.svg",
    "description": "This workbook provides an estimated cost across the main billed items in Microsoft Sentinel: ingestion, retention and automation. It also provides insight about the possible impact of the Microsoft 365 E5 offer.",
    "dataTypesDependencies": [],
    "dataConnectorsDependencies": [],
    "previewImagesFileNames": [
      "AzureSentinelCostWhite.png",
      "AzureSentinelCostBlack.png"
    ],
    "version": "1.5.0",
    "title": "Microsoft Sentinel Cost",
    "templateRelativePath": "AzureSentinelCost.json",
    "subtitle": "",
    "provider": "Microsoft Sentinel Community"
  },
  {
    "workbookKey": "ADXvsLA",
    "logoFileName": "Azure_Sentinel.svg",
    "description": "This workbook shows the tables from Microsoft Sentinel which are backed up in ADX. It also provides a comparison between the entries in the Microsoft Sentinel tables and the ADX tables. Lastly some general information about the queries and ingestion on ADX is shown.",
    "dataTypesDependencies": [],
    "dataConnectorsDependencies": [],
    "previewImagesFileNames": [
      "ADXvsLABlack.PNG",
      "ADXvsLAWhite.PNG"
    ],
    "version": "1.0.0",
    "title": "ADXvsLA",
    "templateRelativePath": "ADXvsLA.json",
    "subtitle": "",
    "provider": "Microsoft Sentinel Community"
  },
  {
    "workbookKey": "MicrosoftDefenderForOffice365",
    "logoFileName": "office365_logo.svg",
    "description": "Gain insights into your Microsoft Defender for Office 365 raw data logs.  This workbook lets you look at trends in email senders, attachments and embedded URL data to find anomalies. You can also search by, sender, recipient, subject, attachment or embedded URL to find where the related messages have been sent.",
    "dataTypesDependencies": [
      "EmailEvents",
      "EmailUrlInfo",
      "EmailAttachmentInfo"
    ],
    "dataConnectorsDependencies": [],
    "previewImagesFileNames": [
      "MDOWhite1.png",
      "MDOBlack1.png",
      "MDOWhite2.png",
      "MDOBlack2.png"
    ],
    "version": "1.0.0",
    "title": "Microsoft Defender For Office 365",
    "templateRelativePath": "MicrosoftDefenderForOffice365.json",
    "subtitle": "",
    "provider": "Microsoft Sentinel Community"
  },
  {
    "workbookKey": "ProofPointThreatDashboard",
    "logoFileName": "",
    "description": "Provides an overview of email threat activity based on log data provided by ProofPoint",
    "dataTypesDependencies": [
      "ProofpointPOD_message_CL",
      "ProofpointPOD_maillog_CL",
      "ProofPointTAPClicksBlocked_CL",
      "ProofPointTAPClicksPermitted_CL",
      "ProofPointTAPMessagesBlocked_CL",
      "ProofPointTAPMessagesDelivered_CL"
    ],
    "dataConnectorsDependencies": [
      "ProofpointTAP",
      "ProofpointPOD"
    ],
    "previewImagesFileNames": [
      "ProofPointThreatDashboardBlack1.png",
      "ProofPointThreatDashboardWhite1.png"
    ],
    "version": "1.0.0",
    "title": "ProofPoint Threat Dashboard",
    "templateRelativePath": "ProofPointThreatDashboard.json",
    "subtitle": "",
    "provider": "Microsoft Sentinel Community"
  },
  {
    "workbookKey": "AMAmigrationTracker",
    "logoFileName": "Azure_Sentinel.svg",
    "description": "See what Azure and Azure Arc servers have Log Analytics agent or Azure Monitor agent installed. Review what DCR (data collection rules) apply to your machines and whether you are collecting logs from those machines into your selected workspaces.",
    "dataTypesDependencies": [],
    "dataConnectorsDependencies": [],
    "previewImagesFileNames": [
      "AMAtrackingWhite1.png",
      "AMAtrackingWhite2.png",
      "AMAtrackingWhite3.png",
      "AMAtrackingBlack1.png",
      "AMAtrackingBlack2.png",
      "AMAtrackingBlack3.png"
    ],
    "version": "1.1.0",
    "title": "AMA migration tracker",
    "templateRelativePath": "AMAmigrationTracker.json",
    "subtitle": "",
    "provider": "Microsoft Sentinel Community"
  },
  {
    "workbookKey": "AdvancedKQL",
    "logoFileName": "Azure_Sentinel.svg",
    "description": "This interactive Workbook is designed to improve your KQL proficiency by using a use-case driven approach.",
    "dataTypesDependencies": [],
    "dataConnectorsDependencies": [],
    "previewImagesFileNames": [
      "AdvancedKQLWhite.png",
      "AdvancedKQLBlack.png"
    ],
    "version": "1.3.0",
    "title": "Advanced KQL for Microsoft Sentinel",
    "templateRelativePath": "AdvancedKQL.json",
    "subtitle": "",
    "provider": "Microsoft Sentinel Community"
  },
  {
    "workbookKey": "DSTIMWorkbook",
    "logoFileName": "DSTIM.svg",
    "description": "Identify sensitive data blast radius (i.e., who accessed sensitive data, what kinds of sensitive data, from where and when) in a given data security incident investigation or as part of Threat Hunting. Prioritize your investigation based on insights provided with integrations with Watchlists(VIPUsers, TerminatedEmployees and HighValueAssets), Threat Intelligence feed, UEBA baselines and much more.",
    "dataTypesDependencies": [
      "DSMAzureBlobStorageLogs",
      "DSMDataClassificationLogs",
      "DSMDataLabelingLogs",
      "Anomalies",
      "ThreatIntelligenceIndicator",
      "AADManagedIdentitySignInLogs",
      "SecurityAlert",
      "SigninLogs"
    ],
    "dataConnectorsDependencies": [],
    "previewImagesFileNames": [
      "DSTIMWorkbookBlack.png",
      "DSTIMWorkbookWhite.png"
    ],
    "version": "1.9.0",
    "title": "Data Security - Sensitive Data Impact Assessment",
    "templateRelativePath": "DSTIMWorkbook.json",
    "subtitle": "",
    "provider": "Microsoft",
    "featureFlag": "DSTIMWorkbook"
  },
  {
    "workbookKey": "IntrotoKQLWorkbook",
    "logoFileName": "",
    "description": "Learn and practice the Kusto Query Language. This workbook introduces and provides 100 to 200 level content for new and existing users looking to learn KQL. This workbook will be updated with content over time.",
    "dataTypesDependencies": [],
    "dataConnectorsDependencies": [],
    "previewImagesFileNames": [
      "IntrotoKQL-black.png",
      "IntrotoKQL-white.png"
    ],
    "version": "1.0.0",
    "title": "Intro to KQL",
    "templateRelativePath": "IntrotoKQL.json",
    "subtitle": "",
    "provider": "Microsoft Sentinel Community"
  },
  {
    "workbookKey": "Log4jPostCompromiseHuntingWorkbook",
    "logoFileName": "",
    "description": "This hunting workbook is intended to help identify activity related to the Log4j compromise discovered in December 2021.",
    "dataTypesDependencies": [
      "SecurityNestedRecommendation",
      "AzureDiagnostics",
      "OfficeActivity",
      "W3CIISLog",
      "AWSCloudTrail",
      "SigninLogs",
      "AADNonInteractiveUserSignInLogs",
      "imWebSessions",
      "imNetworkSession"
    ],
    "dataConnectorsDependencies": [],
    "previewImagesFileNames": [
      "Log4jPostCompromiseHuntingBlack.png",
      "Log4jPostCompromiseHuntingWhite.png"
    ],
    "version": "1.0.0",
    "title": "Log4j Post Compromise Hunting",
    "templateRelativePath": "Log4jPostCompromiseHunting.json",
    "subtitle": "",
    "provider": "Microsoft Sentinel Community"
  },
  {
    "workbookKey": "Log4jImpactAssessmentWorkbook",
    "logoFileName": "",
    "description": "This hunting workbook is intended to help identify activity related to the Log4j compromise discovered in December 2021.",
    "dataTypesDependencies": [
      "SecurityIncident",
      "SecurityAlert",
      "AzureSecurityCenter",
      "MDfESecureScore_CL",
      "MDfEExposureScore_CL",
      "MDfERecommendations_CL",
      "MDfEVulnerabilitiesList_CL"
    ],
    "dataConnectorsDependencies": [],
    "previewImagesFileNames": [],
    "version": "1.0.0",
    "title": "Log4j Impact Assessment",
    "templateRelativePath": "Log4jImpactAssessment.json",
    "subtitle": "",
    "provider": "Microsoft Sentinel Community"
  },
  {
    "workbookKey": "UserMap",
    "logoFileName": "",
    "description": "This Workbook shows MaliciousIP, User SigninLog Data (this shows user Signin Locations and distance between as well as order visited) and WAF information.",
    "dataTypesDependencies": [
      "SigninLogs",
      "AzureDiagnostics",
      "WireData",
      "VMconnection",
      "CommonSecurityLog",
      "WindowsFirewall",
      "W3CIISLog",
      "DnsEvents"
    ],
    "dataConnectorsDependencies": [
      "AzureActiveDirectory"
    ],
    "previewImagesFileNames": [
      "UserMapBlack.png",
      "UserMapWhite.png"
    ],
    "version": "1.0.0",
    "title": "User Map information",
    "templateRelativePath": "UserMap.json",
    "subtitle": "",
    "provider": "Microsoft Sentinel Community"
  },
  {
    "workbookKey": "AWSS3",
    "logoFileName": "",
    "description": ".",
    "dataTypesDependencies": [
      "AWSCloudTrail",
      "AWSGuardDuty",
      "AWSVPCFlow"
    ],
    "dataConnectorsDependencies": [
      "AWSS3"
    ],
    "previewImagesFileNames": [
      "AWSS3Black.png",
      "AWSS3White.png",
      "AWSS3White1.png"
    ],
    "version": "1.0.0",
    "title": "AWS S3 Workbook",
    "templateRelativePath": "AWSS3.json",
    "subtitle": "",
    "provider": "Microsoft Sentinel Community"
  },
  {
    "workbookKey": "LogSourcesAndAnalyticRulesCoverageWorkbook",
    "logoFileName": "",
    "description": "This workbook is intended to show how the different tables in a Log Analytics workspace are being used by the different Microsoft Sentinel features, like analytics, hunting queries, playbooks and queries in general.",
    "dataTypesDependencies": [],
    "dataConnectorsDependencies": [],
    "previewImagesFileNames": [
      "LogSourcesAndAnalyticRulesCoverageBlack.png",
      "LogSourcesAndAnalyticRulesCoverageWhite.png"
    ],
    "version": "1.1.0",
    "title": "Log Sources & Analytic Rules Coverage",
    "templateRelativePath": "LogSourcesAndAnalyticRulesCoverage.json",
    "subtitle": "",
    "provider": "Microsoft Sentinel Community"
  },
  {
    "workbookKey": "CiscoFirepower",
    "logoFileName": "",
    "description": "Gain insights into your Cisco Firepower firewalls. This workbook analyzes Cisco Firepower device logs.",
    "dataTypesDependencies": [
      "CommonSecurityLog"
    ],
    "dataConnectorsDependencies": [],
    "previewImagesFileNames": [
      "CiscoFirepowerBlack.png",
      "CiscoFirepowerWhite.png"
    ],
    "version": "1.0.0",
    "title": "Cisco Firepower",
    "templateRelativePath": "CiscoFirepower.json",
    "subtitle": "",
    "provider": "Microsoft Sentinel Community"
  },
  {
    "workbookKey": "MicrorosftTeams",
    "logoFileName": "microsoftteams.svg",
    "description": "This workbook is intended to identify the activities on Microrsoft Teams.",
    "dataTypesDependencies": [
      "OfficeActivity"
    ],
    "dataConnectorsDependencies": [],
    "previewImagesFileNames": [
      "MicrosoftTeamsBlack.png",
      "MicrosoftTeamsWhite.png"
    ],
    "version": "1.0.0",
    "title": "Microsoft Teams",
    "templateRelativePath": "MicrosoftTeams.json",
    "subtitle": "",
    "provider": "Microsoft Sentinel Community"
  },
  {
    "workbookKey": "ArchivingBasicLogsRetention",
    "logoFileName": "ArchivingBasicLogsRetention.svg",
    "description": "This workbooks shows workspace and table retention periods, basic logs, and search & restore tables. It also allows you to update table retention periods, plans, and delete search or restore tables.",
    "dataTypesDependencies": [],
    "dataConnectorsDependencies": [],
    "previewImagesFileNames": [
      "ArchivingBasicLogsRetentionBlack1.png",
      "ArchivingBasicLogsRetentionWhite1.png"
    ],
    "version": "1.1.0",
    "title": "Archiving, Basic Logs, and Retention",
    "templateRelativePath": "ArchivingBasicLogsRetention.json",
    "subtitle": "",
    "provider": "Microsoft Sentinel Community"
  },
  {
    "workbookKey": "OktaSingleSignOnWorkbook",
    "logoFileName": "okta_logo.svg",
    "description": "Gain extensive insight into Okta Single Sign-On (SSO) by analyzing, collecting and correlating Audit and Event events.\nThis workbook provides visibility into message and click events that were permitted, delivered, or blocked",
    "dataTypesDependencies": [
      "Okta_CL"
    ],
    "dataConnectorsDependencies": [
      "OktaSSO"
    ],
    "previewImagesFileNames": [
      "OktaSingleSignOnWhite.png",
      "OktaSingleSignOnBlack.png"
    ],
    "version": "1.2",
    "title": "Okta Single Sign-On",
    "templateRelativePath": "OktaSingleSignOn.json",
    "subtitle": "",
    "provider": "Okta"
  },
  {
    "workbookKey": "MicrosoftDefenderForEndPoint",
    "logoFileName": "",
    "description": "A wokbook to provide details about Microsoft Defender for Endpoint Advance Hunting to Overview & Analyse data brought through M365 Defender Connector.",
    "dataTypesDependencies": [],
    "dataConnectorsDependencies": [],
    "previewImagesFileNames": [
      "microsoftdefenderforendpointwhite.png",
      "microsoftdefenderforendpointblack.png"
    ],
    "version": "1.0.0",
    "title": "MicrosoftDefenderForEndPoint",
    "templateRelativePath": "MicrosoftDefenderForEndPoint.json",
    "subtitle": "",
    "provider": "Microsoft Sentinel Community"
  },
  {
    "workbookKey": "Dynamics365Workbooks",
    "logoFileName": "DynamicsLogo.svg",
    "description": "This workbook brings together queries and visualizations to assist you in identifying potential threats in your Dynamics 365 audit data.",
    "dataTypesDependencies": [
      "Dynamics365Activity"
    ],
    "dataConnectorsDependencies": [
      "Dynamics365"
    ],
    "previewImagesFileNames": [
      "Dynamics365WorkbookBlack.png",
      "Dynamics365WorkbookWhite.png"
    ],
    "version": "1.0.3",
    "title": "Dynamics365Workbooks",
    "templateRelativePath": "Dynamics365Workbooks.json",
    "subtitle": "",
    "provider": "Microsoft Sentinel Community"
  },
  {
    "workbookKey": "CiscoMerakiWorkbook",
    "logoFileName": "",
    "description": "Gain insights into the Events from Cisco Meraki Solution and analyzing all the different types of Security Events. This workbook also helps in identifying the Events from affected devices, IPs and the nodes where malware was successfully detected.\nIP data received in Events is correlated with Threat Intelligence to identify if the reported IP address is known bad based on threat intelligence data.",
    "dataTypesDependencies": [
      "meraki_CL",
      "CiscoMerakiNativePoller",
      "ThreatIntelligenceIndicator"
    ],
    "dataConnectorsDependencies": [
      "CiscoMeraki",
      "CiscoMerakiNativePolling",
      "ThreatIntelligence"
    ],
    "previewImagesFileNames": [
      "CiscoMerakiWorkbookWhite.png",
      "CiscoMerakiWorkbookBlack.png"
    ],
    "version": "1.0.0",
    "title": "CiscoMerakiWorkbook",
    "templateRelativePath": "CiscoMerakiWorkbook.json",
    "subtitle": "",
    "provider": "Microsoft"
  },
  {
    "workbookKey": "SentinelOneWorkbook",
    "logoFileName": "",
    "description": "Sets the time name for analysis.",
    "dataTypesDependencies": [
      "SentinelOne_CL"
    ],
    "dataConnectorsDependencies": [
      "SentinelOne"
    ],
    "previewImagesFileNames": [
      "SentinelOneBlack.png",
      "SentinelOneWhite.png"
    ],
    "version": "1.0.0",
    "title": "SentinelOneWorkbook",
    "templateRelativePath": "SentinelOne.json",
    "subtitle": "",
    "provider": "Microsoft"
  },
  {
    "workbookKey": "TrendMicroApexOneWorkbook",
    "logoFileName": "trendmicro_logo.svg",
    "description": "Sets the time name for analysis.",
    "dataTypesDependencies": [
      "CommonSecurityLog"
    ],
    "dataConnectorsDependencies": [
      "TrendMicroApexOne"
    ],
    "previewImagesFileNames": [
      "TrendMicroApexOneBlack.png",
      "TrendMicroApexOneWhite.png"
    ],
    "version": "1.0.0",
    "title": "Trend Micro Apex One",
    "templateRelativePath": "TrendMicroApexOne.json",
    "subtitle": "",
    "provider": "TrendMicro"
  },
  {
    "workbookKey": "ContrastProtect",
    "logoFileName": "contrastsecurity_logo.svg",
    "description": "Select the time range for this Overview.",
    "dataTypesDependencies": [
      "CommonSecurityLog"
    ],
    "dataConnectorsDependencies": [
      "ContrastProtect"
    ],
    "previewImagesFileNames": [
      "ContrastProtectAllBlack.png",
      "ContrastProtectAllWhite.png",
      "ContrastProtectEffectiveBlack.png",
      "ContrastProtectEffectiveWhite.png",
      "ContrastProtectSummaryBlack.png",
      "ContrastProtectSummaryWhite.png"
    ],
    "version": "1.0.0",
    "title": "Contrast Protect",
    "templateRelativePath": "ContrastProtect.json",
    "subtitle": "",
    "provider": "contrast security"
  },
  {
    "workbookKey": "ArmorbloxOverview",
    "logoFileName": "armorblox.svg",
    "description": "INCIDENTS FROM SELECTED TIME RANGE",
    "dataTypesDependencies": [
      "Armorblox_CL"
    ],
    "dataConnectorsDependencies": [
      "Armorblox"
    ],
    "previewImagesFileNames": [
      "ArmorbloxOverviewBlack01.png",
      "ArmorbloxOverviewBlack02.png",
      "ArmorbloxOverviewWhite01.png",
      "ArmorbloxOverviewWhite02.png"
    ],
    "version": "1.0.0",
    "title": "Armorblox",
    "templateRelativePath": "ArmorbloxOverview.json",
    "subtitle": "",
    "provider": "Armorblox"
  },
  {
    "workbookKey": "PaloAltoCDL",
    "logoFileName": "paloalto_logo.svg",
    "description": "Sets the time name for analysis",
    "dataTypesDependencies": [
      "CommonSecurityLog"
    ],
    "dataConnectorsDependencies": [
      "PaloAltoCDL"
    ],
    "previewImagesFileNames": [
      "PaloAltoBlack.png",
      "PaloAltoWhite.png"
    ],
    "version": "1.0.0",
    "title": "Palo Alto Networks Cortex Data Lake",
    "templateRelativePath": "PaloAltoCDL.json",
    "subtitle": "",
    "provider": "Palo Alto Networks"
  },
  {
    "workbookKey": "VMwareCarbonBlack",
    "logoFileName": "Azure_Sentinel.svg",
    "description": "Sets the time name for analysis",
    "dataTypesDependencies": [
      "CarbonBlackEvents_CL",
      "CarbonBlackAuditLogs_CL",
      "CarbonBlackNotifications_CL"
    ],
    "dataConnectorsDependencies": [
      "VMwareCarbonBlack"
    ],
    "previewImagesFileNames": [
      "VMwareCarbonBlack.png",
      "VMwareCarbonWhite.png"
    ],
    "version": "1.0.0",
    "title": "VMware Carbon Black Cloud",
    "templateRelativePath": "VMwareCarbonBlack.json",
    "subtitle": "",
    "provider": "Microsoft"
  },
  {
    "workbookKey": "arista-networks",
    "logoFileName": "AristaAwakeSecurity.svg",
    "description": "Sets the time name for analysis",
    "dataTypesDependencies": [
      "CommonSecurityLog"
    ],
    "dataConnectorsDependencies": [
      "AristaAwakeSecurity"
    ],
    "previewImagesFileNames": [
      "AristaAwakeSecurityDevicesBlack.png",
      "AristaAwakeSecurityDevicesWhite.png",
      "AristaAwakeSecurityModelsBlack.png",
      "AristaAwakeSecurityModelsWhite.png",
      "AristaAwakeSecurityOverviewBlack.png",
      "AristaAwakeSecurityOverviewWhite.png"
    ],
    "version": "1.0.0",
    "title": "Arista Awake",
    "templateRelativePath": "AristaAwakeSecurityWorkbook.json",
    "subtitle": "",
    "provider": "Arista Networks"
  },
  {
    "workbookKey": "TomcatWorkbook",
    "logoFileName": "Azure_Sentinel.svg",
    "description": "Sets the time name for analysis",
    "dataTypesDependencies": [
      "Tomcat_CL"
    ],
    "dataConnectorsDependencies": [
      "ApacheTomcat"
    ],
    "previewImagesFileNames": [
      "TomcatBlack.png",
      "TomcatWhite.png"
    ],
    "version": "1.0.0",
    "title": "ApacheTomcat",
    "templateRelativePath": "Tomcat.json",
    "subtitle": "",
    "provider": "Apache"
  },
  {
    "workbookKey": "ClarotyWorkbook",
    "logoFileName": "Azure_Sentinel.svg",
    "description": "Sets the time name for analysis",
    "dataTypesDependencies": [
      "CommonSecurityLog"
    ],
    "dataConnectorsDependencies": [
      "Claroty"
    ],
    "previewImagesFileNames": [
      "ClarotyBlack.png",
      "ClarotyWhite.png"
    ],
    "version": "1.0.0",
    "title": "Claroty",
    "templateRelativePath": "ClarotyOverview.json",
    "subtitle": "",
    "provider": "Claroty"
  },
  {
    "workbookKey": "ApacheHTTPServerWorkbook",
    "logoFileName": "apache.svg",
    "description": "Sets the time name for analysis",
    "dataTypesDependencies": [
      "ApacheHTTPServer_CL"
    ],
    "dataConnectorsDependencies": [
      "ApacheHTTPServer"
    ],
    "previewImagesFileNames": [
      "ApacheHTTPServerOverviewBlack01.png",
      "ApacheHTTPServerOverviewBlack02.png",
      "ApacheHTTPServerOverviewWhite01.png",
      "ApacheHTTPServerOverviewWhite02.png"
    ],
    "version": "1.0.0",
    "title": "Apache HTTP Server",
    "templateRelativePath": "ApacheHTTPServer.json",
    "subtitle": "",
    "provider": "Apache Software Foundation"
  },
  {
    "workbookKey": "OCIWorkbook",
    "logoFileName": "Azure_Sentinel.svg",
    "description": "Sets the time name for analysis",
    "dataTypesDependencies": [
      "OCI_Logs_CL"
    ],
    "dataConnectorsDependencies": [
      "OracleCloudInfrastructureLogsConnector"
    ],
    "previewImagesFileNames": [
      "OCIBlack.png",
      "OCIWhite.png"
    ],
    "version": "1.0.0",
    "title": "Oracle Cloud Infrastructure",
    "templateRelativePath": "OracleCloudInfrastructureOCI.json",
    "subtitle": "",
    "provider": "Microsoft"
  },
  {
    "workbookKey": "OracleWeblogicServerWorkbook",
    "logoFileName": "Azure_Sentinel.svg",
    "description": "Sets the time name for analysis",
    "dataTypesDependencies": [
      "OracleWebLogicServer_CL"
    ],
    "dataConnectorsDependencies": [
      "OracleWebLogicServer"
    ],
    "previewImagesFileNames": [
      "OracleWeblogicServerBlack.png",
      "OracleWeblogicServerWhite.png"
    ],
    "version": "1.0.0",
    "title": "Oracle WebLogic Server",
    "templateRelativePath": "OracleWorkbook.json",
    "subtitle": "",
    "provider": "Oracle"
  },
  {
    "workbookKey": "BitglassWorkbook",
    "logoFileName": "Azure_Sentinel.svg",
    "description": "Sets the time name for analysis",
    "dataTypesDependencies": [
      "BitglassLogs_CL"
    ],
    "dataConnectorsDependencies": [
      "Bitglass"
    ],
    "previewImagesFileNames": [
      "BitglassBlack.png",
      "BitglassWhite.png"
    ],
    "version": "1.0.0",
    "title": "Bitglass",
    "templateRelativePath": "Bitglass.json",
    "subtitle": "",
    "provider": "Bitglass"
  },
  {
    "workbookKey": "NGINXWorkbook",
    "logoFileName": "Azure_Sentinel.svg",
    "description": "Sets the time name for analysis",
    "dataTypesDependencies": [
      "NGINX_CL"
    ],
    "dataConnectorsDependencies": [
      "NGINXHTTPServer"
    ],
    "previewImagesFileNames": [
      "NGINXOverviewBlack01.png",
      "NGINXOverviewBlack02.png",
      "NGINXOverviewWhite01.png",
      "NGINXOverviewWhite02.png"
    ],
    "version": "1.0.0",
    "title": "NGINX HTTP Server",
    "templateRelativePath": "NGINX.json",
    "subtitle": "",
    "provider": "Microsoft"
  },
  {
    "workbookKey": "vArmourAppContollerWorkbook",
    "logoFileName": "varmour-logo.svg",
    "description": "Sets the time name for analysis",
    "dataTypesDependencies": [
      "CommonSecurityLog"
    ],
    "dataConnectorsDependencies": [
      "vArmourAC"
    ],
    "previewImagesFileNames": [
      "vArmourAppControllerAppBlack.png",
      "vArmourAppControllerAppBlack-1.png",
      "vArmourAppControllerAppBlack-2.png",
      "vArmourAppControllerAppBlack-3.png",
      "vArmourAppControllerAppBlack-4.png",
      "vArmourAppControllerAppBlack-5.png",
      "vArmourAppControllerAppBlack-6.png",
      "vArmourAppControllerAppBlack-7.png",
      "vArmourAppControllerAppWhite.png",
      "vArmourAppControllerAppWhite-1.png",
      "vArmourAppControllerAppWhite-2.png",
      "vArmourAppControllerAppWhite-3.png",
      "vArmourAppControllerAppWhite-4.png",
      "vArmourAppControllerAppWhite-5.png",
      "vArmourAppControllerAppWhite-6.png",
      "vArmourAppControllerAppWhite-7.png"
    ],
    "version": "1.0.0",
    "title": "vArmour Application Controller",
    "templateRelativePath": "vArmour_AppContoller_Workbook.json",
    "subtitle": "",
    "provider": "vArmour"
  },
  {
    "workbookKey": "CorelightWorkbook",
    "logoFileName": "corelight.svg",
    "description": "Sets the time name for analysis",
    "dataTypesDependencies": [
      "Corelight_CL"
    ],
    "dataConnectorsDependencies": [
      "Corelight"
    ],
    "previewImagesFileNames": [
      "CorelightConnectionsBlack1.png",
      "CorelightConnectionsBlack2.png",
      "CorelightConnectionsWhite1.png",
      "CorelightConnectionsWhite2.png",
      "CorelightDNSBlack1.png",
      "CorelightDNSWhite1.png",
      "CorelightFileBlack1.png",
      "CorelightFileBlack2.png",
      "CorelightFileWhite1.png",
      "CorelightFileWhite2.png",
      "CorelightMainBlack1.png",
      "CorelightMainWhite1.png",
      "CorelightSoftwareBlack1.png",
      "CorelightSoftwareWhite1.png"
    ],
    "version": "1.0.0",
    "title": "Corelight",
    "templateRelativePath": "Corelight.json",
    "subtitle": "",
    "provider": "Corelight"
  },
  {
    "workbookKey": "LookoutEvents",
    "logoFileName": "lookout.svg",
    "description": "Sets the time name for analysis",
    "dataTypesDependencies": [
      "Lookout_CL"
    ],
    "dataConnectorsDependencies": [
      "LookoutAPI"
    ],
    "previewImagesFileNames": [
      "SampleLookoutWorkBookBlack.png",
      "SampleLookoutWorkBookWhite.png"
    ],
    "version": "1.0.0",
    "title": "Lookout",
    "templateRelativePath": "LookoutEvents.json",
    "subtitle": "",
    "provider": "Lookout"
  },
  {
    "workbookKey": "sentinel-MicrosoftPurview",
    "logoFileName": "MicrosoftPurview.svg",
    "description": "Sets the time name for analysis",
    "dataTypesDependencies": [
      "AzureDiagnostics"
    ],
    "dataConnectorsDependencies": [
      "MicrosoftAzurePurview"
    ],
    "previewImagesFileNames": [
      ""
    ],
    "version": "1.0.0",
    "title": "Microsoft Purview",
    "templateRelativePath": "MicrosoftPurview.json",
    "subtitle": "",
    "provider": "Microsoft"
  },
  {
    "workbookKey": "InfobloxCDCB1TDWorkbook",
    "logoFileName": "infoblox_logo.svg",
    "description": "Sets the time name for analysis",
    "dataTypesDependencies": [
      "CommonSecurityLog"
    ],
    "dataConnectorsDependencies": [
      "InfobloxCloudDataConnector"
    ],
    "previewImagesFileNames": [
      "InfobloxCDCB1TDBlack.png",
      "InfobloxCDCB1TDWhite.png"
    ],
    "version": "1.0.0",
    "title": "Infoblox Cloud Data Connector",
    "templateRelativePath": "InfobloxCDCB1TDWorkbook.json",
    "subtitle": "",
    "provider": "InfoBlox"
  },
  {
    "workbookKey": "UbiquitiUniFiWorkbook",
    "logoFileName": "ubiquiti.svg",
    "description": "Sets the time name for analysis",
    "dataTypesDependencies": [
      "Ubiquiti_CL"
    ],
    "dataConnectorsDependencies": [
      "UbiquitiUnifi"
    ],
    "previewImagesFileNames": [
      "UbiquitiOverviewBlack01.png",
      "UbiquitiOverviewBlack02.png",
      "UbiquitiOverviewWhite01.png",
      "UbiquitiOverviewWhite02.png"
    ],
    "version": "1.0.0",
    "title": "Ubiquiti UniFi",
    "templateRelativePath": "Ubiquiti.json",
    "subtitle": "",
    "provider": "Microsoft"
  },
  {
    "workbookKey": "VMwareESXiWorkbook",
    "logoFileName": "Azure_Sentinel.svg",
    "description": "Sets the time name for analysis",
    "dataTypesDependencies": [
      "Syslog"
    ],
    "dataConnectorsDependencies": [
      "VMwareESXi"
    ],
    "previewImagesFileNames": [
      "VMWareESXiBlack.png",
      "VMWareESXiWhite.png"
    ],
    "version": "1.0.0",
    "title": "VMware ESXi",
    "templateRelativePath": "VMWareESXi.json",
    "subtitle": "",
    "provider": "Microsoft"
  },
  {
    "workbookKey": "SnowflakeWorkbook",
    "logoFileName": "Azure_Sentinel.svg",
    "description": "Sets the time name for analysis",
    "dataTypesDependencies": [
      "Snowflake_CL"
    ],
    "dataConnectorsDependencies": [
      "SnowflakeDataConnector"
    ],
    "previewImagesFileNames": [
      "SnowflakeBlack.png",
      "SnowflakeWhite.png"
    ],
    "version": "1.0.0",
    "title": "Snowflake",
    "templateRelativePath": "Snowflake.json",
    "subtitle": "",
    "provider": "Snowflake"
  },
  {
    "workbookKey": "LastPassWorkbook",
    "logoFileName": "LastPass.svg",
    "description": "Sets the time name for analysis",
    "dataTypesDependencies": [
      "LastPassNativePoller_CL"
    ],
    "dataConnectorsDependencies": [
      "LastPassAPIConnector"
    ],
    "previewImagesFileNames": [
      "LastPassBlack.png",
      "LastPassWhite.png"
    ],
    "version": "1.0.0",
    "title": "Lastpass Enterprise Activity Monitoring",
    "templateRelativePath": "LastPassWorkbook.json",
    "subtitle": "",
    "provider": "LastPass"
  },
  {
    "workbookKey": "SecurityBridgeWorkbook",
    "logoFileName": "SecurityBridgeLogo-Vector-TM_75x75.svg",
    "description": "Sets the time name for analysis",
    "dataTypesDependencies": [
      "SecurityBridgeLogs"
    ],
    "dataConnectorsDependencies": [
      "SecurityBridgeSAP"
    ],
    "previewImagesFileNames": [
      "SecurityBridgeThreatDetectionWhite.png",
      "SecurityBridgeThreatDetectionWhite1.png"
    ],
    "version": "1.0.0",
    "title": "SecurityBridge App",
    "templateRelativePath": "SecurityBridgeThreatDetectionforSAP.json",
    "subtitle": "",
    "provider": "SecurityBridge"
  },
  {
    "workbookKey": "PaloAltoPrismaCloudWorkbook",
    "logoFileName": "paloalto_logo.svg",
    "description": "Sets the time name for analysis.",
    "dataTypesDependencies": [
      "PaloAltoPrismaCloudAlert_CL",
      "PaloAltoPrismaCloudAudit_CL"
    ],
    "dataConnectorsDependencies": [
      "PaloAltoPrismaCloud"
    ],
    "previewImagesFileNames": [
      "PaloAltoPrismaCloudBlack01.png",
      "PaloAltoPrismaCloudBlack02.png",
      "PaloAltoPrismaCloudWhite01.png",
      "PaloAltoPrismaCloudWhite02.png"
    ],
    "version": "1.0.0",
    "title": "Palo Alto Prisma",
    "templateRelativePath": "PaloAltoPrismaCloudOverview.json",
    "subtitle": "",
    "provider": "Microsoft"
  },
  {
    "workbookKey": "PingFederateWorkbook",
    "logoFileName": "PingIdentity.svg",
    "description": "Sets the time name for analysis",
    "dataTypesDependencies": [
      "PingFederateEvent"
    ],
    "dataConnectorsDependencies": [
      "PingFederate"
    ],
    "previewImagesFileNames": [
      "PingFederateBlack1.png",
      "PingFederateWhite1.png"
    ],
    "version": "1.0.0",
    "title": "PingFederate",
    "templateRelativePath": "PingFederate.json",
    "subtitle": "",
    "provider": "Microsoft"
  },
  {
    "workbookKey": "McAfeeePOWorkbook",
    "logoFileName": "mcafee_logo.svg",
    "description": "Sets the time name for analysis",
    "dataTypesDependencies": [
      "McAfeeEPOEvent"
    ],
    "dataConnectorsDependencies": [
      "McAfeeePO"
    ],
    "previewImagesFileNames": [
      "McAfeeePOBlack1.png",
      "McAfeeePOBlack2.png",
      "McAfeeePOWhite1.png",
      "McAfeeePOWhite2.png"
    ],
    "version": "1.0.0",
    "title": "McAfee ePolicy Orchestrator",
    "templateRelativePath": "McAfeeePOOverview.json",
    "subtitle": "",
    "provider": "Microsoft"
  },
  {
    "workbookKey": "OracleDatabaseAudit",
    "logoFileName": "oracle_logo.svg",
    "description": "Sets the time name for analysis",
    "dataTypesDependencies": [
      "Syslog"
    ],
    "dataConnectorsDependencies": [
      "OracleDatabaseAudit"
    ],
    "previewImagesFileNames": [
      "OracleDatabaseAuditBlack1.png",
      "OracleDatabaseAuditBlack2.png",
      "OracleDatabaseAuditWhite1.png",
      "OracleDatabaseAuditWhite2.png"
    ],
    "version": "1.0.0",
    "title": "Oracle Database Audit",
    "templateRelativePath": "OracleDatabaseAudit.json",
    "subtitle": "",
    "provider": "Oracle"
  },
  {
    "workbookKey": "SenservaProAnalyticsWorkbook",
    "logoFileName": "SenservaPro_logo.svg",
    "description": "Sets the time name for analysis",
    "dataTypesDependencies": [
      "SenservaPro_CL"
    ],
    "dataConnectorsDependencies": [
      "SenservaPro"
    ],
    "previewImagesFileNames": [
      "SenservaProAnalyticsBlack.png",
      "SenservaProAnalyticsWhite.png"
    ],
    "version": "1.0.0",
    "title": "SenservaProAnalytics",
    "templateRelativePath": "SenservaProAnalyticsWorkbook.json",
    "subtitle": "",
    "provider": "Senserva Pro"
  },
  {
    "workbookKey": "SenservaProMultipleWorkspaceWorkbook",
    "logoFileName": "SenservaPro_logo.svg",
    "description": "Sets the time name for analysis",
    "dataTypesDependencies": [
      "SenservaPro_CL"
    ],
    "dataConnectorsDependencies": [
      "SenservaPro"
    ],
    "previewImagesFileNames": [
      "SenservaProMultipleWorkspaceWorkbookBlack.png",
      "SenservaProMultipleWorkspaceWorkbookWhite.png"
    ],
    "version": "1.0.0",
    "title": "SenservaProMultipleWorkspace",
    "templateRelativePath": "SenservaProMultipleWorkspaceWorkbook.json",
    "subtitle": "",
    "provider": "Senserva Pro"
  },
  {
    "workbookKey": "SenservaProSecureScoreMultiTenantWorkbook",
    "logoFileName": "SenservaPro_logo.svg",
    "description": "Sets the time name for analysis",
    "dataTypesDependencies": [
      "SenservaPro_CL"
    ],
    "dataConnectorsDependencies": [
      "SenservaPro"
    ],
    "previewImagesFileNames": [
      "SenservaProSecureScoreMultiTenantBlack.png",
      "SenservaProSecureScoreMultiTenantWhite.png"
    ],
    "version": "1.0.0",
    "title": "SenservaProSecureScoreMultiTenant",
    "templateRelativePath": "SenservaProSecureScoreMultiTenantWorkbook.json",
    "subtitle": "",
    "provider": "Senserva Pro"
  },
  {
    "workbookKey": "CiscoSecureEndpointOverviewWorkbook",
    "logoFileName": "cisco-logo-72px.svg",
    "description": "Sets the time name for analysis",
    "dataTypesDependencies": [
      "CiscoSecureEndpoint"
    ],
    "dataConnectorsDependencies": [
      "CiscoSecureEndpoint"
    ],
    "previewImagesFileNames": [
      "CiscoSecureEndpointBlack.png",
      "CiscoSecureEndpointWhite.png"
    ],
    "version": "1.0.0",
    "title": "Cisco Secure Endpoint",
    "templateRelativePath": "Cisco Secure Endpoint Overview.json",
    "subtitle": "",
    "provider": "Cisco"
  },
  {
    "workbookKey": "InfoSecGlobalWorkbook",
    "logoFileName": "infosecglobal.svg",
    "description": "Sets the time name for analysis.",
    "dataTypesDependencies": [
      "InfoSecAnalytics_CL"
    ],
    "dataConnectorsDependencies": [
      "InfoSecDataConnector"
    ],
    "previewImagesFileNames": [
      "InfoSecGlobalWorkbookBlack.png",
      "InfoSecGlobalWorkbookWhite.png"
    ],
    "version": "1.0.0",
    "title": "AgileSec Analytics Connector",
    "templateRelativePath": "InfoSecGlobal.json",
    "subtitle": "",
    "provider": "InfoSecGlobal"
  },
  {
    "workbookKey": "CrowdStrikeFalconEndpointProtectionWorkbook",
    "logoFileName": "crowdstrike.svg",
    "description": "Sets the time name for analysis",
    "dataTypesDependencies": [
      "CrowdstrikeReplicatorLogs_CL"
    ],
    "dataConnectorsDependencies": [
      "CrowdstrikeReplicator"
    ],
    "previewImagesFileNames": [
      "CrowdStrikeFalconEndpointProtectionBlack.png",
      "CrowdStrikeFalconEndpointProtectionWhite.png"
    ],
    "version": "1.0.0",
    "title": "CrowdStrike Falcon Endpoint Protection",
    "templateRelativePath": "CrowdStrikeFalconEndpointProtection.json",
    "subtitle": "",
    "provider": "Microsoft"
  },
  {
    "workbookKey": "IronDefenseAlertDashboard",
    "logoFileName": "IronNet.svg",
    "description": "Sets the time name for analysis",
    "dataTypesDependencies": [
      "CommonSecurityLog"
    ],
    "dataConnectorsDependencies": [
      "IronNetIronDefense"
    ],
    "previewImagesFileNames": [
      "IronDefenseDashboardBlack.png",
      "IronDefenseDashboardWhit.png"
    ],
    "version": "1.0.0",
    "title": "IronDefenseAlertDashboard",
    "templateRelativePath": "IronDefenseAlertDashboard.json",
    "subtitle": "",
    "provider": "Microsoft"
  },
  {
    "workbookKey": "IronDefenseAlertDetails",
    "logoFileName": "IronNet.svg",
    "description": "Sets the time name for analysis",
    "dataTypesDependencies": [
      "CommonSecurityLog"
    ],
    "dataConnectorsDependencies": [
      "IronNetIronDefense"
    ],
    "previewImagesFileNames": [
      "IronDefenseAlertsBlack.png",
      "IronDefenseAlertsWhite.png"
    ],
    "version": "1.0.0",
    "title": "IronDefenseAlertDetails",
    "templateRelativePath": "IronDefenseAlertDetails.json",
    "subtitle": "",
    "provider": "Microsoft"
  },
  {
    "workbookKey": "CiscoSEGWorkbook",
    "logoFileName": "cisco-logo-72px.svg",
    "description": "Sets the time name for analysis",
    "dataTypesDependencies": [
      "CommonSecurityLog"
    ],
    "dataConnectorsDependencies": [
      "CiscoSEG"
    ],
    "previewImagesFileNames": [
      "CiscoSEGBlack.png",
      "CiscoSEGWhite.png"
    ],
    "version": "1.0.0",
    "title": "Cisco Secure Email Gateway",
    "templateRelativePath": "CiscoSEG.json",
    "subtitle": "",
    "provider": "Cisco"
  },
  {
    "workbookKey": "EatonForeseerHealthAndAccess",
    "logoFileName": "Azure_Sentinel.svg",
    "description": "This workbook gives an insight into the health of all the Windows VMs in this subscription running Eaton Foreseer and       the unauthorized access into the Eaton Foreseer application running on these VMs.",
    "dataTypesDependencies": [
      "SecurityEvent"
    ],
    "dataConnectorsDependencies": [],
    "previewImagesFileNames": [
      "EatonForeseerHealthAndAccessBlack.png",
      "EatonForeseerHealthAndAccessWhite.png"
    ],
    "version": "1.0.0",
    "title": "EatonForeseerHealthAndAccess",
    "templateRelativePath": "EatonForeseerHealthAndAccess.json",
    "subtitle": "",
    "provider": "Eaton"
  },
  {
    "workbookKey": "PCIDSSComplianceWorkbook",
    "logoFileName": "Azure_Sentinel.svg",
    "description": "Choose your subscription and workspace in which PCI assets are deployed",
    "dataTypesDependencies": [
      "AzureDaignostics",
      "SecurityEvent",
      "SecurityAlert",
      "OracleDatabaseAuditEvent",
      "Syslog",
      "Anomalies"
    ],
    "dataConnectorsDependencies": [],
    "previewImagesFileNames": [
      "PCIDSSComplianceBlack01.PNG",
      "PCIDSSComplianceBlack02.PNG",
      "PCIDSSComplianceWhite01.PNG",
      "PCIDSSComplianceWhite02.PNG"
    ],
    "version": "1.0.0",
    "title": "PCI DSS Compliance",
    "templateRelativePath": "PCIDSSCompliance.json",
    "subtitle": "",
    "provider": "Microsoft"
  },
  {
    "workbookKey": "SonraiSecurityWorkbook",
    "logoFileName": "Sonrai.svg",
    "description": "Sets the time name for analysis",
    "dataTypesDependencies": [
      "Sonrai_Tickets_CL"
    ],
    "dataConnectorsDependencies": [
      "SonraiDataConnector"
    ],
    "previewImagesFileNames": [
      "SonraiWorkbookBlack.png",
      "SonraiWorkbookWhite.png"
    ],
    "version": "1.0.0",
    "title": "Sonrai",
    "templateRelativePath": "Sonrai.json",
    "subtitle": "",
    "provider": "Sonrai"
  },
  {
    "workbookKey": "CloudflareWorkbook",
    "logoFileName": "cloudflare.svg",
    "description": "Sets the time name for analysis",
    "dataTypesDependencies": [
      "Cloudflare_CL"
    ],
    "dataConnectorsDependencies": [
      "CloudflareDataConnector"
    ],
    "previewImagesFileNames": [
      "CloudflareOverviewBlack01.png",
      "CloudflareOverviewBlack02.png",
      "CloudflareOverviewWhite01.png",
      "CloudflareOverviewWhite02.png"
    ],
    "version": "1.0.0",
    "title": "Cloudflare",
    "templateRelativePath": "Cloudflare.json",
    "subtitle": "",
    "provider": "Cloudflare"
  },
  {
    "workbookKey": "SemperisDSPWorkbook",
    "logoFileName": "Semperis.svg",
    "description": "Specify the time range on which to query the data",
    "dataTypesDependencies": [
      "dsp_parser"
    ],
    "dataConnectorsDependencies": [
      "SemperisDSP"
    ],
    "previewImagesFileNames": [
      "SemperisDSPOverview1Black.png",
      "SemperisDSPOverview1White.png",
      "SemperisDSPOverview2Black.png",
      "SemperisDSPOverview2White.png",
      "SemperisDSPOverview3Black.png",
      "SemperisDSPOverview3White.png"
    ],
    "version": "1.0.0",
    "title": "Semperis Directory Services Protector",
    "templateRelativePath": "SemperisDSPWorkbook.json",
    "subtitle": "",
    "provider": "Semperis"
  },
  {
    "workbookKey": "BoxWorkbook",
    "logoFileName": "box.svg",
    "description": "Sets the time name for analysis",
    "dataTypesDependencies": [
      "BoxEvents_CL"
    ],
    "dataConnectorsDependencies": [
      "BoxDataConnector"
    ],
    "previewImagesFileNames": [
      "BoxBlack1.png",
      "BoxWhite1.png",
      "BoxBlack2.png",
      "BoxWhite2.png"
    ],
    "version": "1.0.0",
    "title": "Box",
    "templateRelativePath": "Box.json",
    "subtitle": "",
    "provider": "Box"
  },
  {
    "workbookKey": "SymantecEndpointProtection",
    "logoFileName": "symantec_logo.svg",
    "description": "Sets the time name for analysis",
    "dataTypesDependencies": [
      "SymantecEndpointProtection"
    ],
    "dataConnectorsDependencies": [
      "SymantecEndpointProtection"
    ],
    "previewImagesFileNames": [
      "SymantecEndpointProtectionBlack.png",
      "SymantecEndpointProtectionWhite.png"
    ],
    "version": "1.0.0",
    "title": "Symantec Endpoint Protection",
    "templateRelativePath": "SymantecEndpointProtection.json",
    "subtitle": "",
    "provider": "Symantec"
  },
  {
    "workbookKey": "DynamicThreatModeling&Response",
    "logoFileName": "",
    "description": "Sets the time name for analysis",
    "dataTypesDependencies": [
      "SecurityAlert"
    ],
    "dataConnectorsDependencies": [],
    "previewImagesFileNames": [
      "ThreatAnalysis&ResponseWhite1.png",
      "ThreatAnalysis&ResponseWhite2.png"
    ],
    "version": "1.0.0",
    "title": "Dynamic Threat Modeling Response",
    "templateRelativePath": "DynamicThreatModeling&Response.json",
    "subtitle": "",
    "provider": "Microsoft"
  },
  {
    "workbookKey": "ThreatAnalysis&Response",
    "logoFileName": "",
    "description": "The Defenders for IoT workbook provide guided investigations for OT entities based on open incidents, alert notifications, and activities for OT assets. They also provide a hunting experience across the MITRE ATT&CK® framework for ICS, and are designed to enable analysts, security engineers, and MSSPs to gain situational awareness of OT security posture.",
    "dataTypesDependencies": [
      "SecurityAlert"
    ],
    "dataConnectorsDependencies": [],
    "previewImagesFileNames": [
      "ThreatAnalysis&ResponseWhite.png"
    ],
    "version": "1.0.1",
    "title": "Threat Analysis Response",
    "templateRelativePath": "ThreatAnalysis&Response.json",
    "subtitle": "",
    "provider": "Microsoft"
  },
  {
    "workbookKey": "TrendMicroCAS",
    "logoFileName": "Trend_Micro_Logo.svg",
    "description": "Sets the time name for analysis",
    "dataTypesDependencies": [
      "TrendMicroCAS_CL"
    ],
    "dataConnectorsDependencies": [
      "TrendMicroCAS"
    ],
    "previewImagesFileNames": [
      "TrendMicroCASBlack.png",
      "TrendMicroCASWhite.png"
    ],
    "version": "1.0.0",
    "title": "TrendMicroCAS",
    "templateRelativePath": "TrendMicroCAS.json",
    "subtitle": "",
    "provider": "TrendMicro"
  },
  {
    "workbookKey": "GitHubSecurityWorkbook",
    "logoFileName": "GitHub.svg",
    "description": "Gain insights to GitHub activities that may be interesting for security.",
    "dataTypesDependencies": [
      "GitHubAuditLogPolling_CL"
    ],
    "dataConnectorsDependencies": [
      "GitHubEcAuditLogPolling"
    ],
    "previewImagesFileNames": [],
    "version": "1.0.0",
    "title": "GithubWorkbook",
    "templateRelativePath": "GitHubWorkbook.json",
    "subtitle": "",
    "provider": "Microsoft"
  },
  {
    "workbookKey": "GCPDNSWorkbook",
    "logoFileName": "google_logo.svg",
    "description": "Sets the time name for analysis",
    "dataTypesDependencies": [
      "GCPCloudDNS"
    ],
    "dataConnectorsDependencies": [
      "GCPDNSDataConnector"
    ],
    "previewImagesFileNames": [
      "GCPDNSBlack.png",
      "GCPDNSWhite.png"
    ],
    "version": "1.0.0",
    "title": "Google Cloud Platform DNS",
    "templateRelativePath": "GCPDNS.json",
    "subtitle": "",
    "provider": "Microsoft"
  },
  {
    "workbookKey": "AtlassianJiraAuditWorkbook",
    "logoFileName": "",
    "description": "Sets the time name for analysis",
    "dataTypesDependencies": [
      "AtlassianJiraNativePoller_CL"
    ],
    "dataConnectorsDependencies": [
      "AtlassianJira"
    ],
    "previewImagesFileNames": [
      "AtlassianJiraAuditWhite.png",
      "AtlassianJiraAuditBlack.png"
    ],
    "version": "1.0.0",
    "title": "AtlassianJiraAudit",
    "templateRelativePath": "AtlassianJiraAudit.json",
    "subtitle": "",
    "provider": "Atlassian"
  },
  {
    "workbookKey": "DigitalGuardianWorkbook",
    "logoFileName": "Azure_Sentinel.svg",
    "description": "Sets the time name for analysis",
    "dataTypesDependencies": [
      "DigitalGuardianDLPEvent"
    ],
    "dataConnectorsDependencies": [
      "DigitalGuardianDLP"
    ],
    "previewImagesFileNames": [
      "DigitalGuardianBlack.png",
      "DigitalGuardianWhite.png"
    ],
    "version": "1.0.0",
    "title": "DigitalGuardianDLP",
    "templateRelativePath": "DigitalGuardian.json",
    "subtitle": "",
    "provider": "Digital Guardian"
  },
  {
    "workbookKey": "CiscoDuoWorkbook",
    "logoFileName": "cisco-logo-72px.svg",
    "description": "Sets the time name for analysis",
    "dataTypesDependencies": [
      "CiscoDuo_CL"
    ],
    "dataConnectorsDependencies": [
      "CiscoDuoSecurity"
    ],
    "previewImagesFileNames": [
      "CiscoDuoWhite.png",
      "CiscoDuoBlack.png"
    ],
    "version": "1.0.0",
    "title": "CiscoDuoSecurity",
    "templateRelativePath": "CiscoDuo.json",
    "subtitle": "",
    "provider": "Cisco"
  },
  {
    "workbookKey": "SlackAudit",
    "logoFileName": "slacklogo.svg",
    "description": "Sets the time name for analysis",
    "dataTypesDependencies": [
      "SlackAudit_CL"
    ],
    "dataConnectorsDependencies": [
      "SlackAuditAPI"
    ],
    "previewImagesFileNames": [
      "SlackAuditApplicationActivityBlack1.png",
      "SlackAuditApplicationActivityWhite1.png"
    ],
    "version": "1.0.0",
    "title": "SlackAudit",
    "templateRelativePath": "SlackAudit.json",
    "subtitle": "",
    "provider": "Slack"
  },
  {
    "workbookKey": "CiscoWSAWorkbook",
    "logoFileName": "cisco-logo-72px.svg",
    "description": "Sets the time name for analysis",
    "dataTypesDependencies": [
      "Syslog"
    ],
    "dataConnectorsDependencies": [
      "CiscoWSA"
    ],
    "previewImagesFileNames": [
      "CiscoWSAWhite.png",
      "CiscoWSABlack.png"
    ],
    "version": "1.0.0",
    "title": "CiscoWSA",
    "templateRelativePath": "CiscoWSA.json",
    "subtitle": "",
    "provider": "Cisco"
  },
  {
    "workbookKey": "GCP-IAM-Workbook",
    "logoFileName": "google_logo.svg",
    "description": "Sets the time name for analysis",
    "dataTypesDependencies": [
      "GCP_IAM_CL"
    ],
    "dataConnectorsDependencies": [
      "GCPIAMDataConnector"
    ],
    "previewImagesFileNames": [
      "GCPIAMBlack01.png",
      "GCPIAMBlack02.png",
      "GCPIAMWhite01.png",
      "GCPIAMWhite02.png"
    ],
    "version": "1.0.0",
    "title": "Google Cloud Platform IAM",
    "templateRelativePath": "GCP_IAM.json",
    "subtitle": "",
    "provider": "Google"
  },
  {
    "workbookKey": "ImpervaWAFCloudWorkbook",
    "logoFileName": "Imperva_DarkGrey_final_75x75.svg",
    "description": "Sets the time name for analysis.",
    "dataTypesDependencies": [
      "ImpervaWAFCloud_CL"
    ],
    "dataConnectorsDependencies": [
      "ImpervaWAFCloudAPI"
    ],
    "previewImagesFileNames": [
      "ImpervaWAFCloudBlack01.png",
      "ImpervaWAFCloudBlack02.png",
      "ImpervaWAFCloudWhite01.png",
      "ImpervaWAFCloudWhite02.png"
    ],
    "version": "1.0.0",
    "title": "Imperva WAF Cloud Overview",
    "templateRelativePath": "Imperva WAF Cloud Overview.json",
    "subtitle": "",
    "provider": "Microsoft"
  },
  {
    "workbookKey": "ZscalerZPAWorkbook",
    "logoFileName": "ZscalerLogo.svg",
    "description": "Select the time range for this Overview.",
    "dataTypesDependencies": [
      "ZPA_CL"
    ],
    "dataConnectorsDependencies": [
      "ZscalerPrivateAccess"
    ],
    "previewImagesFileNames": [
      "ZscalerZPABlack.png",
      "ZscalerZPAWhite.png"
    ],
    "version": "1.0.0",
    "title": "Zscaler Private Access (ZPA)",
    "templateRelativePath": "ZscalerZPA.json",
    "subtitle": "",
    "provider": "Zscaler"
  },
  {
    "workbookKey": "GoogleWorkspaceWorkbook",
    "logoFileName": "google_logo.svg",
    "description": "Sets the time name for analysis",
    "dataTypesDependencies": [
      "GWorkspace_ReportsAPI_admin_CL",
      "GWorkspace_ReportsAPI_calendar_CL",
      "GWorkspace_ReportsAPI_drive_CL",
      "GWorkspace_ReportsAPI_login_CL",
      "GWorkspace_ReportsAPI_login_CL",
      "GWorkspace_ReportsAPI_mobile_CL"
    ],
    "dataConnectorsDependencies": [
      "GoogleWorkspaceReportsAPI"
    ],
    "previewImagesFileNames": [
      "GoogleWorkspaceBlack.png",
      "GoogleWorkspaceWhite.png"
    ],
    "version": "1.0.0",
    "title": "GoogleWorkspaceReports",
    "templateRelativePath": "GoogleWorkspace.json",
    "subtitle": "",
    "provider": "Microsoft"
  },
  {
    "workbookKey": "NCProtectWorkbook",
    "logoFileName": "NCProtectIcon.svg",
    "description": "Sets the time name for analysis",
    "dataTypesDependencies": [
      "NCProtectUAL_CL"
    ],
    "dataConnectorsDependencies": [
      "NucleusCyberNCProtect"
    ],
    "previewImagesFileNames": [
      "",
      ""
    ],
    "version": "1.0.0",
    "title": "NucleusCyberProtect",
    "templateRelativePath": "NucleusCyber_NCProtect_Workbook.json",
    "subtitle": "",
    "provider": "archTIS"
  },
  {
    "workbookKey": "CiscoISEWorkbook",
    "logoFileName": "cisco-logo-72px.svg",
    "description": "Sets the time name for analysis",
    "dataTypesDependencies": [
      "Syslog"
    ],
    "dataConnectorsDependencies": [
      "CiscoISE"
    ],
    "previewImagesFileNames": [],
    "version": "1.0.0",
    "title": "Cisco ISE",
    "templateRelativePath": "CiscoISE.json",
    "subtitle": "",
    "provider": "Cisco"
  },
  {
    "workbookKey": "IoTOTThreatMonitoringwithDefenderforIoTWorkbook",
    "logoFileName": "",
    "description": "The OT Threat Monitoring with Defender for IoT Workbook features OT filtering for Security Alerts, Incidents, Vulnerabilities and Asset Inventory. The workbook features a dynamic assessment of the MITRE ATT&CK for ICS matrix across your environment to analyze and respond to OT-based threats. This workbook is designed to enable SecOps Analysts, Security Engineers, and MSSPs to gain situational awareness for IT/OT security posture.",
    "dataTypesDependencies": [
      "SecurityAlert",
      "SecurityIncident"
    ],
    "dataConnectorsDependencies": [],
    "previewImagesFileNames": [],
    "version": "1.0.0",
    "title": "Microsoft Defender for IoT",
    "templateRelativePath": "IoTOTThreatMonitoringwithDefenderforIoT.json",
    "subtitle": "",
    "provider": "Microsoft"
  },
  {
    "workbookKey": "ZeroTrust(TIC3.0)Workbook",
    "logoFileName": "Azure_Sentinel.svg",
    "description": "Sets the time name for analysis",
    "dataTypesDependencies": [
      "SecurityRecommendation"
    ],
    "dataConnectorsDependencies": [],
    "previewImagesFileNames": [
      "ZeroTrust(TIC3.0)Black1.PNG",
      "ZeroTrust(TIC3.0)White1.PNG"
    ],
    "version": "1.0.0",
    "title": "ZeroTrust(TIC3.0)",
    "templateRelativePath": "ZeroTrustTIC3.json",
    "subtitle": "",
    "provider": "Microsoft"
  },
  {
    "workbookKey": "InsiderRiskManagementWorkbook",
    "logoFileName": "Azure_Sentinel.svg",
    "description": "The Microsoft Insider Risk Management Workbook integrates telemetry from 25+ Microsoft security products to provide actionable insights into insider risk management. Reporting tools provide \u201cGo to Alert\u201d links to provide deeper integration between products and a simplified user experience for exploring alerts. ",
    "dataTypesDependencies": [
      "SigninLogsSigninLogs",
      "AuditLogs",
      "AzureActivity",
      "OfficeActivity",
      "InformationProtectionLogs_CL",
      "SecurityIncident"
    ],
    "dataConnectorsDependencies": [],
    "previewImagesFileNames": [
      "InsiderRiskManagementBlack1.png"
    ],
    "version": "1.0.0",
    "title": "Insider Risk Management",
    "templateRelativePath": "InsiderRiskManagement.json",
    "subtitle": "",
    "provider": "Microsoft"
  },
  {
    "workbookKey": "CybersecurityMaturityModelCertification(CMMC)2.0Workbook",
    "logoFileName": "",
    "description": "Sets the time name for analysis.",
    "dataTypesDependencies": [
      "InformationProtectionLogs_CL",
      "AuditLogs",
      "SecurityIncident",
      "SigninLogs",
      "AzureActivity"
    ],
    "dataConnectorsDependencies": [],
    "previewImagesFileNames": [],
    "version": "1.0.0",
    "title": "CybersecurityMaturityModelCertification(CMMC)2.0",
    "templateRelativePath": "CybersecurityMaturityModelCertification_CMMCV2.json",
    "subtitle": "",
    "provider": "Microsoft"
  },
  {
    "workbookKey": "NISTSP80053Workbook",
    "logoFileName": "",
    "description": "Sets the time name for analysis.",
    "dataTypesDependencies": [
      "SigninLogs",
      "AuditLogs",
      "AzureActivity",
      "OfficeActivity",
      "SecurityEvents",
      "CommonSecurityLog",
      "SecurityIncident",
      "SecurityRecommendation"
    ],
    "dataConnectorsDependencies": [
      "SecurityEvents"
    ],
    "previewImagesFileNames": [],
    "version": "1.0.0",
    "title": "NISTSP80053workbook",
    "templateRelativePath": "NISTSP80053.json",
    "subtitle": "",
    "provider": "Microsoft"
  },
  {
    "workbookKey": "DarktraceWorkbook",
    "logoFileName": "Darktrace.svg",
    "description": "The Darktrace Workbook visualises Model Breach and AI Analyst data received by the Darktrace Data Connector and visualises events across the network, SaaS, IaaS and Email.",
    "dataTypesDependencies": [
      "darktrace_model_alerts_CL"
    ],
    "dataConnectorsDependencies": [
      "DarktraceRESTConnector"
    ],
    "previewImagesFileNames": [
      "DarktraceWorkbookBlack01.png",
      "DarktraceWorkbookBlack02.png",
      "DarktraceWorkbookWhite01.png",
      "DarktraceWorkbookWhite02.png"
    ],
    "version": "1.0.1",
    "title": "Darktrace",
    "templateRelativePath": "DarktraceWorkbook.json",
    "subtitle": "",
    "provider": "Darktrace"
  },
  {
    "workbookKey": "RecordedFutureDomainC2DNSWorkbook",
    "logoFileName": "RecordedFuture.svg",
    "description": "Sets the time name for DNS Events and Threat Intelligence Time Range",
    "dataTypesDependencies": [
      "ThreatIntelligenceIndicator"
    ],
    "dataConnectorsDependencies": [],
    "previewImagesFileNames": [],
    "version": "1.0.0",
    "title": "Recorded Future -  C&C DNS Name to DNS Events - Correlation&Threat Hunting",
    "templateRelativePath": "Recorded Future -  C&C DNS Name to DNS Events - Correlation&Threat Hunting.json",
    "subtitle": "",
    "provider": "Recorded Future"
  },
  {
    "workbookKey": "RecordedFutureIPActiveC2Workbook",
    "logoFileName": "RecordedFuture.svg",
    "description": "Sets the time name for DNS Events and Threat Intelligence Time Range",
    "dataTypesDependencies": [
      "ThreatIntelligenceIndicator"
    ],
    "dataConnectorsDependencies": [],
    "previewImagesFileNames": [],
    "version": "1.0.0",
    "title": "Recorded Future - Actively Communicating C&C IPs to DNS Events - Correlation&Threat Hunting",
    "templateRelativePath": "Recorded Future - Actively Communicating C&C IPs to DNS Events - Correlation&Threat Hunting.json",
    "subtitle": "",
    "provider": "Recorded Future"
  },
  {
    "workbookKey": "MaturityModelForEventLogManagement_M2131",
    "logoFileName": "contrastsecurity_logo.svg",
    "description": "Select the time range for this Overview.",
    "dataTypesDependencies": [],
    "dataConnectorsDependencies": [],
    "previewImagesFileNames": [
      "MaturityModelForEventLogManagement_M2131Black.png"
    ],
    "version": "1.0.0",
    "title": "MaturityModelForEventLogManagementM2131",
    "templateRelativePath": "MaturityModelForEventLogManagement_M2131.json",
    "subtitle": "",
    "provider": "Microsoft"
  },
  {
    "workbookKey": "AzureSQLSecurityWorkbook",
    "logoFileName": "AzureSQL.svg",
    "description": "Sets the time window in days to search around the alert",
    "dataTypesDependencies": [
      "AzureDiagnostics",
      "SecurityAlert",
      "SecurityIncident"
    ],
    "dataConnectorsDependencies": [
      "AzureSql"
    ],
    "previewImagesFileNames": [],
    "version": "1.0.0",
    "title": "Azure SQL Database Workbook",
    "templateRelativePath": "Workbook-AzureSQLSecurity.json",
    "subtitle": "",
    "provider": "Microsoft"
  },
  {
    "workbookKey": "ContinuousDiagnostics&Mitigation",
    "logoFileName": "",
    "description": "Select the time range for this Overview.",
    "dataTypesDependencies": [],
    "dataConnectorsDependencies": [],
    "previewImagesFileNames": [
      "ContinuousDiagnostics&MitigationBlack.png"
    ],
    "version": "1.0.0",
    "title": "ContinuousDiagnostics&Mitigation",
    "templateRelativePath": "ContinuousDiagnostics&Mitigation.json",
    "subtitle": "",
    "provider": "Microsoft"
  },
  {
    "workbookKey": "UserWorkbook-alexdemichieli-github-update-1",
    "logoFileName": "GitHub.svg",
    "description": "Repository selector.",
    "dataTypesDependencies": [
      "githubscanaudit_CL"
    ],
    "dataConnectorsDependencies": [
      "GitHubWebhook"
    ],
    "previewImagesFileNames": [],
    "version": "1.0.0",
    "title": "GithubWorkbook-update-to-workbook-1",
    "templateRelativePath": "update-to-workbook-1.json",
    "subtitle": "",
    "provider": "Microsoft"
  },
  {
    "workbookKey": "AtlasianJiraAuditWorkbook",
    "logoFileName": "",
    "description": "Select the time range for this Overview.",
    "dataTypesDependencies": [
      "AtlassianJiraNativePoller_CL"
    ],
    "dataConnectorsDependencies": [
      "AtlassianJira"
    ],
    "previewImagesFileNames": [
      "AtlassianJiraAuditBlack.png",
      "AtlassianJiraAuditWhite.png"
    ],
    "version": "1.0.0",
    "title": "AtlasianJiraAuditWorkbook",
    "templateRelativePath": "AtlasianJiraAuditWorkbook.json",
    "subtitle": "",
    "provider": "Microsoft"
  },
  {
    "workbookKey": "AzureSecurityBenchmark",
    "logoFileName": "",
    "description": "Azure Security Benchmark v3 Workbook provides a mechanism for viewing log queries, azure resource graph, and policies aligned to ASB controls across Microsoft security offerings, Azure, Microsoft 365, 3rd Party, On-Premises, and Multi-cloud workloads. This workbook enables Security Architects, Engineers, SecOps Analysts, Managers, and IT Pros to gain situational awareness visibility for the security posture of cloud workloads. There are also recommendations for selecting, designing, deploying, and configuring Microsoft offerings for alignment with respective ASB requirements and practices.",
    "dataTypesDependencies": [
      "SecurityRegulatoryCompliance",
      "AzureDiagnostics",
      "SecurityIncident",
      "SigninLogs",
      "SecurityAlert"
    ],
    "dataConnectorsDependencies": [],
    "previewImagesFileNames": [
      "AzureSecurityBenchmark1.png",
      "AzureSecurityBenchmark2.png",
      "AzureSecurityBenchmark3.png"
    ],
    "version": "1.0.0",
    "title": "Azure Security Benchmark",
    "templateRelativePath": "AzureSecurityBenchmark.json",
    "subtitle": "",
    "provider": "Microsoft"
  },
  {
    "workbookKey": "ZNAccessOchestratorAudit",
    "logoFileName": "",
    "description": "This workbook provides a summary of ZeroNetworks data.",
    "dataTypesDependencies": [
      "ZNAccessOrchestratorAudit_CL",
      "ZNAccessOrchestratorAuditNativePoller_CL"
    ],
    "dataConnectorsDependencies": [
      "ZeroNetworksAccessOrchestratorAuditFunction",
      "ZeroNetworksAccessOrchestratorAuditNativePoller"
    ],
    "previewImagesFileNames": [],
    "version": "1.0.0",
    "title": "Zero NetWork",
    "templateRelativePath": "ZNSegmentAudit.json",
    "subtitle": "",
    "provider": "Zero Networks"
  },
  {
    "workbookKey": "FireworkWorkbook",
    "logoFileName": "FlareSystems.svg",
    "description": "Select the time range for this Overview.",
    "dataTypesDependencies": [
      "Firework_CL"
    ],
    "dataConnectorsDependencies": [
      "FlareSystemsFirework"
    ],
    "previewImagesFileNames": [
      "FireworkOverviewBlack01.png",
      "FireworkOverviewBlack02.png",
      "FireworkOverviewWhite01.png",
      "FireworkOverviewWhite02.png"
    ],
    "version": "1.0.0",
    "title": "FlareSystemsFirework",
    "templateRelativePath": "FlareSystemsFireworkOverview.json",
    "subtitle": "",
    "provider": "Flare Systems"
  },
  {
    "workbookKey": "UserWorkbook-alexdemichieli-github-update-1",
    "logoFileName": "GitHub.svg",
    "description": "Gain insights to GitHub activities that may be interesting for security.",
    "dataTypesDependencies": [
      "GitHubAuditLogPolling_CL"
    ],
    "dataConnectorsDependencies": [
      "GitHubEcAuditLogPolling"
    ],
    "previewImagesFileNames": [],
    "version": "1.0.0",
    "title": "GitHub Security",
    "templateRelativePath": "GitHubAdvancedSecurity.json",
    "subtitle": "",
    "provider": "Microsoft"
  },
  {
    "workbookKey": "TaniumWorkbook",
    "logoFileName": "Tanium.svg",
    "description": "Visualize Tanium endpoint and module data",
    "dataTypesDependencies": [
      "TaniumComplyCompliance_CL",
      "TaniumComplyVulnerabilities_CL",
      "TaniumDefenderHealth_CL",
      "TaniumDiscoverUnmanagedAssets_CL",
      "TaniumHighUptime_CL",
      "TaniumMainAsset_CL",
      "TaniumPatchListApplicability_CL",
      "TaniumPatchListCompliance_CL",
      "TaniumSCCMClientHealth_CL",
      "TaniumThreatResponse_CL"
    ],
    "dataConnectorsDependencies": [],
    "previewImagesFileNames": [
      "TaniumComplyDark.png",
      "TaniumComplyLight.png",
      "TaniumDiscoverDark.png",
      "TaniumDiscoverLight.png",
      "TaniumMSToolingHealthDark.png",
      "TaniumMSToolingHealthLight.png",
      "TaniumPatchDark.png",
      "TaniumPatchLight.png",
      "TaniumThreatResponseAlertsDark.png",
      "TaniumThreatResponseAlertsLight.png",
      "TaniumThreatResponseDark.png",
      "TaniumThreatResponseLight.png"
    ],
    "version": "1.0",
    "title": "Tanium Workbook",
    "templateRelativePath": "TaniumWorkbook.json",
    "subtitle": "",
    "provider": "Tanium"
  },
  {
    "workbookKey": "ActionableAlertsDashboard",
    "logoFileName": "",
    "description": "None.",
    "dataTypesDependencies": [
      "CyberSixgill_Alerts_CL"
    ],
    "dataConnectorsDependencies": [
      "CybersixgillActionableAlerts"
    ],
    "previewImagesFileNames": [],
    "version": "1.0.0",
    "title": "Cybersixgill Actionable Alerts Dashboard",
    "templateRelativePath": "ActionableAlertsDashboard.json",
    "subtitle": "",
    "provider": "Cybersixgill"
  },
  {
    "workbookKey": "ActionableAlertsList",
    "logoFileName": "",
    "description": "None.",
    "dataTypesDependencies": [
      "CyberSixgill_Alerts_CL"
    ],
    "dataConnectorsDependencies": [
      "CybersixgillActionableAlerts"
    ],
    "previewImagesFileNames": [],
    "version": "1.0.0",
    "title": "Cybersixgill Actionable Alerts List",
    "templateRelativePath": "ActionableAlertsList.json",
    "subtitle": "",
    "provider": "Cybersixgill"
  },
  {
    "workbookKey": "ArgosCloudSecurityWorkbook",
    "logoFileName": "argos-logo.svg",
    "description": "The ARGOS Cloud Security integration for Microsoft Sentinel allows you to have all your important cloud security events in one place.",
    "dataTypesDependencies": [
      "ARGOS_CL"
    ],
    "dataConnectorsDependencies": [
      "ARGOSCloudSecurity"
    ],
    "previewImagesFileNames": [
      "ARGOSCloudSecurityWorkbookBlack.png",
      "ARGOSCloudSecurityWorkbookWhite.png"
    ],
    "version": "1.0.0",
    "title": "ARGOS Cloud Security",
    "templateRelativePath": "ARGOSCloudSecurityWorkbook.json",
    "subtitle": "",
    "provider": "ARGOS Cloud Security"
  },
  {
    "workbookKey": "JamfProtectWorkbook",
    "logoFileName": "jamf_logo.svg",
    "description": "This Jamf Protect Workbook for Microsoft Sentinel enables you to ingest Jamf Protect events forwarded into Microsoft Sentinel.\n Providing reports into all alerts, device controls and Unfied Logs.",
    "dataTypesDependencies": [
      "jamfprotect_CL"
    ],
    "dataConnectorsDependencies": [],
    "previewImagesFileNames": [
      "JamfProtectDashboardBlack.png",
      "JamfProtectDashboardWhite.png"
    ],
    "version": "2.0.0",
    "title": "Jamf Protect Workbook",
    "templateRelativePath": "JamfProtectDashboard.json",
    "subtitle": "",
    "provider": "Jamf Software, LLC"
  },
  {
    "workbookKey": "AIVectraStream",
    "logoFileName": "",
    "description": "",
    "dataTypesDependencies": [
      "VectraStream_CL"
    ],
    "dataConnectorsDependencies": [ "AIVectraStream" ],
    "previewImagesFileNames": [],
    "version": "1.0.0",
    "title": "AIVectraStreamWorkbook",
    "templateRelativePath": "AIVectraStreamWorkbook.json",
    "subtitle": "",
    "provider": "Vectra AI"
  },
  {
    "workbookKey": "SecurityScorecardWorkbook",
    "logoFileName": "",
    "description": "This Workbook provides immediate insight into the data coming from SecurityScorecard’s three Sentinel data connectors: SecurityScorecard Cybersecurity Ratings, SecurityScorecard Cybersecurity Ratings - Factors, and SecurityScorecard Cybersecurity Ratings - Issues.",
    "dataTypesDependencies": [
      "SecurityScorecardFactor_CL",
      "SecurityScorecardIssues_CL",
      "SecurityScorecardRatings_CL"
    ],
    "dataConnectorsDependencies": [
      "SecurityScorecardFactorAzureFunctions",
      "SecurityScorecardIssueAzureFunctions",
      "SecurityScorecardRatingsAzureFunctions"
    ],
    "previewImagesFileNames": [
      "SecurityScorecardBlack1.png",
      "SecurityScorecardBlack2.png",
      "SecurityScorecardBlack3.png",
      "SecurityScorecardBlack4.png",
      "SecurityScorecardBlack5.png",
      "SecurityScorecardBlack6.png",
      "SecurityScorecardWhite1.png",
      "SecurityScorecardWhite2.png",
      "SecurityScorecardWhite3.png",
      "SecurityScorecardWhite4.png",
      "SecurityScorecardWhite5.png",
      "SecurityScorecardWhite6.png"
    ],
    "version": "1.0.0",
    "title": "SecurityScorecard",
    "templateRelativePath": "SecurityScorecardWorkbook.json",
    "subtitle": "",
    "provider": "SecurityScorecard"
  },
  {
    "workbookKey": "DigitalShadowsWorkbook",
    "logoFileName": "DigitalShadowsLogo.svg",
    "description": "test",
    "dataTypesDependencies": [
      "DigitalShadows_CL"
    ],
    "dataConnectorsDependencies": [
      "DigitalShadowsSearchlightAzureFunctions"
    ],
    "previewImagesFileNames": [
      "DigitalShadowsBlack1.png",
      "DigitalShadowsBlack2.png",
      "DigitalShadowsBlack3.png",
      "DigitalShadowsWhite1.png",
      "DigitalShadowsWhite2.png",
      "DigitalShadowsWhite3.png"
    ],
    "version": "1.0.0",
    "title": "Digital Shadows",
    "templateRelativePath": "DigitalShadows.json",
    "subtitle": "",
    "provider": "Digital Shadows"
  },
  {
    "workbookKey": "SalesforceServiceCloudWorkbook",
    "logoFileName": "salesforce_logo.svg",
    "description": "Sets the time name for analysis.",
    "dataTypesDependencies": [
      "SalesforceServiceCloud"
    ],
    "dataConnectorsDependencies": [
      "SalesforceServiceCloud_CL"
    ],
    "previewImagesFileNames": [],
    "version": "1.0.0",
    "title": "Salesforce Service Cloud",
    "templateRelativePath": "SalesforceServiceCloud.json",
    "subtitle": "",
    "provider": "Salesforce"
  },
  {
    "workbookKey": "NetworkSessionSolution",
    "logoFileName": "Azure_Sentinel.svg",
    "description": "This workbook is included as part of Network Session Essentials solution and gives a summary of analyzed traffic, helps with threat analysis and investigating suspicious IP’s and traffic analysis. Network Session Essentials Solution also includes playbooks to periodically summarize the logs thus enhancing user experience and improving data search. For the effective usage of workbook, we highly recommend to enable the summarization playbooks that are provided with this solution.",
    "dataTypesDependencies": [
      "AWSVPCFlow",
      "DeviceNetworkEvents",
      "SecurityEvent",
      "WindowsEvent",
      "CommonSecurityLog",
      "Syslog",
      "CommonSecurityLog",
      "VMConnection",
      "AzureDiagnostics",
      "AzureDiagnostics",
      "CommonSecurityLog",
      "Corelight_CL",
      "VectraStream",
      "CommonSecurityLog",
      "CommonSecurityLog",
      "Syslog",
      "CiscoMerakiNativePoller"
    ],
    "dataConnectorsDependencies": [ "AWSS3", "MicrosoftThreatProtection", "SecurityEvents", "WindowsForwardedEvents", "Zscaler", "MicrosoftSysmonForLinux", "PaloAltoNetworks", "AzureMonitor(VMInsights)", "AzureFirewall", "AzureNSG", "CiscoASA", "Corelight", "AIVectraStream", "CheckPoint", "Fortinet", "CiscoMeraki" ],
    "previewImagesFileNames": [],
    "version": "1.0.0",
    "title": "Network Session Essentials",
    "templateRelativePath": "NetworkSessionEssentials.json",
    "subtitle": "",
    "provider": "Microsoft"
  },
  {
    "workbookKey": "SAPSODAnalysis",
    "logoFileName": "AliterConsulting.svg",
    "description": "SAP SOD Analysis",
    "dataTypesDependencies": [
      "SAPAuditLog"
    ],
    "dataConnectorsDependencies": [
      "SAP"
    ],
    "previewImagesFileNames": [],
    "version": "2.0.0",
    "title": "SAP SOD Analysis",
    "templateRelativePath": "SAP - Segregation of Duties v2.0 (by Aliter Consulting).json",
    "subtitle": "",
    "provider": "Aliter Consulting"
   },
   {
    "workbookKey": "TheomWorkbook",
    "logoFileName": "theom-logo.svg",
    "description": "Theom Alert Statistics",
    "dataTypesDependencies": [
      "TheomAlerts_CL"
    ],
    "dataConnectorsDependencies": [
      "Theom"
    ],
    "previewImagesFileNames": [
      "TheomWorkbook-black.png",
      "TheomWorkbook-white.png"
    ],
    "version": "1.0.0",
    "title": "Theom",
    "templateRelativePath": "Theom.json",
    "subtitle": "",
    "provider": "Theom"
  },
  {
    "workbookKey": "DynatraceWorkbooks",
    "logoFileName": "dynatrace.svg",
    "description": "This workbook brings together queries and visualizations to assist you in identifying potential threats surfaced by Dynatrace.",
    "dataTypesDependencies": [
      "DynatraceAttacks_CL",
      "DynatraceAuditLogs_CL",
      "DynatraceProblems_CL",
      "DynatraceSecurityProblems_CL"
    ],
    "dataConnectorsDependencies": [
      "DynatraceAttacks",
      "DynatraceAuditLogs",
      "DynatraceProblems",
      "DynatraceRuntimeVulnerabilities"
    ],
    "previewImagesFileNames": [
      "DynatraceWorkbookBlack.png",
      "DynatraceWorkbookWhite.png"
    ],
    "version": "2.0.0",
    "title": "Dynatrace",
    "templateRelativePath": "Dynatrace.json",
    "subtitle": "",
    "provider": "Dynatrace"
  },
  {
    "workbookKey": "MDOWorkbook",
    "logoFileName": "",
    "description": "Gain extensive insight into your organization's Microsoft Defender for Office Activity by analyzing, and correlating events.\nYou can track malware and phishing detection over time.",
    "dataTypesDependencies": [
      "SecurityAlert"
    ],
    "dataConnectorsDependencies": [
      "MicrosoftThreatProtection"
    ],
    "previewImagesFileNames": [],
    "version": "1.0.0",
    "title": "Microsoft 365 Defender MDOWorkbook",
    "templateRelativePath": "MDO Insights.json",
    "subtitle": "",
    "provider": "Microsoft"
 },
 {
  "workbookKey": "AnomaliesVisualizationWorkbook",
  "logoFileName": "",
  "description": "A workbook that provides contextual information to a user for better insight on Anomalies and their impact. The workbook will help with investigation of anomalies as well as identify patterns that can lead to a threat.",
  "dataTypesDependencies": [
    "Anomalies"
  ],
  "dataConnectorsDependencies": [],
  "previewImagesFileNames": [
    "AnomaliesVisualizationWorkbookWhite.png",
    "AnomaliesVisualizationWorkbookBlack.png"
  ],
  "version": "1.0.0",
  "title": "AnomaliesVisulization",
  "templateRelativePath": "AnomaliesVisualization.json",
  "subtitle": "",
  "provider": "Microsoft Sentinel Community"
},
{
  "workbookKey": "AnomalyDataWorkbook",
  "logoFileName": "",
  "description": "A workbook providing details, related Incident, and related Hunting Workbook for a specific Anomaly.",
  "dataTypesDependencies": [
    "Anomalies"
  ],
  "dataConnectorsDependencies": [],
  "previewImagesFileNames": [
    "AnomalyDataWorkbookWhite.png",
    "AnomalyDataWorkbookBlack.png"
  ],
  "version": "1.0.0",
  "title": "AnomalyData",
  "templateRelativePath": "AnomalyData.json",
  "subtitle": "",
  "provider": "Microsoft Sentinel Community"
},
{
  "workbookKey": "MicrosoftExchangeLeastPrivilegewithRBAC-Online",
  "logoFileName": "Azure_Sentinel.svg",
  "description": "This Workbook, dedicated to Exchange Online environments is built to have a simple view of non-standard RBAC delegations on an Exchange Online tenant. This Workbook allow you to go deep dive on custom delegation and roles and also members of each delegation, including the nested level and the group imbrication on your environment.",
  "dataTypesDependencies": [
    "ESIExchangeOnlineConfig_CL"
  ],
  "dataConnectorsDependencies": [
	"ESI-ExchangeOnPremisesCollector",
	"ESI-ExchangeAdminAuditLogEvents",
	"ESI-ExchangeOnlineCollector"
  ],
  "previewImagesFileNames": [],
  "version": "1.0.0",
  "title": "Microsoft Exchange Least Privilege with RBAC - Online",
  "templateRelativePath": "Microsoft Exchange Least Privilege with RBAC - Online.json",
  "subtitle": "",
  "provider": "Microsoft"
},
{
  "workbookKey": "MicrosoftExchangeLeastPrivilegewithRBAC",
  "logoFileName": "Azure_Sentinel.svg",
  "description": "This Workbook, dedicated to On-Premises environments is built to have a simple view of non-standard RBAC delegations on an On-Premises Exchange environment. This Workbook allow you to go deep dive on custom delegation and roles and also members of each delegation, including the nested level and the group imbrication on your environment.",
  "dataTypesDependencies": [
    "ESIExchangeOnlineConfig_CL"
  ],
  "dataConnectorsDependencies": [
	"ESI-ExchangeOnPremisesCollector",
	"ESI-ExchangeAdminAuditLogEvents",
	"ESI-ExchangeOnlineCollector"
  ],
  "previewImagesFileNames": [],
  "version": "1.0.0",
  "title": "Microsoft Exchange Least Privilege with RBAC",
  "templateRelativePath": "Microsoft Exchange Least Privilege with RBAC.json",
  "subtitle": "",
  "provider": "Microsoft"
},
{
  "workbookKey": "MicrosoftExchangeSearchAdminAuditLog",
  "logoFileName": "Azure_Sentinel.svg",
  "description": "This workbook is dedicated to On-Premises Exchange organizations. It uses the MSExchange Management event logs to give you a simple way to view administrators’ activities in your Exchange environment with Cmdlets usage statistics and multiple pivots to understand who and/or what is affected to modifications on your environment.",
  "dataTypesDependencies": [
    "ESIExchangeOnlineConfig_CL"
  ],
  "dataConnectorsDependencies": [
	"ESI-ExchangeOnPremisesCollector",
	"ESI-ExchangeAdminAuditLogEvents",
	"ESI-ExchangeOnlineCollector"
  ],
  "previewImagesFileNames": [],
  "version": "1.0.0",
  "title": "Microsoft Exchange Search AdminAuditLog",
  "templateRelativePath": "Microsoft Exchange Search AdminAuditLog.json",
  "subtitle": "",
  "provider": "Microsoft"
},
{
  "workbookKey": "MicrosoftExchangeSecurityMonitoring",
  "logoFileName": "Azure_Sentinel.svg",
  "description": "This Workbook is dedicated to On-Premises Exchange organizations. It uses the MSExchange Management event logs and Microsoft Exchange Security configuration collected by data connectors. It helps to track admin actions, especially on VIP Users and/or on Sensitive Cmdlets. This workbook allows also to list Exchange Services changes, local account activities and local logon on Exchange Servers.",
  "dataTypesDependencies": [
    "ESIExchangeOnlineConfig_CL"
  ],
  "dataConnectorsDependencies": [
	"ESI-ExchangeOnPremisesCollector",
	"ESI-ExchangeAdminAuditLogEvents",
	"ESI-ExchangeOnlineCollector"
  ],
  "previewImagesFileNames": [],
  "version": "1.0.0",
  "title": "Microsoft Exchange Admin Activity",
  "templateRelativePath": "Microsoft Exchange Admin Activity.json",
  "subtitle": "",
  "provider": "Microsoft"
},
{
  "workbookKey": "MicrosoftExchangeSecurityReview-Online",
  "logoFileName": "Azure_Sentinel.svg",
  "description": "This Workbook is dedicated to Exchange Online tenants. It displays and highlights current Security configuration on various Exchange components specific to Online including delegations, the transport configuration and the linked security risks, and risky protocols.",
  "dataTypesDependencies": [
    "ESIExchangeOnlineConfig_CL"
  ],
  "dataConnectorsDependencies": [
	"ESI-ExchangeOnPremisesCollector",
	"ESI-ExchangeAdminAuditLogEvents",
	"ESI-ExchangeOnlineCollector"
  ],
  "previewImagesFileNames": [],
  "version": "1.0.0",
  "title": "Microsoft Exchange Security Review - Online",
  "templateRelativePath": "Microsoft Exchange Security Review - Online.json",
  "subtitle": "",
  "provider": "Microsoft"
},
{
  "workbookKey": "MicrosoftExchangeSecurityReview",
  "logoFileName": "Azure_Sentinel.svg",
  "description": "This Workbook is dedicated to On-Premises Exchange organizations. It displays and highlights current Security configuration on various Exchange components including delegations, rights on databases, Exchange and most important AD Groups with members including nested groups, local administrators of servers. This workbook helps also to understand the transport configuration and the linked security risks.",
  "dataTypesDependencies": [
    "ESIExchangeOnlineConfig_CL"
  ],
  "dataConnectorsDependencies": [
	"ESI-ExchangeOnPremisesCollector",
	"ESI-ExchangeAdminAuditLogEvents",
	"ESI-ExchangeOnlineCollector"
  ],
  "previewImagesFileNames": [],
  "version": "1.0.0",
  "title": "Microsoft Exchange Security Review",
  "templateRelativePath": "Microsoft Exchange Security Review.json",
  "subtitle": "",
  "provider": "Microsoft"
},
{
  "workbookKey": "ibossMalwareAndC2Workbook",
  "logoFileName": "",
  "description": "A workbook providing insights into malware and C2 activity detected by iboss.",
  "dataTypesDependencies": [
  ],
  "dataConnectorsDependencies": [
  ],
  "previewImagesFileNames": [
  ],
  "version": "1.0.0",
  "title": "iboss Malware and C2",
  "templateRelativePath": "ibossMalwareAndC2.json",
  "subtitle": "",
  "provider": "iboss"
},
{
  "workbookKey": "ibossWebUsageWorkbook",
  "logoFileName": "",
  "description": "A workbook providing insights into web usage activity detected by iboss.",
  "dataTypesDependencies": [
  ],
  "dataConnectorsDependencies": [
  ],
  "previewImagesFileNames": [
  ],
  "version": "1.0.0",
  "title": "iboss Web Usage",
  "templateRelativePath": "ibossWebUsage.json",
  "subtitle": "",
  "provider": "iboss"
},
{
  "workbookKey": "Fortiweb-workbook",
  "logoFileName": "Azure_Sentinel.svg",
  "description": "This workbook depends on a parser based on a Kusto Function to work as expected [**Fortiweb**](https://aka.ms/sentinel-FortiwebDataConnector-parser) which is deployed with the Microsoft Sentinel Solution.",
  "dataTypesDependencies": [
    "CommonSecurityLog"
  ],
  "dataConnectorsDependencies": [
	"FortinetFortiWeb"
  ],
  "previewImagesFileNames": [],
  "version": "1.0.0",
  "title": "Fortiweb-workbook",
  "templateRelativePath": "Fortiweb-workbook.json",
  "subtitle": "",
  "provider": "Microsoft"
},
{
 "workbookKey": "ReversingLabs-CapabilitiesOverview",
 "logoFileName": "reversinglabs.svg",
 "description": "The ReversingLabs-CapabilitiesOverview workbook provides a high level look at your threat intelligence capabilities and how they relate to your operations.",
 "dataTypesDependencies": [
 ],
 "dataConnectorsDependencies": [
 ],
 "previewImagesFileNames": [
  "ReversingLabsTiSummary-White.png",
  "ReversingLabsTiSummary-Black.png",
  "ReversingLabsOpsSummary-White.png",
  "ReversingLabsOpsSummary-Black.png"
  ],
  "version": "1.1.1",
  "title": "ReversingLabs-CapabilitiesOverview",
  "templateRelativePath": "ReversingLabs-CapabilitiesOverview.json",
  "subtitle": "",
  "provider": "ReversingLabs"
},
{
  "workbookKey": "TalonInsights",
  "logoFileName": "Talon.svg",
  "description": "This workbook provides Talon Security Insights on Log Analytics Query Logs",
  "dataTypesDependencies": [],
  "dataConnectorsDependencies": [],
  "previewImagesFileNames": [ "TalonInsightsBlack.png", "TalonInsightsWhite.png"],
  "version": "2.0.0",
  "title": "Talon Insights",
  "templateRelativePath": "TalonInsights.json",
  "subtitle": "",
  "provider": "Talon Security"
},
{
  "workbookKey": "vCenter",
  "logoFileName": [],
  "description": "This data connector depends on a parser based on Kusto Function **vCenter** to work as expected. [Follow steps to get this Kusto Function](https://aka.ms/sentinel-vCenter-parser)",
  "dataTypesDependencies": ["vCenter_CL"],
  "dataConnectorsDependencies": ["VMwarevCenter"],
  "previewImagesFileNames": [ ],
  "version": "1.0.0",
  "title": "vCenter",
  "templateRelativePath": "vCenter.json",
  "subtitle": "",
  "provider": "VMware"
},
  
{
  "workbookKey": "SAP-Monitors-AlertsandPerformance",
  "logoFileName": "SAPVMIcon.svg",
  "description": "SAP -Monitors- Alerts and Performance",
  "dataTypesDependencies": ["SAPAuditLog"],
  "dataConnectorsDependencies": [ "SAP"], 
  "previewImagesFileNames": ["SAPVMIcon.svg"], 
  "version": "2.0.1", 
  "title": "SAP -Monitors- Alerts and Performance", 
  "templateRelativePath": "SAP -Monitors- Alerts and Performance.json", 
  "subtitle": "",
  "provider": "Microsoft"
},
{
  "workbookKey": "SAP-SecurityAuditlogandInitialAccess",
  "logoFileName": "SAPVMIcon.svg",
  "description": "SAP -Security Audit log and Initial Access", 
  "dataTypesDependencies": [ "SAPAuditLog"], 
  "dataConnectorsDependencies": [ "SAP" ],
  "previewImagesFileNames": ["SAPVMIcon.svg"],
  "version": "2.0.1", 
  "title": "SAP -Security Audit log and Initial Access", 
  "templateRelativePath": "SAP -Security Audit log and Initial Access.json",
  "subtitle": "",
  "provider": "Microsoft"
},
{
  "workbookKey": "DNSSolutionWorkbook",
  "logoFileName": "",
  "description": "This workbook is included as part of the DNS Essentials solution and gives a summary of analyzed DNS traffic. It also helps with threat analysis and investigating suspicious Domains, IPs and DNS traffic. DNS Essentials Solution also includes a playbook to periodically summarize the logs, thus enhancing the user experience and improving data search. For effective usage of workbook, we highly recommend enabling the summarization playbook that is provided with this solution.",
  "dataTypesDependencies": [],
  "dataConnectorsDependencies": [],
  "previewImagesFileNames": [
    "DNSDomainWorkbookWhite.png",
    "DNSDomainWorkbookBlack.png"
  ],
  "version": "1.0.0",
  "title": "DNS Solution Workbook",
  "templateRelativePath": "DNSSolutionWorkbook.json",
  "subtitle": "",
  "provider": "Microsoft"
},
{
  "workbookKey": "MicrosoftPowerBIActivityWorkbook",
  "logoFileName": "",
  "description": "This workbook provides details on Microsoft PowerBI Activity",
  "dataTypesDependencies": ["PowerBIActivity"],
  "dataConnectorsDependencies": ["Microsoft PowerBI (Preview)"],
  "previewImagesFileNames": [ "MicrosoftPowerBIActivityWorkbookBlack.png", "MicrosoftPowerBIActivityWhite.png"],
  "version": "1.0.0",
  "title": "Microsoft PowerBI Activity Workbook",
  "templateRelativePath": "MicrosoftPowerBIActivityWorkbook.json",
  "subtitle": "",
  "provider": "Microsoft"
},
{
    "workbookKey": "MicrosoftThreatIntelligenceWorkbook",
    "logoFileName": "",
    "description": "Gain insights into threat indicators ingestion and search for indicators at scale across Microsoft 1st Party, 3rd Party, On-Premises, Hybrid, and Multi-Cloud Workloads. Indicators Search facilitates a simple interface for finding IP, File, Hash, Sender and more across your data. Seamless pivots to correlate indicators with Microsoft Sentinel: Incidents to make your threat intelligence actionable.",
    "dataTypesDependencies": [ "ThreatIntelligenceIndicator", "SecurityIncident" ],
    "dataConnectorsDependencies": [ "ThreatIntelligence", "ThreatIntelligenceTaxii" ],
    "previewImagesFileNames": [ "ThreatIntelligenceWhite.png", "ThreatIntelligenceBlack.png" ],
    "version": "1.0.0",
    "title": "Threat Intelligence",
    "templateRelativePath": "MicrosoftThreatIntelligence.json",
    "subtitle": "",
    "provider": "Microsoft"
},
{
    "workbookKey": "MicrosoftDefenderForEndPoint",
    "logoFileName": "",
    "description": "A wokbook to provide details about Microsoft Defender for Endpoint Advance Hunting to Overview & Analyse data brought through M365 Defender Connector.",
    "dataTypesDependencies": [],
    "dataConnectorsDependencies": [],
    "previewImagesFileNames": [ "microsoftdefenderforendpointwhite.png", "microsoftdefenderforendpointblack.png" ],
    "version": "1.0.0",
    "title": "Microsoft Defender For EndPoint",
    "templateRelativePath": "MicrosoftDefenderForEndPoint.json",
    "subtitle": "",
    "provider": "Microsoft Sentinel Community"
  },
  {
    "workbookKey": "MicrosoftDefenderForIdentity",
    "logoFileName": "",
    "description": "Use this workbook to analyse the advance hunting data ingested for Defender For Identity.",
    "dataTypesDependencies": [ "IdentityLogonEvents", "IdentityQueryEvents", "IdentityDirectoryEvents", "SecurityAlert" ],
    "dataConnectorsDependencies": [],
    "previewImagesFileNames": [ "microsoftdefenderforidentityblack.png", "microsoftdefenderforidentitywhite.png" ],
    "version": "1.0.0",
    "title": "Microsoft Defender For Identity",
    "templateRelativePath": "MicrosoftDefenderForIdentity.json",
    "subtitle": "",
    "provider": "Microsoft Sentinel Community"
  },
  {
    "workbookKey": "EsetProtect",
    "logoFileName": "",
    "description": "Visualize events and threats from Eset protect.",
    "dataTypesDependencies": [ "ESETPROTECT" ],
    "dataConnectorsDependencies": ["ESETPROTECT"],
    "previewImagesFileNames": [ "ESETPROTECTBlack.png", "ESETPROTECTWhite.png" ],
    "version": "1.0.0",
    "title": "EsetProtect",
    "templateRelativePath": "ESETPROTECT.json",
    "subtitle": "",
    "provider": "Community"
  },
  {
    "workbookKey": "CyberArkEPMWorkbook",
    "logoFileName": "CyberArk_Logo.svg",
    "description": "Sets the time name for analysis",
    "dataTypesDependencies": [
      "CyberArkEPM_CL"
    ],
    "dataConnectorsDependencies": [
      "CyberArkEPM"
    ],
    "previewImagesFileNames": [
      "CyberArkEPMBlack.png",
      "CyberArkEPMWhite.png"
    ],
    "version": "1.0.0",
    "title": "CyberArk EPM",
    "templateRelativePath": "CyberArkEPM.json",
    "subtitle": "",
    "provider": "CyberArk"
  },
  {
    "workbookKey": "WebSessionEssentialsWorkbook",
    "logoFileName": "",
    "description": "The 'Web Session Essentials' workbook provides real-time insights into activity and potential threats in your network. This workbook is designed for network teams, security architects, analysts, and consultants to monitor, identify and investigate threats on Web servers, Web Proxies and Web Security Gateways assets. This Workbook gives a summary of analysed web traffic and helps with threat analysis and investigating suspicious http traffic.",
    "dataTypesDependencies": [],
    "dataConnectorsDependencies": [],
    "previewImagesFileNames": [
      "WebSessionEssentialsWorkbookWhite.png",
      "WebSessionEssentialsWorkbookBlack.png"
    ],
    "version": "1.0.0",
    "title": "Web Session Essentials Workbook",
    "templateRelativePath": "WebSessionEssentials.json",
    "subtitle": "",
    "provider": "Microsoft"
  }
=======
      "provider": "Community"
    }	
>>>>>>> 695b79af
]<|MERGE_RESOLUTION|>--- conflicted
+++ resolved
@@ -5257,7 +5257,6 @@
       "title": "Zoom Reports",
       "templateRelativePath": "ZoomReports.json",
       "subtitle": "",
-<<<<<<< HEAD
       "provider": "42Crunch"
     },
     {
@@ -10274,8 +10273,6 @@
     "subtitle": "",
     "provider": "Microsoft"
   }
-=======
       "provider": "Community"
     }	
->>>>>>> 695b79af
 ]