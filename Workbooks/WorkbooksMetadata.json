--- conflicted
+++ resolved
@@ -7925,42 +7925,6 @@
 		"provider": "Microsoft"
 	},
 	{
-<<<<<<< HEAD
-		"workbookKey": "WindowsFirewallViaAMA",
-		"logoFileName": "WindowsFirewallViaAMA.svg",
-		"description": "Gain insights into Windows Firewall logs via AMA in combination with security and Azure signin logs.",
-		"dataTypesDependencies": [
-			"ASimNetworkSessionLogs",
-			"SecurityEvent",
-			"SigninLogs"
-		],
-		"dataConnectorsDependencies": [
-			"SecurityEvents",
-			"WindowsFirewall",
-			"WindowsSecurityEvents"
-		],
-		"previewImagesFileNames": [ "WindowsFirewallviaAMAWhite1.png", "WindowsFirewallviaAMABlack1.png", "WindowsFirewallviaAMAWhite2.png", "WindowsFirewallviaAMABlack2.png" ],
-		"version": "1.0",
-		"title": "Windows Firewall via AMA",
-		"templateRelativePath": "WindowsFirewallViaAMA.json",
-		"subtitle": "",
-        "provider": "Microsoft Sentinel community",
-		"support": {
-			"tier": "Community"
-		},
-		"author": {
-			"name": "John Joyner"
-		},
-		"source": {
-			"kind": "Community"
-		},
-		"categories": {
-			"domains": [
-				"Security"
-			]
-		}
-	}
-=======
 		"workbookKey": "MicrosoftDefenderForOffice365detectionsandinsights",
 		"logoFileName": "Azure_Sentinel.svg",
 		"description": "Gain extensive insight into your organization's Microsoft Defender for Office 365 Detections by analyzing and correlating events. \nYou can track various detections and insights over time including: metrics for phish, spam, malware, URL and URL click detection details, post delivery detections, user and admin submissions, system overrides and actions taken by security administrators.",
@@ -7983,6 +7947,40 @@
 		"templateRelativePath": "MicrosoftDefenderForOffice365detectionsandinsights.json",
 		"subtitle": "",
 		"provider": "Microsoft"
-		}
->>>>>>> f049ed7d
+	},
+	{
+		"workbookKey": "WindowsFirewallViaAMA",
+		"logoFileName": "WindowsFirewallViaAMA.svg",
+		"description": "Gain insights into Windows Firewall logs via AMA in combination with security and Azure signin logs.",
+		"dataTypesDependencies": [
+			"ASimNetworkSessionLogs",
+			"SecurityEvent",
+			"SigninLogs"
+		],
+		"dataConnectorsDependencies": [
+			"SecurityEvents",
+			"WindowsFirewall",
+			"WindowsSecurityEvents"
+		],
+		"previewImagesFileNames": [ "WindowsFirewallviaAMAWhite1.png", "WindowsFirewallviaAMABlack1.png", "WindowsFirewallviaAMAWhite2.png", "WindowsFirewallviaAMABlack2.png" ],
+		"version": "1.0",
+		"title": "Windows Firewall via AMA",
+		"templateRelativePath": "WindowsFirewallViaAMA.json",
+		"subtitle": "",
+        "provider": "Microsoft Sentinel community",
+		"support": {
+			"tier": "Community"
+		},
+		"author": {
+			"name": "John Joyner"
+		},
+		"source": {
+			"kind": "Community"
+		},
+		"categories": {
+			"domains": [
+				"Security"
+			]
+		}	
+	}
 ]