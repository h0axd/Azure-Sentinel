--- conflicted
+++ resolved
@@ -7113,27 +7113,6 @@
     "provider": "WithSecure"
   },
   {
-<<<<<<< HEAD
-    "workbookKey": "SonicWallWorkbook",
-    "logoFileName": "sonicwall_logo.svg",
-    "description": "A collection of queries to provide visibility into the events reported by your SonicWall firewalls.",
-    "dataTypesDependencies": [
-      "CommonSecurityLog",
-      "ASimNetworkSessionSonicWallFirewall"
-    ],
-    "dataConnectorsDependencies": [
-      "SonicWallFirewall"
-    ],
-    "previewImagesFileNames": [
-      "SonicWallWorkbookWhite.png",
-      "SonicWallWorkbookBlack.png"
-    ],
-    "version": "1.0.0",
-    "title": "SonicWall Workbook",
-    "templateRelativePath": "SonicWallFirewall.json",
-    "subtitle": "",
-    "provider": "SonicWall"
-=======
     "workbookKey": "AzureOpenAIMonitoring",
     "logoFileName": "",
     "description": "Welcome to this Azure OpenAI Monitoring Workbook\n#### This workbook will help to monitor your Azure Open AI Instances\n\n** Please enable diagnostics settings for the Open AI instance to view the workbook.",
@@ -7145,6 +7124,26 @@
     "templateRelativePath": "AzureOpenAIMonitoring.json",
     "subtitle": "",
     "provider": "Microsoft Sentinel Community"
->>>>>>> 2c971c4b
+  },
+  {
+    "workbookKey": "SonicWallWorkbook",
+    "logoFileName": "sonicwall_logo.svg",
+    "description": "A collection of queries to provide visibility into the events reported by your SonicWall firewalls.",
+    "dataTypesDependencies": [
+      "CommonSecurityLog",
+      "ASimNetworkSessionSonicWallFirewall"
+    ],
+    "dataConnectorsDependencies": [
+      "SonicWallFirewall"
+    ],
+    "previewImagesFileNames": [
+      "SonicWallWorkbookWhite.png",
+      "SonicWallWorkbookBlack.png"
+    ],
+    "version": "1.0.0",
+    "title": "SonicWall Workbook",
+    "templateRelativePath": "SonicWallFirewall.json",
+    "subtitle": "",
+    "provider": "SonicWall"
   }
 ]