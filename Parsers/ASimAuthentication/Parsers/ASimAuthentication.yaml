--- conflicted
+++ resolved
@@ -25,12 +25,12 @@
   let DisabledParsers=materialize(_GetWatchlist('ASimDisabledParsers') | where SearchKey in ('Any', 'ExcludeASimAuthentication') | extend SourceSpecificParser=column_ifexists('SourceSpecificParser','') | distinct SourceSpecificParser);
   let ASimAuthenticationDisabled=toscalar('ExcludeASimAuthentication' in (DisabledParsers) or 'Any' in (DisabledParsers)); 
   union isfuzzy=true
-<<<<<<< HEAD
     vimAuthenticationEmpty,    
     ASimAuthenticationAADManagedIdentitySignInLogs    (ASimAuthenticationDisabled or ('ExcludeASimAuthenticationAADManagedIdentitySignInLogs'  in (DisabledParsers) )),
     ASimAuthenticationAADNonInteractiveUserSignInLogs (ASimAuthenticationDisabled or ('ExcludeASimAuthenticationAADNonInteractiveUserSignInLogs'      in (DisabledParsers) )),
     ASimAuthenticationAADServicePrincipalSignInLogs   (ASimAuthenticationDisabled or ('ExcludeASimAuthenticationAADServicePrincipalSignInLogs'      in (DisabledParsers) )),
     ASimAuthenticationAWSCloudTrail (ASimAuthenticationDisabled or ('ExcludeASimAuthenticationAWSCloudTrail'      in (DisabledParsers) )),
+    ASimAuthenticationBarracudaWAF  (ASimAuthenticationDisabled or ('ExcludeASimAuthenticationBarracudaWAF' in (DisabledParsers) )),
     ASimAuthenticationCiscoISE  (ASimAuthenticationDisabled or ('ExcludeASimAuthenticationCiscoISE' in (DisabledParsers) ))
     ASimAuthenticationCiscoMeraki  (ASimAuthenticationDisabled or ('ExcludeASimAuthenticationCiscoMeraki' in (DisabledParsers) )),
     ASimAuthenticationM365Defender  (ASimAuthenticationDisabled or ('ExcludeASimAuthenticationM365Defender'      in (DisabledParsers) )),
@@ -41,32 +41,15 @@
     ASimAuthenticationSigninLogs    (ASimAuthenticationDisabled or ('ExcludeASimAuthenticationSigninLogs' in (DisabledParsers) )),
     ASimAuthenticationSshd  (ASimAuthenticationDisabled or ('ExcludeASimAuthenticationSshd' in (DisabledParsers) )),
     ASimAuthenticationSu  (ASimAuthenticationDisabled or ('ExcludeASimAuthenticationSu' in (DisabledParsers) )),
-=======
-      vimAuthenticationEmpty
-    , ASimAuthenticationAADManagedIdentitySignInLogs    (ASimAuthenticationDisabled or ('ExcludeASimAuthenticationAADManagedIdentitySignInLogs'  in (DisabledParsers) ))
-    , ASimAuthenticationAADNonInteractiveUserSignInLogs (ASimAuthenticationDisabled or ('ExcludeASimAuthenticationAADNonInteractiveUserSignInLogs'      in (DisabledParsers) ))
-    , ASimAuthenticationAADServicePrincipalSignInLogs   (ASimAuthenticationDisabled or ('ExcludeASimAuthenticationAADServicePrincipalSignInLogs'      in (DisabledParsers) ))
-    , ASimAuthenticationSigninLogs    (ASimAuthenticationDisabled or ('ExcludeASimAuthenticationSigninLogs' in (DisabledParsers) ))
-    , ASimAuthenticationAWSCloudTrail (ASimAuthenticationDisabled or ('ExcludeASimAuthenticationAWSCloudTrail'      in (DisabledParsers) ))
-    , ASimAuthenticationOktaSSO (ASimAuthenticationDisabled or ('ExcludeASimAuthenticationOktaSSO'      in (DisabledParsers) ))
-    , ASimAuthenticationM365Defender  (ASimAuthenticationDisabled or ('ExcludeASimAuthenticationM365Defender'      in (DisabledParsers) ))
-    , ASimAuthenticationMicrosoftWindowsEvent     (ASimAuthenticationDisabled or ('ExcludeASimAuthenticationMicrosoftWindowsEvent'      in (DisabledParsers) ))
-    , ASimAuthenticationMD4IoT  (ASimAuthenticationDisabled or ('ExcludeASimAuthenticationMD4IoT'  in (DisabledParsers) ))
-    , ASimAuthenticationPostgreSQL  (ASimAuthenticationDisabled or ('ExcludeASimAuthenticationPostgreSQL'  in (DisabledParsers) ))
-    , ASimAuthenticationSshd  (ASimAuthenticationDisabled or ('ExcludeASimAuthenticationSshd' in (DisabledParsers) ))
-    , ASimAuthenticationSu  (ASimAuthenticationDisabled or ('ExcludeASimAuthenticationSu' in (DisabledParsers) ))
-    , ASimAuthenticationCiscoMeraki  (ASimAuthenticationDisabled or ('ExcludeASimAuthenticationCiscoMeraki' in (DisabledParsers) ))
-    , ASimAuthenticationCiscoISE  (ASimAuthenticationDisabled or ('ExcludeASimAuthenticationCiscoISE' in (DisabledParsers) ))
-    , ASimAuthenticationBarracudaWAF  (ASimAuthenticationDisabled or ('ExcludeASimAuthenticationBarracudaWAF' in (DisabledParsers) ))
-    , ASimAuthenticationVectraXDRAudit  (ASimAuthenticationDisabled or ('ExcludeASimAuthenticationVectraXDRAudit' in (DisabledParsers) ))
->>>>>>> 5856875c
+    ASimAuthenticationVectraXDRAudit  (ASimAuthenticationDisabled or ('ExcludeASimAuthenticationVectraXDRAudit' in (DisabledParsers) ))
 
 Parsers:
  - vimAuthenticationEmpty
  - ASimAuthenticationAADManagedIdentitySignInLogs  
  - ASimAuthenticationAADNonInteractiveUserSignInLog
  - ASimAuthenticationAADServicePrincipalSignInLogs 
- - ASimAuthenticationAWSCloudTrail     
+ - ASimAuthenticationAWSCloudTrail
+ - ASimAuthenticationBarracudaWAF
  - ASimAuthenticationCiscoISE
  - ASimAuthenticationCiscoMeraki
  - ASimAuthenticationM365Defender      
@@ -76,12 +59,6 @@
  - ASimAuthenticationPostgreSQL
  - ASimAuthenticationSigninLogs  
  - ASimAuthenticationSshd
-<<<<<<< HEAD
  - ASimAuthenticationSu
-=======
- - ASimAuthenticationSu
- - ASimAuthenticationCiscoMeraki
- - ASimAuthenticationCiscoISE
- - ASimAuthenticationBarracudaWAF
  - ASimAuthenticationVectraXDRAudit
->>>>>>> 5856875c
+ 