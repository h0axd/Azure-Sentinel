# Cisco Umbrella ASIM DNS Normalization Parser

<<<<<<< HEAD
This template lets you upload a DNS normalizer
=======
This template deploys the ASIM DNS schema parser for Cisco Umbrella. The parser is a part of the Azure Sentinel Information Mode.

The Azure Sentinel Information Mode (ASIM) enables you to use and create source-agnostic content, simplifying your analysis of the data in your Azure Sentinel workspace.
>>>>>>> 9ad41e76

For more information, see:

- [Normalization and the Azure Sentinel Information Model (ASIM)](https://aka.ms/AzSentinelNormalization)
- [Azure Sentinel DNS normalization schema reference](https://aka.ms/AzSentinelDnsDoc)

<br>
 
[![Deploy to Azure](https://aka.ms/deploytoazurebutton)](https://portal.azure.com/#create/Microsoft.Template/uri/https%3A%2F%2Fraw.githubusercontent.com%2FAzure%2FAzure-Sentinel%2Fmaster%2FParsers%2FASimDns%2FARM%2FCiscoUmbrella%2FCiscoUmbrella.json)<|MERGE_RESOLUTION|>--- conflicted
+++ resolved
@@ -1,12 +1,8 @@
 # Cisco Umbrella ASIM DNS Normalization Parser
 
-<<<<<<< HEAD
-This template lets you upload a DNS normalizer
-=======
 This template deploys the ASIM DNS schema parser for Cisco Umbrella. The parser is a part of the Azure Sentinel Information Mode.
 
 The Azure Sentinel Information Mode (ASIM) enables you to use and create source-agnostic content, simplifying your analysis of the data in your Azure Sentinel workspace.
->>>>>>> 9ad41e76
 
 For more information, see:
 
