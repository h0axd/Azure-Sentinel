{
  "$schema": "https://schema.management.azure.com/schemas/0.1.2-preview/CreateUIDefinition.MultiVm.json#",
  "handler": "Microsoft.Azure.CreateUIDef",
  "version": "0.1.2-preview",
  "parameters": {
    "config": {
      "isWizard": false,
      "basics": {
<<<<<<< HEAD
        "description": "<img src=\"https://raw.githubusercontent.com/Azure/Azure-Sentinel/master/Logos/okta_logo.svg\" width=\"75px\" height=\"75px\">\n\n**Note:** _There may be [known issues](https://aka.ms/sentinelsolutionsknownissues) pertaining to this Solution, please refer to them before installing._\n\nThe [Okta Single Sign-On (SSO)](https://www.okta.com/products/single-sign-on) solution for Microsoft Sentinel provides the capability to ingest [audit and event logs](https://www.okta.com/integrate/documentation/isv-syslog-references/) into Microsoft Sentinel using the Okta API.\r\n  \r\n  **Underlying Microsoft Technologies used:** \r\n\r\n This solution takes a dependency on the following technologies, and some of these dependencies either may be in [Preview](https://azure.microsoft.com/support/legal/preview-supplemental-terms/) state or might result in additional ingestion or operational costs:\r\n\n  a. [Azure Monitor HTTP Data Collector API](https://docs.microsoft.com/azure/azure-monitor/logs/data-collector-api)\r\n\n\r\n\n  b. [Azure Functions](https://azure.microsoft.com/services/functions/#overview)\r\n\n\n\n**Data Connectors:** 1, **Parsers:** 1, **Workbooks:** 1, **Analytic Rules:** 3, **Hunting Queries:** 5, **Custom Azure Logic Apps Connectors:** 1, **Playbooks:** 3\n\n[Learn more about Microsoft Sentinel](https://aka.ms/azuresentinel) | [Learn more about Solutions](https://aka.ms/azuresentinelsolutionsdoc)",
=======
        "description": "<img src=\"https://raw.githubusercontent.com/Azure/Azure-Sentinel/master/Logos/okta_logo.svg\" width=\"75px\" height=\"75px\">\n\n**Note:** Please refer to the following before installing the solution: \r \n • Review the solution [Release Notes](https://github.com/Azure/Azure-Sentinel/blob/master/Solutions/Okta%20Single%20Sign-On/ReleaseNotes.md)\r \n • There may be [known issues](https://aka.ms/sentinelsolutionsknownissues) pertaining to this Solution, please refer to them before installing.\n\nThe [Okta Single Sign-On (SSO)](https://www.okta.com/products/single-sign-on) solution for Microsoft Sentinel provides the capability to ingest [audit and event logs](https://www.okta.com/integrate/documentation/isv-syslog-references/) into Microsoft Sentinel using the Okta API.\r\n  \r\n  **Underlying Microsoft Technologies used:** \r\n\r\n This solution takes a dependency on the following technologies, and some of these dependencies either may be in [Preview](https://azure.microsoft.com/support/legal/preview-supplemental-terms/) state or might result in additional ingestion or operational costs:\r\n\n  a. [Azure Monitor HTTP Data Collector API](https://docs.microsoft.com/azure/azure-monitor/logs/data-collector-api)\r\n\n\r\n\n  b. [Azure Functions](https://azure.microsoft.com/services/functions/#overview)\r\n\n\n\n**Data Connectors:** 1, **Workbooks:** 1, **Analytic Rules:** 8, **Hunting Queries:** 10, **Custom Azure Logic Apps Connectors:** 1, **Playbooks:** 3\n\n[Learn more about Microsoft Sentinel](https://aka.ms/azuresentinel) | [Learn more about Solutions](https://aka.ms/azuresentinelsolutionsdoc)",
>>>>>>> 7f1b9e74
        "subscription": {
          "resourceProviders": [
            "Microsoft.OperationsManagement/solutions",
            "Microsoft.OperationalInsights/workspaces/providers/alertRules",
            "Microsoft.Insights/workbooks",
            "Microsoft.Logic/workflows"
          ]
        },
        "location": {
          "metadata": {
            "hidden": "Hiding location, we get it from the log analytics workspace"
          },
          "visible": false
        },
        "resourceGroup": {
          "allowExisting": true
        }
      }
    },
    "basics": [
      {
        "name": "getLAWorkspace",
        "type": "Microsoft.Solutions.ArmApiControl",
        "toolTip": "This filters by workspaces that exist in the Resource Group selected",
        "condition": "[greater(length(resourceGroup().name),0)]",
        "request": {
          "method": "GET",
          "path": "[concat(subscription().id,'/providers/Microsoft.OperationalInsights/workspaces?api-version=2020-08-01')]"
        }
      },
      {
        "name": "workspace",
        "type": "Microsoft.Common.DropDown",
        "label": "Workspace",
        "placeholder": "Select a workspace",
        "toolTip": "This dropdown will list only workspace that exists in the Resource Group selected",
        "constraints": {
          "allowedValues": "[map(filter(basics('getLAWorkspace').value, (filter) => contains(toLower(filter.id), toLower(resourceGroup().name))), (item) => parse(concat('{\"label\":\"', item.name, '\",\"value\":\"', item.name, '\"}')))]",
          "required": true
        },
        "visible": true
      }
    ],
    "steps": [
      {
        "name": "dataconnectors",
        "label": "Data Connectors",
        "bladeTitle": "Data Connectors",
        "elements": [
          {
            "name": "dataconnectors1-text",
            "type": "Microsoft.Common.TextBlock",
            "options": {
              "text": "This Solution installs the data connector for Okta Single Sign-On. You can get Okta Single Sign-On custom log data in your Microsoft Sentinel workspace. After installing the solution, configure and enable this data connector by following guidance in Manage solution view."
<<<<<<< HEAD
            }
          },
          {
            "name": "dataconnectors-parser-text",
            "type": "Microsoft.Common.TextBlock",
            "options": {
              "text": "The Solution installs a parser that transforms the ingested data into Microsoft Sentinel normalized format. The normalized format enables better correlation of different types of data from different data sources to drive end-to-end outcomes seamlessly in security monitoring, hunting, incident investigation and response scenarios in Microsoft Sentinel."
=======
>>>>>>> 7f1b9e74
            }
          },
          {
            "name": "dataconnectors-link2",
            "type": "Microsoft.Common.TextBlock",
            "options": {
              "link": {
                "label": "Learn more about connecting data sources",
                "uri": "https://docs.microsoft.com/azure/sentinel/connect-data-sources"
              }
            }
          }
        ]
      },
      {
        "name": "workbooks",
        "label": "Workbooks",
        "subLabel": {
          "preValidation": "Configure the workbooks",
          "postValidation": "Done"
        },
        "bladeTitle": "Workbooks",
        "elements": [
          {
            "name": "workbooks-text",
            "type": "Microsoft.Common.TextBlock",
            "options": {
              "text": "This solution installs workbook(s) to help you gain insights into the telemetry collected in Microsoft Sentinel. After installing the solution, start using the workbook in Manage solution view."
            }
          },
          {
            "name": "workbooks-link",
            "type": "Microsoft.Common.TextBlock",
            "options": {
              "link": {
                "label": "Learn more",
                "uri": "https://docs.microsoft.com/azure/sentinel/tutorial-monitor-your-data"
              }
            }
          },
          {
            "name": "workbook1",
            "type": "Microsoft.Common.Section",
            "label": "Okta Single Sign-On",
            "elements": [
              {
                "name": "workbook1-text",
                "type": "Microsoft.Common.TextBlock",
                "options": {
                  "text": "Gain extensive insight into Okta Single Sign-On (SSO) by analyzing, collecting and correlating Audit and Event events.\nThis workbook provides visibility into message and click events that were permitted, delivered, or blocked"
                }
              }
            ]
          }
        ]
      },
      {
        "name": "analytics",
        "label": "Analytics",
        "subLabel": {
          "preValidation": "Configure the analytics",
          "postValidation": "Done"
        },
        "bladeTitle": "Analytics",
        "elements": [
          {
            "name": "analytics-text",
            "type": "Microsoft.Common.TextBlock",
            "options": {
              "text": "This solution installs the following analytic rule templates. After installing the solution, create and enable analytic rules in Manage solution view."
            }
          },
          {
            "name": "analytics-link",
            "type": "Microsoft.Common.TextBlock",
            "options": {
              "link": {
                "label": "Learn more",
                "uri": "https://docs.microsoft.com/azure/sentinel/tutorial-detect-threats-custom?WT.mc_id=Portal-Microsoft_Azure_CreateUIDef"
              }
            }
          },
          {
            "name": "analytic1",
            "type": "Microsoft.Common.Section",
            "label": "Failed Logins from Unknown or Invalid User",
            "elements": [
              {
                "name": "analytic1-text",
                "type": "Microsoft.Common.TextBlock",
                "options": {
                  "text": "This query searches for numerous login attempts to the management console with an unknown or invalid user name"
                }
              }
            ]
          },
          {
            "name": "analytic2",
            "type": "Microsoft.Common.Section",
            "label": "User Login from Different Countries within 3 hours",
            "elements": [
              {
                "name": "analytic2-text",
                "type": "Microsoft.Common.TextBlock",
                "options": {
                  "text": "This query searches for successful user logins to the Okta Console from different countries within 3 hours"
                }
              }
            ]
          },
          {
            "name": "analytic3",
            "type": "Microsoft.Common.Section",
            "label": "Potential Password Spray Attack",
            "elements": [
              {
                "name": "analytic3-text",
                "type": "Microsoft.Common.TextBlock",
                "options": {
                  "text": "This query searches for failed attempts to log into the Okta console from more than 15 various users within a 5 minute timeframe from the same source. This is a potential indication of a password spray attack"
                }
              }
            ]
          },
          {
            "name": "analytic4",
            "type": "Microsoft.Common.Section",
            "label": "Okta Fast Pass phishing Detection",
            "elements": [
              {
                "name": "analytic4-text",
                "type": "Microsoft.Common.TextBlock",
                "options": {
                  "text": "This query detects cases in which Okta FastPass effectively prevented access to a known phishing website"
                }
              }
            ]
          },
          {
            "name": "analytic5",
            "type": "Microsoft.Common.Section",
            "label": "New Device/Location sign-in along with critical operation",
            "elements": [
              {
                "name": "analytic5-text",
                "type": "Microsoft.Common.TextBlock",
                "options": {
                  "text": "This query identifies users seen login from new geo location/country as well as a new device and performing critical operations"
                }
              }
            ]
          },
          {
            "name": "analytic6",
            "type": "Microsoft.Common.Section",
            "label": "MFA Fatigue (OKTA)",
            "elements": [
              {
                "name": "analytic6-text",
                "type": "Microsoft.Common.TextBlock",
                "options": {
                  "text": "MFA fatigue attack is a cybersecurity threat where attackers exploit user exhaustion from multi-factor authentication prompts to trick them into providing their MFA details thus compromising their own security. The query identifies MFA fatigue attempts in the Okta data. \n Ref: https://sec.okta.com/everythingisyes"
                }
              }
            ]
          },
          {
            "name": "analytic7",
            "type": "Microsoft.Common.Section",
            "label": "High-Risk Admin Activity",
            "elements": [
              {
                "name": "analytic7-text",
                "type": "Microsoft.Common.TextBlock",
                "options": {
                  "text": "The Okta risk engine auto-assigns risk levels to each login attempt. This query identifies admin operations originating from events associated with high-risk profiles. "
                }
              }
            ]
          },
          {
            "name": "analytic8",
            "type": "Microsoft.Common.Section",
            "label": "Device Registration from Malicious IP",
            "elements": [
              {
                "name": "analytic8-text",
                "type": "Microsoft.Common.TextBlock",
                "options": {
                  "text": "This query identifies Device Registration from IP addresses identified as malicious by Okta ThreatInsight"
                }
              }
            ]
          }
        ]
      },
      {
        "name": "huntingqueries",
        "label": "Hunting Queries",
        "bladeTitle": "Hunting Queries",
        "elements": [
          {
            "name": "huntingqueries-text",
            "type": "Microsoft.Common.TextBlock",
            "options": {
              "text": "This solution installs the following hunting queries. After installing the solution, run these hunting queries to hunt for threats in Manage solution view. "
            }
          },
          {
            "name": "huntingqueries-link",
            "type": "Microsoft.Common.TextBlock",
            "options": {
              "link": {
                "label": "Learn more",
                "uri": "https://docs.microsoft.com/azure/sentinel/hunting"
              }
            }
          },
          {
            "name": "huntingquery1",
            "type": "Microsoft.Common.Section",
            "label": "Admin privilege granted (Okta)",
            "elements": [
              {
                "name": "huntingquery1-text",
                "type": "Microsoft.Common.TextBlock",
                "options": {
                  "text": "Query checks for admin permissions granted to users/groups, often used by adversaries for access and privilege elevation. This hunting query depends on OktaSSO data connector (Okta_CL Parser or Table)"
                }
              }
            ]
          },
          {
            "name": "huntingquery2",
            "type": "Microsoft.Common.Section",
            "label": "Create API Token (Okta)",
            "elements": [
              {
                "name": "huntingquery2-text",
                "type": "Microsoft.Common.TextBlock",
                "options": {
                  "text": "Okta API tokens are used to authenticate requests to Okta APIs. This query searches for attempts to create new API Token.\n Refrence: https://developer.okta.com/docs/reference/api/event-types/ This hunting query depends on OktaSSO data connector (Okta_CL Parser or Table)"
                }
              }
            ]
          },
          {
            "name": "huntingquery3",
            "type": "Microsoft.Common.Section",
            "label": "Initiate impersonation session (Okta)",
            "elements": [
              {
                "name": "huntingquery3-text",
                "type": "Microsoft.Common.TextBlock",
                "options": {
                  "text": "User.session.impersonation, usually triggered by Okta Support, are rare. This query checks for impersonation events used in LAPSUS$ breach. This hunting query depends on OktaSSO data connector (Okta_CL Parser or Table)"
                }
              }
            ]
          },
          {
            "name": "huntingquery4",
            "type": "Microsoft.Common.Section",
            "label": "Rare MFA Operations (Okta)",
            "elements": [
              {
                "name": "huntingquery4-text",
                "type": "Microsoft.Common.TextBlock",
                "options": {
                  "text": "MFA prevents credential compromise. This query checks for rare MFA operations like deactivation, update, reset, and bypass attempts often used by adversaries to compromise networks/accounts. This hunting query depends on OktaSSO data connector (Okta_CL Parser or Table)"
                }
              }
            ]
          },
          {
            "name": "huntingquery5",
            "type": "Microsoft.Common.Section",
            "label": "User password reset(Okta)",
            "elements": [
              {
                "name": "huntingquery5-text",
                "type": "Microsoft.Common.TextBlock",
                "options": {
                  "text": "Adversaries often manipulate accounts for access. This query checks for admin attempts to reset user passwords in Okta logs. This hunting query depends on OktaSSO data connector (Okta_CL Parser or Table)"
                }
              }
            ]
          },
          {
            "name": "huntingquery6",
            "type": "Microsoft.Common.Section",
            "label": "New device registration from unfamiliar location",
            "elements": [
              {
                "name": "huntingquery6-text",
                "type": "Microsoft.Common.TextBlock",
                "options": {
                  "text": "This query identifies new device being registered from a location where the user does not normally login from This hunting query depends on OktaSSO data connector (Okta_CL Parser or Table)"
                }
              }
            ]
          },
          {
            "name": "huntingquery7",
            "type": "Microsoft.Common.Section",
            "label": "Logins originating from VPS Providers",
            "elements": [
              {
                "name": "huntingquery7-text",
                "type": "Microsoft.Common.TextBlock",
                "options": {
                  "text": "This query searches for successful logons from known VPS provider network ranges.\n This is not an exhaustive list of VPS provider ranges but covers some of the most prevalent providers observed. This hunting query depends on OktaSSO data connector (Okta_CL Parser or Table)"
                }
              }
            ]
          },
          {
            "name": "huntingquery8",
            "type": "Microsoft.Common.Section",
            "label": "Sign-ins from Nord VPN Providers",
            "elements": [
              {
                "name": "huntingquery8-text",
                "type": "Microsoft.Common.TextBlock",
                "options": {
                  "text": "This query searches for sign-in activity from Nord VPN providers.\nThe purpose is to identify any unfamiliar sign-in attempts from VPN providers, that are not typically observed among users in the organization. This hunting query depends on OktaSSO data connector (Okta_CL Parser or Table)"
                }
              }
            ]
          },
          {
            "name": "huntingquery9",
            "type": "Microsoft.Common.Section",
            "label": "Okta Login from multiple locations",
            "elements": [
              {
                "name": "huntingquery9-text",
                "type": "Microsoft.Common.TextBlock",
                "options": {
                  "text": "This query identifies accounts associated with multiple authentications from different geographical locations in a short period of time. This hunting query depends on OktaSSO data connector (Okta_CL Parser or Table)"
                }
              }
            ]
          },
          {
            "name": "huntingquery10",
            "type": "Microsoft.Common.Section",
            "label": "Okta login attempts using Legacy Auth",
            "elements": [
              {
                "name": "huntingquery10-text",
                "type": "Microsoft.Common.TextBlock",
                "options": {
                  "text": "This query identifies use of legacy authentication protocol in the Okta Logs. This hunting query depends on OktaSSO data connector (Okta_CL Parser or Table)"
                }
              }
            ]
          }
        ]
      },
      {
        "name": "playbooks",
        "label": "Playbooks",
        "subLabel": {
          "preValidation": "Configure the playbooks",
          "postValidation": "Done"
        },
        "bladeTitle": "Playbooks",
        "elements": [
          {
            "name": "playbooks-text",
            "type": "Microsoft.Common.TextBlock",
            "options": {
              "text": "This solution installs the Playbook templates to help implement your Security Orchestration, Automation and Response (SOAR) operations. After installing the solution, these will be deployed under Playbook Templates in the Automation blade in Microsoft Sentinel. They can be configured and managed from the Manage solution view in Content Hub."
            }
          },
          {
            "name": "playbooks-link",
            "type": "Microsoft.Common.TextBlock",
            "options": {
              "link": {
                "label": "Learn more",
                "uri": "https://docs.microsoft.com/azure/sentinel/tutorial-respond-threats-playbook?WT.mc_id=Portal-Microsoft_Azure_CreateUIDef"
              }
            }
          }
        ]
      }
    ],
    "outputs": {
      "workspace-location": "[first(map(filter(basics('getLAWorkspace').value, (filter) => and(contains(toLower(filter.id), toLower(resourceGroup().name)),equals(filter.name,basics('workspace')))), (item) => item.location))]",
      "location": "[location()]",
      "workspace": "[basics('workspace')]"
    }
  }
}<|MERGE_RESOLUTION|>--- conflicted
+++ resolved
@@ -6,11 +6,7 @@
     "config": {
       "isWizard": false,
       "basics": {
-<<<<<<< HEAD
-        "description": "<img src=\"https://raw.githubusercontent.com/Azure/Azure-Sentinel/master/Logos/okta_logo.svg\" width=\"75px\" height=\"75px\">\n\n**Note:** _There may be [known issues](https://aka.ms/sentinelsolutionsknownissues) pertaining to this Solution, please refer to them before installing._\n\nThe [Okta Single Sign-On (SSO)](https://www.okta.com/products/single-sign-on) solution for Microsoft Sentinel provides the capability to ingest [audit and event logs](https://www.okta.com/integrate/documentation/isv-syslog-references/) into Microsoft Sentinel using the Okta API.\r\n  \r\n  **Underlying Microsoft Technologies used:** \r\n\r\n This solution takes a dependency on the following technologies, and some of these dependencies either may be in [Preview](https://azure.microsoft.com/support/legal/preview-supplemental-terms/) state or might result in additional ingestion or operational costs:\r\n\n  a. [Azure Monitor HTTP Data Collector API](https://docs.microsoft.com/azure/azure-monitor/logs/data-collector-api)\r\n\n\r\n\n  b. [Azure Functions](https://azure.microsoft.com/services/functions/#overview)\r\n\n\n\n**Data Connectors:** 1, **Parsers:** 1, **Workbooks:** 1, **Analytic Rules:** 3, **Hunting Queries:** 5, **Custom Azure Logic Apps Connectors:** 1, **Playbooks:** 3\n\n[Learn more about Microsoft Sentinel](https://aka.ms/azuresentinel) | [Learn more about Solutions](https://aka.ms/azuresentinelsolutionsdoc)",
-=======
         "description": "<img src=\"https://raw.githubusercontent.com/Azure/Azure-Sentinel/master/Logos/okta_logo.svg\" width=\"75px\" height=\"75px\">\n\n**Note:** Please refer to the following before installing the solution: \r \n • Review the solution [Release Notes](https://github.com/Azure/Azure-Sentinel/blob/master/Solutions/Okta%20Single%20Sign-On/ReleaseNotes.md)\r \n • There may be [known issues](https://aka.ms/sentinelsolutionsknownissues) pertaining to this Solution, please refer to them before installing.\n\nThe [Okta Single Sign-On (SSO)](https://www.okta.com/products/single-sign-on) solution for Microsoft Sentinel provides the capability to ingest [audit and event logs](https://www.okta.com/integrate/documentation/isv-syslog-references/) into Microsoft Sentinel using the Okta API.\r\n  \r\n  **Underlying Microsoft Technologies used:** \r\n\r\n This solution takes a dependency on the following technologies, and some of these dependencies either may be in [Preview](https://azure.microsoft.com/support/legal/preview-supplemental-terms/) state or might result in additional ingestion or operational costs:\r\n\n  a. [Azure Monitor HTTP Data Collector API](https://docs.microsoft.com/azure/azure-monitor/logs/data-collector-api)\r\n\n\r\n\n  b. [Azure Functions](https://azure.microsoft.com/services/functions/#overview)\r\n\n\n\n**Data Connectors:** 1, **Workbooks:** 1, **Analytic Rules:** 8, **Hunting Queries:** 10, **Custom Azure Logic Apps Connectors:** 1, **Playbooks:** 3\n\n[Learn more about Microsoft Sentinel](https://aka.ms/azuresentinel) | [Learn more about Solutions](https://aka.ms/azuresentinelsolutionsdoc)",
->>>>>>> 7f1b9e74
         "subscription": {
           "resourceProviders": [
             "Microsoft.OperationsManagement/solutions",
@@ -65,16 +61,6 @@
             "type": "Microsoft.Common.TextBlock",
             "options": {
               "text": "This Solution installs the data connector for Okta Single Sign-On. You can get Okta Single Sign-On custom log data in your Microsoft Sentinel workspace. After installing the solution, configure and enable this data connector by following guidance in Manage solution view."
-<<<<<<< HEAD
-            }
-          },
-          {
-            "name": "dataconnectors-parser-text",
-            "type": "Microsoft.Common.TextBlock",
-            "options": {
-              "text": "The Solution installs a parser that transforms the ingested data into Microsoft Sentinel normalized format. The normalized format enables better correlation of different types of data from different data sources to drive end-to-end outcomes seamlessly in security monitoring, hunting, incident investigation and response scenarios in Microsoft Sentinel."
-=======
->>>>>>> 7f1b9e74
             }
           },
           {
