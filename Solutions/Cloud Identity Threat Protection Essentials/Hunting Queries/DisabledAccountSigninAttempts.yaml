id: b00f127c-46fa-40bd-9ab6-b266974d29cc
name: Detect Disabled Account Sign-in Attempts by Account Name
description: |
<<<<<<< HEAD
  'Failed attempts to sign in to disabled accounts summarized by account name.  This query has also been updated to include UEBA 
  logs IdentityInfo and BehaviorAnalytics for contextual information around the results.'
=======
  'This query searches for failed attempts to sign-in to disabled accounts summarized by account name.'
>>>>>>> b020fc66
requiredDataConnectors:
  - connectorId: AzureActiveDirectory
    dataTypes:
      - SigninLogs
  - connectorId: IdentityInfo
    dataTypes:
      - IdentityInfo
tactics:
  - InitialAccess
relevantTechniques:
  - T1078
query: |
<<<<<<< HEAD
  let riskScoreCutoff = 20; //Adjust this based on volume of results
=======
>>>>>>> b020fc66
  SigninLogs 
  | where ResultType == "50057" 
  | where ResultDescription =~ "User account is disabled. The account has been disabled by an administrator." 
  | summarize StartTime = min(TimeGenerated), EndTime = max(TimeGenerated), count() by AppDisplayName, UserPrincipalName
<<<<<<< HEAD
  | extend timestamp = StartTime, UserPrincipalName = tolower(UserPrincipalName), , AccountCustomEntity = UserPrincipalName 
  | order by count_ desc
  | join kind=leftouter (
      IdentityInfo
      | summarize LatestReportTime = arg_max(TimeGenerated, *) by AccountUPN
      | extend BlastRadiusInt = iif(BlastRadius == "High", 1, 0)
      | project AccountUPN, Tags, JobTitle, GroupMembership, AssignedRoles, UserType, IsAccountEnabled, BlastRadiusInt
      | summarize
          Tags = make_set(Tags, 1000),
          GroupMembership = make_set(GroupMembership, 1000),
          AssignedRoles = make_set(AssignedRoles, 1000),
          BlastRadiusInt = sum(BlastRadiusInt, 1000),
          UserType = make_set(UserType, 1000),
          UserAccountControl = make_set(UserType, 1000)
      by AccountUPN
      | extend UserPrincipalName=tolower(AccountUPN)
  ) on UserPrincipalName
  | where BlastRadiusInt > riskScoreCutoff
=======
  | extend timestamp = StartTime, UserName = tostring(split(UserPrincipalName, '@', 0)[0]), UPNSuffix = tostring(split(UserPrincipalName, '@', 1)[0])
  | order by count_ desc
  | extend Account_0_Name = UserName
  | extend Account_0_UPNSuffix = UPNSuffix
>>>>>>> b020fc66

entityMappings:
  - entityType: Account
    fieldMappings:
<<<<<<< HEAD
      - identifier: FullName
        columnName: AccountCustomEntity
version: 2.0.1
=======
      - identifier: Name
        columnName: UserName
      - identifier: UPNSuffix
        columnName: UPNSuffix
version: 1.0.2
>>>>>>> b020fc66
<|MERGE_RESOLUTION|>--- conflicted
+++ resolved
@@ -1,12 +1,8 @@
 id: b00f127c-46fa-40bd-9ab6-b266974d29cc
 name: Detect Disabled Account Sign-in Attempts by Account Name
 description: |
-<<<<<<< HEAD
-  'Failed attempts to sign in to disabled accounts summarized by account name.  This query has also been updated to include UEBA 
-  logs IdentityInfo and BehaviorAnalytics for contextual information around the results.'
-=======
-  'This query searches for failed attempts to sign-in to disabled accounts summarized by account name.'
->>>>>>> b020fc66
+  'This query searches for failed attempts to sign-in to disabled accounts summarized by account name.
+   This query has also been updated to include UEBA logs IdentityInfo and BehaviorAnalytics for contextual information around the results.'
 requiredDataConnectors:
   - connectorId: AzureActiveDirectory
     dataTypes:
@@ -19,15 +15,11 @@
 relevantTechniques:
   - T1078
 query: |
-<<<<<<< HEAD
   let riskScoreCutoff = 20; //Adjust this based on volume of results
-=======
->>>>>>> b020fc66
   SigninLogs 
   | where ResultType == "50057" 
-  | where ResultDescription =~ "User account is disabled. The account has been disabled by an administrator." 
+  | where ResultDescription == "User account is disabled. The account has been disabled by an administrator." 
   | summarize StartTime = min(TimeGenerated), EndTime = max(TimeGenerated), count() by AppDisplayName, UserPrincipalName
-<<<<<<< HEAD
   | extend timestamp = StartTime, UserPrincipalName = tolower(UserPrincipalName), , AccountCustomEntity = UserPrincipalName 
   | order by count_ desc
   | join kind=leftouter (
@@ -46,24 +38,10 @@
       | extend UserPrincipalName=tolower(AccountUPN)
   ) on UserPrincipalName
   | where BlastRadiusInt > riskScoreCutoff
-=======
-  | extend timestamp = StartTime, UserName = tostring(split(UserPrincipalName, '@', 0)[0]), UPNSuffix = tostring(split(UserPrincipalName, '@', 1)[0])
-  | order by count_ desc
-  | extend Account_0_Name = UserName
-  | extend Account_0_UPNSuffix = UPNSuffix
->>>>>>> b020fc66
 
 entityMappings:
   - entityType: Account
     fieldMappings:
-<<<<<<< HEAD
       - identifier: FullName
         columnName: AccountCustomEntity
-version: 2.0.1
-=======
-      - identifier: Name
-        columnName: UserName
-      - identifier: UPNSuffix
-        columnName: UPNSuffix
-version: 1.0.2
->>>>>>> b020fc66
+version: 2.0.1