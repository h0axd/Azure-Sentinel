--- conflicted
+++ resolved
@@ -1,14 +1,8 @@
 | **Version** | **Date Modified (DD-MM-YYYY)** | **Change History**                          |
 |-------------|--------------------------------|---------------------------------------------|
-<<<<<<< HEAD
-=======
-<<<<<<< HEAD
->>>>>>> 3eb611e2
 | 3.2.6       |  08-03-2024                     | Added incident creation to RecordedFuture-Alert-Importer **Playbook**.<br/> Update concurrency in RecordedFuture-IOC_Enrichment **Playbook**  |
 | 3.2.5       |  24-06-2024                    | Added missing AMA **Data Connector** reference in **Analytic rules**  |
-=======
 | 3.2.5       |  08-03-2024                     | Added incident creation to RecordedFuture-Alert-Importer **Playbook**.<br/> Update concurrency in RecordedFuture-IOC_Enrichment **Playbook**  |
->>>>>>> 7c00307b7992a0919d0129a409686035a07ddf88
 | 3.2.4       |  08-03-2024                     | Change default Recurrence for pulling data in Fix parse json in RecordedFuture-ThreatMap-Importer **Playbook**.<br/> Update solution description, referencing release notes.  |
 | 3.2.3       |  27-02-2024                     | Fix parsing in RecordedFuture-PlaybookAlert-Importer **Playbook**.<br/> Added Recorded Future AI Summary to Alert **workbook**.<br/> Added Statues to playbook alert Workbook. |
 | 3.2.1       |  08-02-2024                     | Fix parse json in RecordedFuture-Alert-Importer **Playbook**.<br/> Fixed broken links in readme.md |
