Parser:
  Title: ASIM Source Agnostic Process Termination Event Parser
  Version: '0.1'
  LastUpdated: June 23, 2021
Product:
  Name: Source Agnostic
Normalization:
  Schema: ProcessEvent
  Version: '0.1.0'
References:
- Title: ASIM Process Schema
  Link: https://aka.ms/AzSentinelProcessEventsDoc
- Title: ASIM
  Link: https:/aka.ms/AzSentinelNormalization
Description: |
  ASIM Source Agnostic Process Termination Event Parser
ParserName: imProcessTerminate
ParserQuery: |
  union isfuzzy=true
    vimProcessEmpty,
    vimProcessTerminateMicrosoftSysmon,
    vimProcessTerminateMicrosoftSecurityEvents,
<<<<<<< HEAD
    vimProcessTerminationMicrosoftWindowsEvents
=======
    vimProcessEventAD4IoT
>>>>>>> bf4c4c11
<|MERGE_RESOLUTION|>--- conflicted
+++ resolved
@@ -20,8 +20,4 @@
     vimProcessEmpty,
     vimProcessTerminateMicrosoftSysmon,
     vimProcessTerminateMicrosoftSecurityEvents,
-<<<<<<< HEAD
-    vimProcessTerminationMicrosoftWindowsEvents
-=======
-    vimProcessEventAD4IoT
->>>>>>> bf4c4c11
+    vimProcessEventAD4IoT