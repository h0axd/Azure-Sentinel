--- conflicted
+++ resolved
@@ -1445,7 +1445,6 @@
     "validationFailReason": "Since the content moved to new location, created dummy file with guidence for redirecting the customers to new location"
   },
   {
-<<<<<<< HEAD
     "id": "5dcdd936-da7a-44ee-9ecf-efee9425fa53",
     "templateName": "NetworkEndpointCorrelation.yaml",
     "validationFailReason": "Since the content moved to new location, created dummy file with guidence for redirecting the customers to new location"
@@ -1468,10 +1467,11 @@
   {
     "id": "4d52434d-c5cf-4e46-9a0c-d22a8b9f3d60",
     "templateName": "UseragentExploitPentest.yaml",
-=======
+    "validationFailReason": "Since the content moved to new location, created dummy file with guidence for redirecting the customers to new location"
+  },
+  {
     "id": "cf40c2f6-2d70-4ff4-9d7b-c6ae12282b0a",
     "templateName": "IPEntity_DuoSecurity.yaml",
->>>>>>> 05517d85
     "validationFailReason": "Since the content moved to new location, created dummy file with guidence for redirecting the customers to new location"
   },
   {
