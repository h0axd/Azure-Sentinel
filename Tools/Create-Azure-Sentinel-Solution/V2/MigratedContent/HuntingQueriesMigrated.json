[
    {
        "FileName": "EnterHuntingQueryYAMLFileNameHere.yaml",
        "DetectionId": "Enter-hunting-query-GUID-hEre",
        "OldPath": "Enter/Oldpath/here/Like/https://github.com/Azure/Azure-Sentinel/blob/master/Hunting%20Queries/SecurityAlert/",
        "NewPath": "Enter/NEWPath/here/Like/https://github.com/Azure/Azure-Sentinel/tree/master/Solutions/UEBA%20Essentials/Hunting%20Queries/"
    },
    {
        "FileName": "Anomalous AAD Account Manipulation.yaml",
        "DetectionId": "8741deeb-332e-4061-8873-5086040920e3",
        "OldPath": "https://github.com/Azure/Azure-Sentinel/blob/master/Hunting%20Queries/",
        "NewPath": "https://github.com/Azure/Azure-Sentinel/tree/master/Solutions/UEBA%20Essentials/Hunting%20Queries/"
    },
    {
        "FileName": "Anomalous Account Creation.yaml",
        "DetectionId": "0454c8d8-d0a6-42a4-8d03-f5b4fdcbd173",
        "OldPath": "https://github.com/Azure/Azure-Sentinel/blob/master/Hunting%20Queries/",
        "NewPath": "https://github.com/Azure/Azure-Sentinel/tree/master/Solutions/UEBA%20Essentials/Hunting%20Queries/"
    },
    {
        "FileName": "Anomalous Activity Role Assignment.yaml",
        "DetectionId": "bd6fda76-c0df-41b0-b8cd-808190e1ded0",
        "OldPath": "https://github.com/Azure/Azure-Sentinel/blob/master/Hunting%20Queries/",
        "NewPath": "https://github.com/Azure/Azure-Sentinel/tree/master/Solutions/UEBA%20Essentials/Hunting%20Queries/"
    },
    {
        "FileName": "Anomalous Code Execution.yaml",
        "DetectionId": "f8ab176c-1f3f-4cb5-8dc1-f50d30bcae0d",
        "OldPath": "https://github.com/Azure/Azure-Sentinel/blob/master/Hunting%20Queries/",
        "NewPath": "https://github.com/Azure/Azure-Sentinel/tree/master/Solutions/UEBA%20Essentials/Hunting%20Queries/"
    },
    {
        "FileName": "Anomalous Data Access.yaml",
        "DetectionId": "8cf3c78e-cd10-4bfb-bd69-d62dc7f375f1",
        "OldPath": "https://github.com/Azure/Azure-Sentinel/blob/master/Hunting%20Queries/",
        "NewPath": "https://github.com/Azure/Azure-Sentinel/tree/master/Solutions/UEBA%20Essentials/Hunting%20Queries/"
    },
    {
        "FileName": "Anomalous Defensive Mechanism Modification.yaml",
        "DetectionId": "fcb704ae-ac17-400a-9ed9-3c46bd0a3960",
        "OldPath": "https://github.com/Azure/Azure-Sentinel/blob/master/Hunting%20Queries/",
        "NewPath": "https://github.com/Azure/Azure-Sentinel/tree/master/Solutions/UEBA%20Essentials/Hunting%20Queries/"
    },
    {
        "FileName": "Anomalous Failed Logon.yaml",
        "DetectionId": "77a58c08-bc8e-48b3-8fe9-6c38fd011cd9",
        "OldPath": "https://github.com/Azure/Azure-Sentinel/blob/master/Hunting%20Queries/",
        "NewPath": "https://github.com/Azure/Azure-Sentinel/tree/master/Solutions/UEBA%20Essentials/Hunting%20Queries/"
    },
    {
        "FileName": "Anomalous Geo Location Logon.yaml",
        "DetectionId": "eeea7fb9-21cf-4023-91dc-3f55d7548d14",
        "OldPath": "https://github.com/Azure/Azure-Sentinel/blob/master/Hunting%20Queries/",
        "NewPath": "https://github.com/Azure/Azure-Sentinel/tree/master/Solutions/UEBA%20Essentials/Hunting%20Queries/"
    },
    {
        "FileName": "Anomalous Login to Devices.yaml",
        "DetectionId": "2e20ec77-8d50-4959-a70d-79c341ee2c37",
        "OldPath": "https://github.com/Azure/Azure-Sentinel/blob/master/Hunting%20Queries/",
        "NewPath": "https://github.com/Azure/Azure-Sentinel/tree/master/Solutions/UEBA%20Essentials/Hunting%20Queries/"
    },
    {
        "FileName": "Anomalous Password Reset.yaml",
        "DetectionId": "22b0262c-b6b5-4f15-82a4-93663e9965d7",
        "OldPath": "https://github.com/Azure/Azure-Sentinel/blob/master/Hunting%20Queries/",
        "NewPath": "https://github.com/Azure/Azure-Sentinel/tree/master/Solutions/UEBA%20Essentials/Hunting%20Queries/"
    },
    {
        "FileName": "Anomalous RDP Activity.yaml",
        "DetectionId": "c01d95d3-ee85-4e7f-9aed-e62356f1de76",
        "OldPath": "https://github.com/Azure/Azure-Sentinel/blob/master/Hunting%20Queries/",
        "NewPath": "https://github.com/Azure/Azure-Sentinel/tree/master/Solutions/UEBA%20Essentials/Hunting%20Queries/"
    },
    {
        "FileName": "Anomalous Resource Access.yaml",
        "DetectionId": "782f3bad-31f7-468f-8f58-3b74fc931914",
        "OldPath": "https://github.com/Azure/Azure-Sentinel/blob/master/Hunting%20Queries/",
        "NewPath": "https://github.com/Azure/Azure-Sentinel/tree/master/Solutions/UEBA%20Essentials/Hunting%20Queries/"
    },
    {
        "FileName": "Anomalous Role Assignment.yaml",
        "DetectionId": "5aa5083c-1de6-42bb-a128-2ec2aba1de39",
        "OldPath": "https://github.com/Azure/Azure-Sentinel/blob/master/Hunting%20Queries/",
        "NewPath": "https://github.com/Azure/Azure-Sentinel/tree/master/Solutions/UEBA%20Essentials/Hunting%20Queries/"
    },
    {
        "FileName": "Anomalous Sign-in Activity.yaml",
        "DetectionId": "bb3bb9da-9598-4d1f-af78-7cc2fd413b0b",
        "OldPath": "https://github.com/Azure/Azure-Sentinel/blob/master/Hunting%20Queries/",
        "NewPath": "https://github.com/Azure/Azure-Sentinel/tree/master/Solutions/UEBA%20Essentials/Hunting%20Queries/"
    },
    {
        "FileName": "WAF_log4j_vulnerability.yaml",
        "DetectionId": "1d4d383e-0ca6-4d3a-a861-8f37aeef18cb",
        "OldPath": "https://github.com/Azure/Azure-Sentinel/blob/master/Hunting%20Queries/AzureDiagnostics/",
        "NewPath": "https://github.com/Azure/Azure-Sentinel/tree/master/Solutions/Apache%20Log4j%20Vulnerability%20Detection/Hunting%20Queries/"
    },
    {
        "FileName": "NetworkConnectionToNewExternalLDAPServer.yaml",
        "DetectionId": "bf094505-fd2e-484f-b72a-acd79ee00ce8",
        "OldPath": "https://github.com/Azure/Azure-Sentinel/blob/master/Hunting%20Queries/CommonSecurityLog/",
        "NewPath": "https://github.com/Azure/Azure-Sentinel/tree/master/Solutions/Apache%20Log4j%20Vulnerability%20Detection/Hunting%20Queries/"
    },
    {
        "FileName": "NetworkConnectionldap_log4j.yaml",
        "DetectionId": "19abc034-139e-4e64-a05d-cb07ce8b003b",
        "OldPath": "https://github.com/Azure/Azure-Sentinel/blob/master/Hunting%20Queries/MultipleDataSources/",
        "NewPath": "https://github.com/Azure/Azure-Sentinel/tree/master/Solutions/Apache%20Log4j%20Vulnerability%20Detection/Hunting%20Queries/"
    },
    {
        "FileName": "Apache_log4j_Vulnerability.yaml",
        "DetectionId": "38cc38c3-bd6c-470e-ae1a-3136a9ded97f",
        "OldPath": "https://github.com/Azure/Azure-Sentinel/blob/master/Hunting%20Queries/Syslog/",
        "NewPath": "https://github.com/Azure/Azure-Sentinel/tree/master/Solutions/Apache%20Log4j%20Vulnerability%20Detection/Hunting%20Queries/"
    },
    {
        "FileName": "Base64_Download_Activity.yaml",
        "DetectionId": "78882f9a-f3ef-4010-973c-3f6336f5bef7",
        "OldPath": "https://github.com/Azure/Azure-Sentinel/blob/master/Hunting%20Queries/Syslog/",
        "NewPath": "https://github.com/Azure/Azure-Sentinel/tree/master/Solutions/Apache%20Log4j%20Vulnerability%20Detection/Hunting%20Queries/"
    },
    {
        "FileName": "Container_Miner_Activity.yaml",
        "DetectionId": "6fee32b3-3271-4a3f-9b01-dbd9432a1707",
        "OldPath": "https://github.com/Azure/Azure-Sentinel/blob/master/Hunting%20Queries/Syslog/",
        "NewPath": "https://github.com/Azure/Azure-Sentinel/tree/master/Solutions/Apache%20Log4j%20Vulnerability%20Detection/Hunting%20Queries/"
    },
    {
        "FileName": "Firewall_Disable_Activity.yaml",
        "DetectionId": "e178baf5-3cf3-4960-8ca4-8da6d90d8206",
        "OldPath": "https://github.com/Azure/Azure-Sentinel/blob/master/Hunting%20Queries/Syslog/",
        "NewPath": "https://github.com/Azure/Azure-Sentinel/tree/master/Solutions/Apache%20Log4j%20Vulnerability%20Detection/Hunting%20Queries/"
    },
    {
        "FileName": "Linux_Toolkit_Detected.yaml",
        "DetectionId": "09e45ec6-ac42-4b5a-be69-54623c4aa062",
        "OldPath": "https://github.com/Azure/Azure-Sentinel/blob/master/Hunting%20Queries/Syslog/",
        "NewPath": "https://github.com/Azure/Azure-Sentinel/tree/master/Solutions/Apache%20Log4j%20Vulnerability%20Detection/Hunting%20Queries/"
    },
    {
        "FileName": "Process_Termination_Activity.yaml",
        "DetectionId": "020b05d3-6447-402c-87b6-f8faff7c7e19",
        "OldPath": "https://github.com/Azure/Azure-Sentinel/blob/master/Hunting%20Queries/Syslog/",
        "NewPath": "https://github.com/Azure/Azure-Sentinel/tree/master/Solutions/Apache%20Log4j%20Vulnerability%20Detection/Hunting%20Queries/"
    },
    {
        "FileName": "Suspicious_ShellScript_Activity.yaml",
        "DetectionId": "3e43fe23-c6c0-45ca-b680-263e8afada95",
        "OldPath": "https://github.com/Azure/Azure-Sentinel/blob/master/Hunting%20Queries/Syslog/",
        "NewPath": "https://github.com/Azure/Azure-Sentinel/tree/master/Solutions/Apache%20Log4j%20Vulnerability%20Detection/Hunting%20Queries/"
    },
	{
        "FileName": "AAD Conditional Access Disabled.yaml",
        "DetectionId": "c78a3845-37d9-448e-a8cd-e9543f00bcc5",
        "OldPath": "https://github.com/Azure/Azure-Sentinel/blob/master/Hunting%20Queries/AzureDevOpsAuditing/",
        "NewPath": "https://github.com/Azure/Azure-Sentinel/tree/master/Solutions/AzureDevOpsAuditing/Hunting%20Queries/"
    },
	{
        "FileName": "Addtional Org Admin Added.yaml",
        "DetectionId": "7b634263-9971-4887-8ecf-0d83ab9c7370",
        "OldPath": "https://github.com/Azure/Azure-Sentinel/blob/master/Hunting%20Queries/AzureDevOpsAuditing/",
        "NewPath": "https://github.com/Azure/Azure-Sentinel/tree/master/Solutions/AzureDevOpsAuditing/Hunting%20Queries/"
    },
	{
        "FileName": "ADOBuildCheckDeleted.yaml",
        "DetectionId": "940386c3-4b2c-4147-ac8e-dcddedaaae52",
        "OldPath": "https://github.com/Azure/Azure-Sentinel/blob/master/Hunting%20Queries/AzureDevOpsAuditing/",
        "NewPath": "https://github.com/Azure/Azure-Sentinel/tree/master/Solutions/AzureDevOpsAuditing/Hunting%20Queries/"
    },
	{
        "FileName": "ADOBuildDeletedAfterPipelineMod.yaml",
        "DetectionId": "47857f1f-f8e6-470d-b132-03a8a606b3f4",
        "OldPath": "https://github.com/Azure/Azure-Sentinel/blob/master/Hunting%20Queries/AzureDevOpsAuditing/",
        "NewPath": "https://github.com/Azure/Azure-Sentinel/tree/master/Solutions/AzureDevOpsAuditing/Hunting%20Queries/"
    },
	{
        "FileName": "ADOInternalUpstreamPacakgeFeedAdded.yaml",
        "DetectionId": "20be967c-4923-4c4b-8e1d-e1c95d537dc3",
        "OldPath": "https://github.com/Azure/Azure-Sentinel/blob/master/Hunting%20Queries/AzureDevOpsAuditing/",
        "NewPath": "https://github.com/Azure/Azure-Sentinel/tree/master/Solutions/AzureDevOpsAuditing/Hunting%20Queries/"
    },
	{
        "FileName": "ADONewAgentPoolCreated.yaml",
        "DetectionId": "76f626e0-4c78-47d4-aeb6-eaa59f4f2ecb",
        "OldPath": "https://github.com/Azure/Azure-Sentinel/blob/master/Hunting%20Queries/AzureDevOpsAuditing/",
        "NewPath": "https://github.com/Azure/Azure-Sentinel/tree/master/Solutions/AzureDevOpsAuditing/Hunting%20Queries/"
    },
	{
        "FileName": "ADONewPackageFeedCreated.yaml",
        "DetectionId": "3d1aa540-b4c7-4789-8c4c-4174b3c2371f",
        "OldPath": "https://github.com/Azure/Azure-Sentinel/blob/master/Hunting%20Queries/AzureDevOpsAuditing/",
        "NewPath": "https://github.com/Azure/Azure-Sentinel/tree/master/Solutions/AzureDevOpsAuditing/Hunting%20Queries/"
    },
	{
        "FileName": "ADONewPATOperation.yaml",
        "DetectionId": "5b6ab1d9-018b-46c6-993b-3198626fc54e",
        "OldPath": "https://github.com/Azure/Azure-Sentinel/blob/master/Hunting%20Queries/AzureDevOpsAuditing/",
        "NewPath": "https://github.com/Azure/Azure-Sentinel/tree/master/Solutions/AzureDevOpsAuditing/Hunting%20Queries/"
    },
	{
        "FileName": "ADONewReleaseApprover.yaml",
        "DetectionId": "0c149cc9-78ba-4be1-9f7b-018288e3a829",
        "OldPath": "https://github.com/Azure/Azure-Sentinel/blob/master/Hunting%20Queries/AzureDevOpsAuditing/",
        "NewPath": "https://github.com/Azure/Azure-Sentinel/tree/master/Solutions/AzureDevOpsAuditing/Hunting%20Queries/"
    },
	{
        "FileName": "ADOReleasePipelineCreated.yaml",
        "DetectionId": "2dfa9c23-1590-4589-995a-d1486be66028",
        "OldPath": "https://github.com/Azure/Azure-Sentinel/blob/master/Hunting%20Queries/AzureDevOpsAuditing/",
        "NewPath": "https://github.com/Azure/Azure-Sentinel/tree/master/Solutions/AzureDevOpsAuditing/Hunting%20Queries/"
    },
	{
        "FileName": "ADOVariableCreatedDeleted.yaml",
        "DetectionId": "0fa523de-ce23-49d0-87a4-e890028e1e50",
        "OldPath": "https://github.com/Azure/Azure-Sentinel/blob/master/Hunting%20Queries/AzureDevOpsAuditing/",
        "NewPath": "https://github.com/Azure/Azure-Sentinel/tree/master/Solutions/AzureDevOpsAuditing/Hunting%20Queries/"
    },
	{
        "FileName": "AzDODisplayNameSwapping.yaml",
        "DetectionId": "cf0c493b-a8af-4b32-8c7e-d4303f3a406f",
        "OldPath": "https://github.com/Azure/Azure-Sentinel/blob/master/Hunting%20Queries/AzureDevOpsAuditing/",
        "NewPath": "https://github.com/Azure/Azure-Sentinel/tree/master/Solutions/AzureDevOpsAuditing/Hunting%20Queries/"
    },
	{
        "FileName": "AzDOPrPolicyBypassers.yaml",
        "DetectionId": "df205daf-fcf3-4b95-a7fd-043b70f6c209",
        "OldPath": "https://github.com/Azure/Azure-Sentinel/blob/master/Hunting%20Queries/AzureDevOpsAuditing/",
        "NewPath": "https://github.com/Azure/Azure-Sentinel/tree/master/Solutions/AzureDevOpsAuditing/Hunting%20Queries/"
    },
	{
        "FileName": "Guest users access enabled.yaml",
        "DetectionId": "2380670e-e168-4a99-9529-6c4d127b3ce6",
        "OldPath": "https://github.com/Azure/Azure-Sentinel/blob/master/Hunting%20Queries/AzureDevOpsAuditing/",
        "NewPath": "https://github.com/Azure/Azure-Sentinel/tree/master/Solutions/AzureDevOpsAuditing/Hunting%20Queries/"
    },
	{
        "FileName": "Project visibility changed to public.yaml",
        "DetectionId": "42e69ff6-719d-4853-95a5-2b211e2bb031",
        "OldPath": "https://github.com/Azure/Azure-Sentinel/blob/master/Hunting%20Queries/AzureDevOpsAuditing/",
        "NewPath": "https://github.com/Azure/Azure-Sentinel/tree/master/Solutions/AzureDevOpsAuditing/Hunting%20Queries/"
    },
	{
        "FileName": "Public project created.yaml",
        "DetectionId": "3cdc5404-15ed-4656-8eb9-60bc8b495934",
        "OldPath": "https://github.com/Azure/Azure-Sentinel/blob/master/Hunting%20Queries/AzureDevOpsAuditing/",
        "NewPath": "https://github.com/Azure/Azure-Sentinel/tree/master/Solutions/AzureDevOpsAuditing/Hunting%20Queries/"
    },
	{
        "FileName": "Public Projects enabled.yaml",
        "DetectionId": "800ae9c9-0280-4296-821f-c6e0a473fb41",
        "OldPath": "https://github.com/Azure/Azure-Sentinel/blob/master/Hunting%20Queries/AzureDevOpsAuditing/",
        "NewPath": "https://github.com/Azure/Azure-Sentinel/tree/master/Solutions/AzureDevOpsAuditing/Hunting%20Queries/"
},
{
        "FileName": "DNS_CommonlyAbusedTLDs.yaml",
        "DetectionId": "8e9c4680-8c0b-4885-b183-3b09efd8fc2c",
        "OldPath": "https://github.com/Azure/Azure-Sentinel/blob/master/Hunting%20Queries/DnsEvents/",
        "NewPath": "https://github.com/Azure/Azure-Sentinel/tree/master/Solutions/Windows%20Server%20DNS/Hunting%20Queries/"
    },
	{
        "FileName": "DNS_DomainAnomalousLookupIncrease.yaml",
        "DetectionId": "1d9951b7-51f0-4aa7-af0c-654359aadfff",
        "OldPath": "https://github.com/Azure/Azure-Sentinel/blob/master/Hunting%20Queries/DnsEvents/",
        "NewPath": "https://github.com/Azure/Azure-Sentinel/tree/master/Solutions/Windows%20Server%20DNS/Hunting%20Queries/"
    },
	{
        "FileName": "DNS_FullNameAnomalousLookupIncrease.yaml",
        "DetectionId": "81b478a7-46e2-4f7f-a1aa-aba5e541232b",
        "OldPath": "https://github.com/Azure/Azure-Sentinel/blob/master/Hunting%20Queries/DnsEvents/",
        "NewPath": "https://github.com/Azure/Azure-Sentinel/tree/master/Solutions/Windows%20Server%20DNS/Hunting%20Queries/"
    },
	{
        "FileName": "DNS_HighPercentNXDomainCount.yaml",
        "DetectionId": "543e1ec6-ee5e-4368-aaa6-405f0551ba5c",
        "OldPath": "https://github.com/Azure/Azure-Sentinel/blob/master/Hunting%20Queries/DnsEvents/",
        "NewPath": "https://github.com/Azure/Azure-Sentinel/tree/master/Solutions/Windows%20Server%20DNS/Hunting%20Queries/"
    },
	{
        "FileName": "DNS_HighReverseDNSCount.yaml",
        "DetectionId": "fda90754-4e22-4bb1-8b99-2bb49a991eae",
        "OldPath": "https://github.com/Azure/Azure-Sentinel/blob/master/Hunting%20Queries/DnsEvents/",
        "NewPath": "https://github.com/Azure/Azure-Sentinel/tree/master/Solutions/Windows%20Server%20DNS/Hunting%20Queries/"
    },
	{
        "FileName": "DNS_LongURILookup.yaml",
        "DetectionId": "a0954a17-cc66-4d47-9651-8bf524bbdcc8",
        "OldPath": "https://github.com/Azure/Azure-Sentinel/blob/master/Hunting%20Queries/DnsEvents/",
        "NewPath": "https://github.com/Azure/Azure-Sentinel/tree/master/Solutions/Windows%20Server%20DNS/Hunting%20Queries/"
    },
	{
        "FileName": "DNS_WannaCry.yaml",
        "DetectionId": "aaf84b80-7764-420c-98eb-239b5e194b3d",
        "OldPath": "https://github.com/Azure/Azure-Sentinel/blob/master/Hunting%20Queries/DnsEvents/",
        "NewPath": "https://github.com/Azure/Azure-Sentinel/tree/master/Solutions/Windows%20Server%20DNS/Hunting%20Queries/"
    },
	{
        "FileName": "Solorigate-DNS-Pattern.yaml",
        "DetectionId": "0fb54a5c-5599-4ff9-80a2-f788c3ed285e",
        "OldPath": "https://github.com/Azure/Azure-Sentinel/blob/master/Hunting%20Queries/DnsEvents/",
        "NewPath": "https://github.com/Azure/Azure-Sentinel/tree/master/Solutions/Windows%20Server%20DNS/Hunting%20Queries/"
    },
	{
        "FileName": "Solorigate-Encoded-Domain-URL.yaml",
        "DetectionId": "29a1815a-3ada-4182-a178-e52c483d2f95",
        "OldPath": "https://github.com/Azure/Azure-Sentinel/blob/master/Hunting%20Queries/DnsEvents/",
        "NewPath": "https://github.com/Azure/Azure-Sentinel/tree/master/Solutions/Windows%20Server%20DNS/Hunting%20Queries/"
    },
	{
        "FileName": "CommandsexecutedbyWMIonnewhosts-potentialImpacket.yaml",
        "DetectionId": "9ce755c1-d2e6-4e2f-82d5-7871ec1aef91",
        "OldPath": "https://github.com/Azure/Azure-Sentinel/blob/master/Hunting%20Queries/SecurityEvent/",
        "NewPath": "https://github.com/Azure/Azure-Sentinel/tree/master/Solutions/Windows%20Security%20Events/Hunting%20Queries/"
    },
	{
        "FileName": "Crashdumpdisabledonhost.yaml",
        "DetectionId": "5a3615af-21c9-427e-8bf1-ed2350992bb4",
        "OldPath": "https://github.com/Azure/Azure-Sentinel/blob/master/Hunting%20Queries/SecurityEvent/",
        "NewPath": "https://github.com/Azure/Azure-Sentinel/tree/master/Solutions/Windows%20Security%20Events/Hunting%20Queries/"
    },
	{
        "FileName": "cscript_summary.yaml",
        "DetectionId": "36abe031-962d-482e-8e1e-a556ed99d5a3",
        "OldPath": "https://github.com/Azure/Azure-Sentinel/blob/master/Hunting%20Queries/SecurityEvent/",
        "NewPath": "https://github.com/Azure/Azure-Sentinel/tree/master/Solutions/Windows%20Security%20Events/Hunting%20Queries/"
    },
	{
        "FileName": "CustomUserList_FailedLogons.yaml",
        "DetectionId": "892cd37e-f9e1-49c3-b0b2-d74f52ac7b71",
        "OldPath": "https://github.com/Azure/Azure-Sentinel/blob/master/Hunting%20Queries/SecurityEvent/",
        "NewPath": "https://github.com/Azure/Azure-Sentinel/tree/master/Solutions/Windows%20Security%20Events/Hunting%20Queries/"
    },
	{
        "FileName": "DecoyUserAccountAuthenticationAttempt.yaml",
        "DetectionId": "a4dbc292-87eb-11ec-a8a3-0242ac120002",
        "OldPath": "https://github.com/Azure/Azure-Sentinel/blob/master/Hunting%20Queries/SecurityEvent/",
        "NewPath": "https://github.com/Azure/Azure-Sentinel/tree/master/Solutions/Windows%20Security%20Events/Hunting%20Queries/"
    },
	{
        "FileName": "Discorddownloadinvokedfromcmdline.yaml",
        "DetectionId": "e7dd442a-0af8-48eb-8358-9e91f4911849",
        "OldPath": "https://github.com/Azure/Azure-Sentinel/blob/master/Hunting%20Queries/SecurityEvent/",
        "NewPath": "https://github.com/Azure/Azure-Sentinel/tree/master/Solutions/Windows%20Security%20Events/Hunting%20Queries/"
    },
	{
        "FileName": "enumeration_user_and_group.yaml",
        "DetectionId": "a1e993de-770a-4434-83e9-9e3b47a6e470",
        "OldPath": "https://github.com/Azure/Azure-Sentinel/blob/master/Hunting%20Queries/SecurityEvent/",
        "NewPath": "https://github.com/Azure/Azure-Sentinel/tree/master/Solutions/Windows%20Security%20Events/Hunting%20Queries/"
    },
	{
        "FileName": "ExchangePowerShellSnapin.yaml",
        "DetectionId": "8afd1086-fc9a-4d26-b3ff-5c794c79a59a",
        "OldPath": "https://github.com/Azure/Azure-Sentinel/blob/master/Hunting%20Queries/SecurityEvent/",
        "NewPath": "https://github.com/Azure/Azure-Sentinel/tree/master/Solutions/Windows%20Security%20Events/Hunting%20Queries/"
    },
	{
        "FileName": "FailedUserLogons.yaml",
        "DetectionId": "e7642e6e-cf27-46ec-a4b9-e4475228fead",
        "OldPath": "https://github.com/Azure/Azure-Sentinel/blob/master/Hunting%20Queries/SecurityEvent/",
        "NewPath": "https://github.com/Azure/Azure-Sentinel/tree/master/Solutions/Windows%20Security%20Events/Hunting%20Queries/"
    },
	{
        "FileName": "GroupAddedToPrivlegeGroup.yaml",
        "DetectionId": "cb47a115-2616-4d56-890d-b28c14bc83e4",
        "OldPath": "https://github.com/Azure/Azure-Sentinel/blob/master/Hunting%20Queries/SecurityEvent/",
        "NewPath": "https://github.com/Azure/Azure-Sentinel/tree/master/Solutions/Windows%20Security%20Events/Hunting%20Queries/"
    },
	{
        "FileName": "HostExportingMailboxAndRemovingExport.yaml",
        "DetectionId": "2e2fab4b-83dd-4cf8-b2dd-063d0fd15513",
        "OldPath": "https://github.com/Azure/Azure-Sentinel/blob/master/Hunting%20Queries/SecurityEvent/",
        "NewPath": "https://github.com/Azure/Azure-Sentinel/tree/master/Solutions/Windows%20Security%20Events/Hunting%20Queries/"
    },
	{
        "FileName": "HostsWithNewLogons.yaml",
        "DetectionId": "62e2df59-1535-4c8e-ac6c-c91faeed0179",
        "OldPath": "https://github.com/Azure/Azure-Sentinel/blob/master/Hunting%20Queries/SecurityEvent/",
        "NewPath": "https://github.com/Azure/Azure-Sentinel/tree/master/Solutions/Windows%20Security%20Events/Hunting%20Queries/"
    },
	{
        "FileName": "Invoke-PowerShellTcpOneLine.yaml",
        "DetectionId": "a344e28e-095d-47fb-84a8-d06edd31d2cb",
        "OldPath": "https://github.com/Azure/Azure-Sentinel/blob/master/Hunting%20Queries/SecurityEvent/",
        "NewPath": "https://github.com/Azure/Azure-Sentinel/tree/master/Solutions/Windows%20Security%20Events/Hunting%20Queries/"
    },
	{
        "FileName": "Least_Common_Parent_Child_Process.yaml",
        "DetectionId": "3712595d-6f47-416b-963a-605201ed2764",
        "OldPath": "https://github.com/Azure/Azure-Sentinel/blob/master/Hunting%20Queries/SecurityEvent/",
        "NewPath": "https://github.com/Azure/Azure-Sentinel/tree/master/Solutions/Windows%20Security%20Events/Hunting%20Queries/"
    },
	{
        "FileName": "Least_Common_Process_Command_Lines.yaml",
        "DetectionId": "088d30e9-c02b-46b1-bd1f-d5b6d6b782f0",
        "OldPath": "https://github.com/Azure/Azure-Sentinel/blob/master/Hunting%20Queries/SecurityEvent/",
        "NewPath": "https://github.com/Azure/Azure-Sentinel/tree/master/Solutions/Windows%20Security%20Events/Hunting%20Queries/"
    },
	{
        "FileName": "Least_Common_Process_With_Depth.yaml",
        "DetectionId": "6d04a1ef-1b4d-4ff8-a76c-ad7d1a396136",
        "OldPath": "https://github.com/Azure/Azure-Sentinel/blob/master/Hunting%20Queries/SecurityEvent/",
        "NewPath": "https://github.com/Azure/Azure-Sentinel/tree/master/Solutions/Windows%20Security%20Events/Hunting%20Queries/"
    },
	{
        "FileName": "masquerading_files.yaml",
        "DetectionId": "60304ebf-ebdd-4869-a702-e0216d90ab46",
        "OldPath": "https://github.com/Azure/Azure-Sentinel/blob/master/Hunting%20Queries/SecurityEvent/",
        "NewPath": "https://github.com/Azure/Azure-Sentinel/tree/master/Solutions/Windows%20Security%20Events/Hunting%20Queries/"
    },
	{
        "FileName": "MSRPRN_Printer_Bug_Exploitation.yaml",
        "DetectionId": "c29a03c6-d074-4934-afae-df1aeb30da70",
        "OldPath": "https://github.com/Azure/Azure-Sentinel/blob/master/Hunting%20Queries/SecurityEvent/",
        "NewPath": "https://github.com/Azure/Azure-Sentinel/tree/master/Solutions/Windows%20Security%20Events/Hunting%20Queries/"
    },
	{
        "FileName": "MultipleExplicitCredentialUsage4648Events.yaml",
        "DetectionId": "9e3fab4b-94dd-4cf9-b2aa-063d0fd25513",
        "OldPath": "https://github.com/Azure/Azure-Sentinel/blob/master/Hunting%20Queries/SecurityEvent/",
        "NewPath": "https://github.com/Azure/Azure-Sentinel/tree/master/Solutions/Windows%20Security%20Events/Hunting%20Queries/"
    },
	{
        "FileName": "new_processes.yaml",
        "DetectionId": "513e3a11-e1bb-4cfc-8af9-451da0407e6b",
        "OldPath": "https://github.com/Azure/Azure-Sentinel/blob/master/Hunting%20Queries/SecurityEvent/",
        "NewPath": "https://github.com/Azure/Azure-Sentinel/tree/master/Solutions/Windows%20Security%20Events/Hunting%20Queries/"
    },
	{
        "FileName": "NewChildProcessOfW3WP.yaml",
        "DetectionId": "f885fb16-dfd3-4c90-83d9-7a66b9d9b654",
        "OldPath": "https://github.com/Azure/Azure-Sentinel/blob/master/Hunting%20Queries/SecurityEvent/",
        "NewPath": "https://github.com/Azure/Azure-Sentinel/tree/master/Solutions/Windows%20Security%20Events/Hunting%20Queries/"
    },
	{
        "FileName": "NishangReverseTCPShellBase64.yaml",
        "DetectionId": "87c1f90a-f868-4528-a9c1-15520249cae6",
        "OldPath": "https://github.com/Azure/Azure-Sentinel/blob/master/Hunting%20Queries/SecurityEvent/",
        "NewPath": "https://github.com/Azure/Azure-Sentinel/tree/master/Solutions/Windows%20Security%20Events/Hunting%20Queries/"
    },
	{
        "FileName": "persistence_create_account.yaml",
        "DetectionId": "5e76eaf9-79a7-448c-bace-28e5b53b8396",
        "OldPath": "https://github.com/Azure/Azure-Sentinel/blob/master/Hunting%20Queries/SecurityEvent/",
        "NewPath": "https://github.com/Azure/Azure-Sentinel/tree/master/Solutions/Windows%20Security%20Events/Hunting%20Queries/"
    },
	{
        "FileName": "PowerCatDownload.yaml",
        "DetectionId": "c2112ca3-aae0-4079-9bff-d74c54bb5fe5",
        "OldPath": "https://github.com/Azure/Azure-Sentinel/blob/master/Hunting%20Queries/SecurityEvent/",
        "NewPath": "https://github.com/Azure/Azure-Sentinel/tree/master/Solutions/Windows%20Security%20Events/Hunting%20Queries/"
    },
	{
        "FileName": "powershell_downloads.yaml",
        "DetectionId": "d83f40fc-bbcc-4020-8d45-ad2d82355cb2",
        "OldPath": "https://github.com/Azure/Azure-Sentinel/blob/master/Hunting%20Queries/SecurityEvent/",
        "NewPath": "https://github.com/Azure/Azure-Sentinel/tree/master/Solutions/Windows%20Security%20Events/Hunting%20Queries/"
    },
	{
        "FileName": "powershell_newencodedscipts.yaml",
        "DetectionId": "4e78daf1-8bba-4b5d-8a8b-c75fe9bbc2d9",
        "OldPath": "https://github.com/Azure/Azure-Sentinel/blob/master/Hunting%20Queries/SecurityEvent/",
        "NewPath": "https://github.com/Azure/Azure-Sentinel/tree/master/Solutions/Windows%20Security%20Events/Hunting%20Queries/"
    },
	{
        "FileName": "ProcessEntropy.yaml",
        "DetectionId": "05208917-82de-46f7-a190-a65739a690f4",
        "OldPath": "https://github.com/Azure/Azure-Sentinel/blob/master/Hunting%20Queries/SecurityEvent/",
        "NewPath": "https://github.com/Azure/Azure-Sentinel/tree/master/Solutions/Windows%20Security%20Events/Hunting%20Queries/"
    },
	{
        "FileName": "RareProcbyServiceAccount.yaml",
        "DetectionId": "af02987c-949d-47d5-b0ae-64d8e1b674e2",
        "OldPath": "https://github.com/Azure/Azure-Sentinel/blob/master/Hunting%20Queries/SecurityEvent/",
        "NewPath": "https://github.com/Azure/Azure-Sentinel/tree/master/Solutions/Windows%20Security%20Events/Hunting%20Queries/"
    },
	{
        "FileName": "RareProcess_forWinHost.yaml",
        "DetectionId": "82e04ff9-a289-4005-9fcd-f1deec72e3fc",
        "OldPath": "https://github.com/Azure/Azure-Sentinel/blob/master/Hunting%20Queries/SecurityEvent/",
        "NewPath": "https://github.com/Azure/Azure-Sentinel/tree/master/Solutions/Windows%20Security%20Events/Hunting%20Queries/"
    },
	{
        "FileName": "RareProcessPath.yaml",
        "DetectionId": "0ff22697-dc58-4623-b844-a767629840cd",
        "OldPath": "https://github.com/Azure/Azure-Sentinel/blob/master/Hunting%20Queries/SecurityEvent/",
        "NewPath": "https://github.com/Azure/Azure-Sentinel/tree/master/Solutions/Windows%20Security%20Events/Hunting%20Queries/"
    },
	{
        "FileName": "RareProcessWithCmdLine.yaml",
        "DetectionId": "5550b630-7b8a-444e-a585-ec8c7533c028",
        "OldPath": "https://github.com/Azure/Azure-Sentinel/blob/master/Hunting%20Queries/SecurityEvent/",
        "NewPath": "https://github.com/Azure/Azure-Sentinel/tree/master/Solutions/Windows%20Security%20Events/Hunting%20Queries/"
    },
	{
        "FileName": "ServiceInstallationFromUsersWritableDirectory.yaml",
        "DetectionId": "5a9ccb48-1316-46e1-89d1-aca0355c305e",
        "OldPath": "https://github.com/Azure/Azure-Sentinel/blob/master/Hunting%20Queries/SecurityEvent/",
        "NewPath": "https://github.com/Azure/Azure-Sentinel/tree/master/Solutions/Windows%20Security%20Events/Hunting%20Queries/"
    },
	{
        "FileName": "SuspectedLSASSDump.yaml",
        "DetectionId": "58fe8fc8-54fa-48cd-bac3-197f8d862429",
        "OldPath": "https://github.com/Azure/Azure-Sentinel/blob/master/Hunting%20Queries/SecurityEvent/",
        "NewPath": "https://github.com/Azure/Azure-Sentinel/tree/master/Solutions/Windows%20Security%20Events/Hunting%20Queries/"
    },
	{
        "FileName": "Suspicious_enumeration_using_adfind.yaml",
        "DetectionId": "dd6fb889-43ef-44e1-a01d-093ab4bb12b2",
        "OldPath": "https://github.com/Azure/Azure-Sentinel/blob/master/Hunting%20Queries/SecurityEvent/",
        "NewPath": "https://github.com/Azure/Azure-Sentinel/tree/master/Solutions/Windows%20Security%20Events/Hunting%20Queries/"
    },
	{
        "FileName": "Suspicious_Windows_Login_outside_normal_hours.yaml",
        "DetectionId": "e7bfbc3f-98c7-4aaa-a64c-de9c058b86b2",
        "OldPath": "https://github.com/Azure/Azure-Sentinel/blob/master/Hunting%20Queries/SecurityEvent/",
        "NewPath": "https://github.com/Azure/Azure-Sentinel/tree/master/Solutions/Windows%20Security%20Events/Hunting%20Queries/"
    },
	{
        "FileName": "uncommon_processes.yaml",
        "DetectionId": "2ff4b10c-7056-4898-83fd-774104189fd5",
        "OldPath": "https://github.com/Azure/Azure-Sentinel/blob/master/Hunting%20Queries/SecurityEvent/",
        "NewPath": "https://github.com/Azure/Azure-Sentinel/tree/master/Solutions/Windows%20Security%20Events/Hunting%20Queries/"
    },
	{
        "FileName": "User Logons By Logon Type.yaml",
        "DetectionId": "d0f13bb9-e713-4f89-b610-1806326a1dea",
        "OldPath": "https://github.com/Azure/Azure-Sentinel/blob/master/Hunting%20Queries/SecurityEvent/",
        "NewPath": "https://github.com/Azure/Azure-Sentinel/tree/master/Solutions/Windows%20Security%20Events/Hunting%20Queries/"
    },
	{
        "FileName": "UserAccountAddedToPrivlegeGroup.yaml",
        "DetectionId": "8d69a665-074a-443b-aae6-5dd9bdd5cfb1",
        "OldPath": "https://github.com/Azure/Azure-Sentinel/blob/master/Hunting%20Queries/SecurityEvent/",
        "NewPath": "https://github.com/Azure/Azure-Sentinel/tree/master/Solutions/Windows%20Security%20Events/Hunting%20Queries/"
    },
	{
        "FileName": "UserAccountCreatedDeleted.yaml",
        "DetectionId": "6135a90e-ba30-4f36-9b6a-3a350050704b",
        "OldPath": "https://github.com/Azure/Azure-Sentinel/blob/master/Hunting%20Queries/SecurityEvent/",
        "NewPath": "https://github.com/Azure/Azure-Sentinel/tree/master/Solutions/Windows%20Security%20Events/Hunting%20Queries/"
    },
	{
        "FileName": "UserAdd_RemToGroupByUnauthorizedUser.yaml",
        "DetectionId": "d57f675c-ad6c-44d0-95fb-3bf707e70155",
        "OldPath": "https://github.com/Azure/Azure-Sentinel/blob/master/Hunting%20Queries/SecurityEvent/",
        "NewPath": "https://github.com/Azure/Azure-Sentinel/tree/master/Solutions/Windows%20Security%20Events/Hunting%20Queries/"
    },
	{
        "FileName": "UserCreatedByUnauthorizedUser.yaml",
        "DetectionId": "42ae9690-89ce-4063-9a90-465badad5395",
        "OldPath": "https://github.com/Azure/Azure-Sentinel/blob/master/Hunting%20Queries/SecurityEvent/",
        "NewPath": "https://github.com/Azure/Azure-Sentinel/tree/master/Solutions/Windows%20Security%20Events/Hunting%20Queries/"
    },
	{
        "FileName": "VIPAccountFailedLogons.yaml",
        "DetectionId": "e8d36582-c403-4466-bd44-ebede5b6fa6e",
        "OldPath": "https://github.com/Azure/Azure-Sentinel/blob/master/Hunting%20Queries/SecurityEvent/",
        "NewPath": "https://github.com/Azure/Azure-Sentinel/tree/master/Solutions/Windows%20Security%20Events/Hunting%20Queries/"
    },
	{
        "FileName": "WindowsSystemTimeChange.yaml",
        "DetectionId": "9fd6f61d-2cc3-48de-acf5-7194e78d6ea1",
        "OldPath": "https://github.com/Azure/Azure-Sentinel/blob/master/Hunting%20Queries/SecurityEvent/",
        "NewPath": "https://github.com/Azure/Azure-Sentinel/tree/master/Solutions/Windows%20Security%20Events/Hunting%20Queries/"
    },
	{
        "FileName": "AWS_IAM_PolicyChange.yaml",
        "DetectionId": "e0a67cd7-b4e5-4468-aae0-26cb16a1bbd2",
        "OldPath": "https://github.com/Azure/Azure-Sentinel/blob/master/Hunting%20Queries/AWSCloudTrail/",
        "NewPath": "https://github.com/Azure/Azure-Sentinel/tree/master/Solutions/Amazon%20Web%20Services/Hunting%20Queries/"
    },
	{
        "FileName": "AWS_IAM_PrivilegeEscalationbyAttachment.yaml",
        "DetectionId": "e1a91db8-f2b3-4531-bff6-da133d4f4f1a",
        "OldPath": "https://github.com/Azure/Azure-Sentinel/blob/master/Hunting%20Queries/AWSCloudTrail/",
        "NewPath": "https://github.com/Azure/Azure-Sentinel/tree/master/Solutions/Amazon%20Web%20Services/Hunting%20Queries/"
    },
	{
        "FileName": "AWS_PrivilegedRoleAttachedToInstance.yaml",
        "DetectionId": "0db42a94-e7c8-4bf1-99a7-1a2fb4158212",
        "OldPath": "https://github.com/Azure/Azure-Sentinel/blob/master/Hunting%20Queries/AWSCloudTrail/",
        "NewPath": "https://github.com/Azure/Azure-Sentinel/tree/master/Solutions/Amazon%20Web%20Services/Hunting%20Queries/"
    },
	{
        "FileName": "AWS_SuspiciousCredentialTokenAccessOfValid_IAM_Roles.yaml",
        "DetectionId": "5b6ee21d-da53-46eb-827c-eab2a9ba3d2f",
        "OldPath": "https://github.com/Azure/Azure-Sentinel/blob/master/Hunting%20Queries/AWSCloudTrail/",
        "NewPath": "https://github.com/Azure/Azure-Sentinel/tree/master/Solutions/Amazon%20Web%20Services/Hunting%20Queries/"
    },
	{
        "FileName": "AWS_Unused_UnsupportedCloudRegions.yaml",
        "DetectionId": "e0d57543-acbd-428b-bb96-24a67506f84d",
        "OldPath": "https://github.com/Azure/Azure-Sentinel/blob/master/Hunting%20Queries/AWSCloudTrail/",
        "NewPath": "https://github.com/Azure/Azure-Sentinel/tree/master/Solutions/Amazon%20Web%20Services/Hunting%20Queries/"
    },
    {
        "FileName": "FileEntity_OfficeActivity.yaml",
        "DetectionId": "410da56d-4a63-4d22-b68c-9fb1a303be6d",
        "OldPath": "https://github.com/Azure/Azure-Sentinel/blob/master/Hunting%20Queries/ThreatIntelligenceIndicator/",
        "NewPath": "https://github.com/Azure/Azure-Sentinel/blob/master/Solutions/Threat%20Intelligence/Hunting%20Queries"
    },
    {
        "FileName": "FileEntity_SecurityEvent.yaml",
        "DetectionId": "233441b9-cc92-4c9b-87fa-73b855fcd4b8",
        "OldPath": "https://github.com/Azure/Azure-Sentinel/blob/master/Hunting%20Queries/ThreatIntelligenceIndicator/",
        "NewPath": "https://github.com/Azure/Azure-Sentinel/blob/master/Solutions/Threat%20Intelligence/Hunting%20Queries"
    },
    {
        "FileName": "FileEntity_Syslog.yaml",
        "DetectionId": "18f7de84-de55-4983-aca3-a18bc846b4e0",
        "OldPath": "https://github.com/Azure/Azure-Sentinel/blob/master/Hunting%20Queries/ThreatIntelligenceIndicator/",
        "NewPath": "https://github.com/Azure/Azure-Sentinel/blob/master/Solutions/Threat%20Intelligence/Hunting%20Queries"
    },
    {
        "FileName": "FileEntity_VMConnection.yaml",
        "DetectionId": "172a321b-c46b-4508-87c6-e2691c778107",
        "OldPath": "https://github.com/Azure/Azure-Sentinel/blob/master/Hunting%20Queries/ThreatIntelligenceIndicator/",
        "NewPath": "https://github.com/Azure/Azure-Sentinel/blob/master/Solutions/Threat%20Intelligence/Hunting%20Queries"
    },
    {
        "FileName": "FileEntity_WireData.yaml",
        "DetectionId": "689a9475-440b-4e69-8ab1-a5e241685f39",
        "OldPath": "https://github.com/Azure/Azure-Sentinel/blob/master/Hunting%20Queries/ThreatIntelligenceIndicator/",
        "NewPath": "https://github.com/Azure/Azure-Sentinel/blob/master/Solutions/Threat%20Intelligence/Hunting%20Queries"
    },
<<<<<<< HEAD
    {
        "FileName": "SQL-Failed SQL Logons.yaml",
        "DetectionId": "d98256d5-0c9a-4ffc-8618-66a3404412f8",
        "OldPath": "https://github.com/Azure/Azure-Sentinel/blob/master/Hunting%20Queries/SQLServer/",
        "NewPath": "https://github.com/Azure/Azure-Sentinel/blob/master/Solutions/Microsoft%20Windows%20SQL%20Server%20Database%20Audit/Hunting%20Queries"
    },
    {
        "FileName": "SQL-MultipleFailedLogon_FromSameIP.yaml",
        "DetectionId": "72727649-6445-46a3-b249-997a009fad89",
        "OldPath": "https://github.com/Azure/Azure-Sentinel/blob/master/Hunting%20Queries/SQLServer/",
        "NewPath": "https://github.com/Azure/Azure-Sentinel/blob/master/Solutions/Microsoft%20Windows%20SQL%20Server%20Database%20Audit/Hunting%20Queries"
    },
    {
        "FileName": "SQL-MultipleFailedLogon_InShortSpan.yaml",
        "DetectionId": "aef212b5-c770-42e1-9abf-bc513e4e749c",
        "OldPath": "https://github.com/Azure/Azure-Sentinel/blob/master/Hunting%20Queries/SQLServer/",
        "NewPath": "https://github.com/Azure/Azure-Sentinel/blob/master/Solutions/Microsoft%20Windows%20SQL%20Server%20Database%20Audit/Hunting%20Queries"
    },
    {
        "FileName": "SQL-New_UserCreated.yaml",
        "DetectionId": "2b96760d-5307-44f0-94bd-8cf0ec52b1fb",
        "OldPath": "https://github.com/Azure/Azure-Sentinel/blob/master/Hunting%20Queries/SQLServer/",
        "NewPath": "https://github.com/Azure/Azure-Sentinel/blob/master/Solutions/Microsoft%20Windows%20SQL%20Server%20Database%20Audit/Hunting%20Queries"
    },
    {
        "FileName": "QL-UserAdded_to_SecurityAdmin.yaml",
        "DetectionId": "363ea6d1-b30d-4a44-b56a-63c3c8a99621",
        "OldPath": "https://github.com/Azure/Azure-Sentinel/blob/master/Hunting%20Queries/SQLServer/",
        "NewPath": "https://github.com/Azure/Azure-Sentinel/blob/master/Solutions/Microsoft%20Windows%20SQL%20Server%20Database%20Audit/Hunting%20Queries"
    },
    {
        "FileName": "SQL-UserDeletedFromDatabase.yaml",
        "DetectionId": "7b8fa5f5-4f5b-4698-a4cf-720bbb215bea",
        "OldPath": "https://github.com/Azure/Azure-Sentinel/blob/master/Hunting%20Queries/SQLServer/",
        "NewPath": "https://github.com/Azure/Azure-Sentinel/blob/master/Solutions/Microsoft%20Windows%20SQL%20Server%20Database%20Audit/Hunting%20Queries"
    },
    {
        "FileName": "SQL-UserRemovedFromSecurityAdmin.yaml",
        "DetectionId": "f35b879c-c836-4502-94f2-c76b7f06f02d",
        "OldPath": "https://github.com/Azure/Azure-Sentinel/blob/master/Hunting%20Queries/SQLServer/",
        "NewPath": "https://github.com/Azure/Azure-Sentinel/blob/master/Solutions/Microsoft%20Windows%20SQL%20Server%20Database%20Audit/Hunting%20Queries"
    },
    {
        "FileName": "SQL-UserRemovedFromServerRole.yaml",
        "DetectionId": "5dd79877-8066-4ce4-ae03-eedd8ebf04f8",
        "OldPath": "https://github.com/Azure/Azure-Sentinel/blob/master/Hunting%20Queries/SQLServer/",
        "NewPath": "https://github.com/Azure/Azure-Sentinel/blob/master/Solutions/Microsoft%20Windows%20SQL%20Server%20Database%20Audit/Hunting%20Queries"
    },
    {
        "FileName": "SQL-UserRoleChanged.yaml",
        "DetectionId": "80a420b3-6a97-4b8f-9d86-4b43ee522fb2",
        "OldPath": "https://github.com/Azure/Azure-Sentinel/blob/master/Hunting%20Queries/SQLServer/",
        "NewPath": "https://github.com/Azure/Azure-Sentinel/blob/master/Solutions/Microsoft%20Windows%20SQL%20Server%20Database%20Audit/Hunting%20Queries"
=======
	{
        "FileName": "ProofpointPODHighScoreSuspectValue.yaml",
        "DetectionId": "bc619ce8-0807-4b13-93ea-0d7b79c7ee68",
        "OldPath": "https://github.com/Azure/Azure-Sentinel/blob/master/Hunting%20Queries/ProofPointPOD/",
        "NewPath": "https://github.com/Azure/Azure-Sentinel/blob/master/Solutions/ProofPointPOD/Hunting%20Queries"
    },
    {
        "FileName": "ProofpointPODLargeOutboundEmails.yaml",
        "DetectionId": "dd9674cf-898b-4c80-96f1-f70bec66e6fc",
        "OldPath": "https://github.com/Azure/Azure-Sentinel/blob/master/Hunting%20Queries/ProofPointPOD/",
        "NewPath": "https://github.com/Azure/Azure-Sentinel/blob/master/Solutions/ProofPointPOD/Hunting%20Queries"
    }
	,
    {
        "FileName": "ProofpointPODRecipientsHighNumberDiscardReject.yaml",
        "DetectionId": "d324e435-31d3-4aa3-907c-76f4917820a9",
        "OldPath": "https://github.com/Azure/Azure-Sentinel/blob/master/Hunting%20Queries/ProofPointPOD/",
        "NewPath": "https://github.com/Azure/Azure-Sentinel/blob/master/Solutions/ProofPointPOD/Hunting%20Queries"
    }
	,
    {
        "FileName": "ProofpointPODRecipientsLargeNumberOfCorruptedEmails.yaml",
        "DetectionId": "c334e1e8-a7da-4c23-a9c0-fdda26b07606",
        "OldPath": "https://github.com/Azure/Azure-Sentinel/blob/master/Hunting%20Queries/ProofPointPOD/",
        "NewPath": "https://github.com/Azure/Azure-Sentinel/blob/master/Solutions/ProofPointPOD/Hunting%20Queries"
    }
	,
    {
        "FileName": "ProofpointPODSendersLargeNumberOfCorruptedEmails.yaml",
        "DetectionId": "af7f133a-5fed-4ebf-8272-4330c884c7ca",
        "OldPath": "https://github.com/Azure/Azure-Sentinel/blob/master/Hunting%20Queries/ProofPointPOD/",
        "NewPath": "https://github.com/Azure/Azure-Sentinel/blob/master/Solutions/ProofPointPOD/Hunting%20Queries"
    }
	,
    {
        "FileName": "ProofpointPODSuspiciousFileTypesInAttachments.yaml",
        "DetectionId": "7b281f4a-6a9a-439f-8b4f-f08eb24f2fb7",
        "OldPath": "https://github.com/Azure/Azure-Sentinel/blob/master/Hunting%20Queries/ProofPointPOD/",
        "NewPath": "https://github.com/Azure/Azure-Sentinel/blob/master/Solutions/ProofPointPOD/Hunting%20Queries"
    }
	,
    {
        "FileName": "ProofpointPODHighScoreAdultValue.yaml",
        "DetectionId": "0794a162-8635-43fd-81ed-2cf2604575b1",
        "OldPath": "https://github.com/Azure/Azure-Sentinel/blob/master/Hunting%20Queries/ProofPointPOD/",
        "NewPath": "https://github.com/Azure/Azure-Sentinel/blob/master/Solutions/ProofPointPOD/Hunting%20Queries"
    }
	,
    {
        "FileName": "ProofpointPODHighScoreMalwareValue.yaml",
        "DetectionId": "eb74aaab-ebf4-4763-9b03-b1a33fe48600",
        "OldPath": "https://github.com/Azure/Azure-Sentinel/blob/master/Hunting%20Queries/ProofPointPOD/",
        "NewPath": "https://github.com/Azure/Azure-Sentinel/blob/master/Solutions/ProofPointPOD/Hunting%20Queries"
    }
	,
    {
        "FileName": "ProofpointPODHighScorePhishValue.yaml",
        "DetectionId": "a0d56fcd-edb3-46f1-aaa3-12d606a48ff1",
        "OldPath": "https://github.com/Azure/Azure-Sentinel/blob/master/Hunting%20Queries/ProofPointPOD/",
        "NewPath": "https://github.com/Azure/Azure-Sentinel/blob/master/Solutions/ProofPointPOD/Hunting%20Queries"
    }
	,
    {
        "FileName": "ProofpointPODHighScoreSpamValue.yaml",
        "DetectionId": "c9ff3690-b754-4c91-b866-4d07098da074",
        "OldPath": "https://github.com/Azure/Azure-Sentinel/blob/master/Hunting%20Queries/ProofPointPOD/",
        "NewPath": "https://github.com/Azure/Azure-Sentinel/blob/master/Solutions/ProofPointPOD/Hunting%20Queries"
>>>>>>> 95a6bb63
    }
]<|MERGE_RESOLUTION|>--- conflicted
+++ resolved
@@ -623,7 +623,6 @@
         "OldPath": "https://github.com/Azure/Azure-Sentinel/blob/master/Hunting%20Queries/ThreatIntelligenceIndicator/",
         "NewPath": "https://github.com/Azure/Azure-Sentinel/blob/master/Solutions/Threat%20Intelligence/Hunting%20Queries"
     },
-<<<<<<< HEAD
     {
         "FileName": "SQL-Failed SQL Logons.yaml",
         "DetectionId": "d98256d5-0c9a-4ffc-8618-66a3404412f8",
@@ -677,7 +676,7 @@
         "DetectionId": "80a420b3-6a97-4b8f-9d86-4b43ee522fb2",
         "OldPath": "https://github.com/Azure/Azure-Sentinel/blob/master/Hunting%20Queries/SQLServer/",
         "NewPath": "https://github.com/Azure/Azure-Sentinel/blob/master/Solutions/Microsoft%20Windows%20SQL%20Server%20Database%20Audit/Hunting%20Queries"
-=======
+    },
 	{
         "FileName": "ProofpointPODHighScoreSuspectValue.yaml",
         "DetectionId": "bc619ce8-0807-4b13-93ea-0d7b79c7ee68",
@@ -745,6 +744,5 @@
         "DetectionId": "c9ff3690-b754-4c91-b866-4d07098da074",
         "OldPath": "https://github.com/Azure/Azure-Sentinel/blob/master/Hunting%20Queries/ProofPointPOD/",
         "NewPath": "https://github.com/Azure/Azure-Sentinel/blob/master/Solutions/ProofPointPOD/Hunting%20Queries"
->>>>>>> 95a6bb63
     }
 ]