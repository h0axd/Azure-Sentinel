id: a73c52f2-b3a5-4fe4-be7d-4d59b8558590
name: Suspicious Sign-ins to Privileged Account
description: |
  'This query searches for any Sign-ins from non-compliant device/device registered without MFA(Multi-factor Authentication)/unknown device to privileged account using pre-built watchlist to identify accounts.
  Microsoft Sentinel now provides built-in watchlist templates, that can be customized for your environment and used during investigations.
  Reference: https://techcommunity.microsoft.com/t5/azure-sentinel/what-s-new-watchlists-templates-are-now-in-public-preview/ba-p/2614340'
  This query has also been updated to include UEBA logs IdentityInfo and BehaviorAnalytics for contextual information around the results.
requiredDataConnectors:
  - connectorId: AzureActiveDirectory
    dataTypes:
      - SigninLogs
  - connectorId: BehaviorAnalytics
    dataTypes:
      - BehaviorAnalytics
  - connectorId: IdentityInfo
    dataTypes:
      - IdentityInfo
tactics:
  - InitialAccess
relevantTechniques:
  - T1078
query: |
  let priv_users = ('_GetWatchlist("VIPUsers")') ;
  (union isfuzzy=true
  (SigninLogs //when a device is registered/joined without MFA 
  | where AuthenticationRequirement =~ "multiFactorAuthentication"
  | where ResourceDisplayName =~ "Device Registration Service" 
  | where ConditionalAccessStatus =~ "success"
  | extend AccountName = tolower(split(UserPrincipalName, "@")[0]), WinSecEventDomain = "-"
  | where AccountName in~ (priv_users)
  | project-rename  ServiceOrSystem = AppDisplayName, ClientIP = IPAddress), 
  (
  (SigninLogs //Sign-ins by non-compliant devices
  | where DeviceDetail.isCompliant == false
  | where ConditionalAccessStatus =~ "success"
    | extend AccountName = tolower(split(UserPrincipalName, "@")[0]), WinSecEventDomain = "-"
    | where AccountName in~ (priv_users)
    | project-rename  ServiceOrSystem = AppDisplayName, ClientIP = IPAddress)
  ),
  (SigninLogs //Sign-ins by unknown devices
  | where isempty(DeviceDetail.deviceId)
  | where AuthenticationRequirement =~ "singleFactorAuthentication"
  | where ResultType == "0"
  | where NetworkLocationDetails == "[]"
  | extend AccountName = tolower(split(UserPrincipalName, "@")[0]), WinSecEventDomain = "-"
  | where AccountName in~ (priv_users)
  | project-rename  ServiceOrSystem = AppDisplayName, ClientIP = IPAddress)
  )
<<<<<<< HEAD
  | project AccountCustomEntity =tolower(AccountName), AppId, Category, IPCustomEntity = ClientIP, CorrelationId, ResourceCustomEntity = ResourceId, Identity
  | join kind=leftouter (
        IdentityInfo
        | summarize LatestReportTime = arg_max(TimeGenerated, *) by AccountUPN
        | extend BlastRadiusInt = iif(BlastRadius == "High", 1, 0)
        | project AccountUPN, Tags, JobTitle, GroupMembership, AssignedRoles, UserType, IsAccountEnabled, BlastRadiusInt
        | summarize
            Tags = make_set(Tags, 1000),
            GroupMembership = make_set(GroupMembership, 1000),
            AssignedRoles = make_set(AssignedRoles, 1000),
            BlastRadiusInt = sum(BlastRadiusInt, 1000),
            UserType = make_set(UserType, 1000),
            UserAccountControl = make_set(UserType, 1000)
        by AccountUPN
        | extend AccountCustomEntity = tolower(AccountUPN)
  ) on AccountCustomEntity
  | join kind=leftouter (
        BehaviorAnalytics
        | where ActivityType in ("FailedLogOn", "LogOn")
        | where isnotempty(SourceIPAddress)
        | project UsersInsights, DevicesInsights, ActivityInsights, InvestigationPriority, SourceIPAddress
        | project-rename IPCustomEntity = SourceIPAddress
        | summarize
          UsersInsights = make_set(UsersInsights, 1000),
          DevicesInsights = make_set(DevicesInsights, 1000),
          IPInvestigationPriority = sum(InvestigationPriority)
        by IPCustomEntity
  ) on IPCustomEntity
  | extend UEBARiskScore = BlastRadiusInt + IPInvestigationPriority
  | sort by UEBARiskScore desc
=======
  | project UserPrincipalName, AppId, Category, ClientIP, CorrelationId, ResourceId, Identity
  | extend UserName = tostring(split(UserPrincipalName, '@', 0)[0]), UPNSuffix = tostring(split(UserPrincipalName, '@', 1)[0])
  | extend Account_0_Name = UserName
  | extend Account_0_UPNSuffix = UPNSuffix
  | extend IP_0_Address = ClientIP
  | extend AzureResource_0_ResourceId = ResourceId
>>>>>>> b020fc66
entityMappings:
  - entityType: Account
    fieldMappings:
      - identifier: Name
        columnName: UserName
      - identifier: UPNSuffix
        columnName: UPNSuffix
  - entityType: IP
    fieldMappings:
      - identifier: Address
        columnName: ClientIP
  - entityType: AzureResource
    fieldMappings:
      - identifier: ResourceId
        columnName: ResourceId
version: 1.0.1
<|MERGE_RESOLUTION|>--- conflicted
+++ resolved
@@ -23,30 +23,29 @@
   let priv_users = ('_GetWatchlist("VIPUsers")') ;
   (union isfuzzy=true
   (SigninLogs //when a device is registered/joined without MFA 
-  | where AuthenticationRequirement =~ "multiFactorAuthentication"
-  | where ResourceDisplayName =~ "Device Registration Service" 
-  | where ConditionalAccessStatus =~ "success"
+  | where AuthenticationRequirement == "multiFactorAuthentication"
+  | where ResourceDisplayName == "Device Registration Service" 
+  | where ConditionalAccessStatus == "success"
   | extend AccountName = tolower(split(UserPrincipalName, "@")[0]), WinSecEventDomain = "-"
-  | where AccountName in~ (priv_users)
+  | where AccountName in (priv_users)
   | project-rename  ServiceOrSystem = AppDisplayName, ClientIP = IPAddress), 
   (
   (SigninLogs //Sign-ins by non-compliant devices
   | where DeviceDetail.isCompliant == false
-  | where ConditionalAccessStatus =~ "success"
+  | where ConditionalAccessStatus == "success"
     | extend AccountName = tolower(split(UserPrincipalName, "@")[0]), WinSecEventDomain = "-"
-    | where AccountName in~ (priv_users)
+    | where AccountName in (priv_users)
     | project-rename  ServiceOrSystem = AppDisplayName, ClientIP = IPAddress)
   ),
   (SigninLogs //Sign-ins by unknown devices
   | where isempty(DeviceDetail.deviceId)
-  | where AuthenticationRequirement =~ "singleFactorAuthentication"
+  | where AuthenticationRequirement == "singleFactorAuthentication"
   | where ResultType == "0"
   | where NetworkLocationDetails == "[]"
   | extend AccountName = tolower(split(UserPrincipalName, "@")[0]), WinSecEventDomain = "-"
-  | where AccountName in~ (priv_users)
+  | where AccountName in (priv_users)
   | project-rename  ServiceOrSystem = AppDisplayName, ClientIP = IPAddress)
   )
-<<<<<<< HEAD
   | project AccountCustomEntity =tolower(AccountName), AppId, Category, IPCustomEntity = ClientIP, CorrelationId, ResourceCustomEntity = ResourceId, Identity
   | join kind=leftouter (
         IdentityInfo
@@ -77,27 +76,16 @@
   ) on IPCustomEntity
   | extend UEBARiskScore = BlastRadiusInt + IPInvestigationPriority
   | sort by UEBARiskScore desc
-=======
-  | project UserPrincipalName, AppId, Category, ClientIP, CorrelationId, ResourceId, Identity
-  | extend UserName = tostring(split(UserPrincipalName, '@', 0)[0]), UPNSuffix = tostring(split(UserPrincipalName, '@', 1)[0])
-  | extend Account_0_Name = UserName
-  | extend Account_0_UPNSuffix = UPNSuffix
-  | extend IP_0_Address = ClientIP
-  | extend AzureResource_0_ResourceId = ResourceId
->>>>>>> b020fc66
 entityMappings:
   - entityType: Account
     fieldMappings:
-      - identifier: Name
-        columnName: UserName
-      - identifier: UPNSuffix
-        columnName: UPNSuffix
+      - identifier: FullName
+        columnName: AccountCustomEntity
   - entityType: IP
     fieldMappings:
       - identifier: Address
-        columnName: ClientIP
+        columnName: IPCustomEntity
   - entityType: AzureResource
     fieldMappings:
       - identifier: ResourceId
-        columnName: ResourceId
-version: 1.0.1
+        columnName: ResourceCustomEntity
