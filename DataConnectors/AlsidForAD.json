{
    "id": "AlsidForAD",
    "title": "Alsid for Active Directory",
    "publisher": "Alsid",
    "descriptionMarkdown": "Alsid for Active Directory connector allows to export Alsid Indicators of Exposures, trailflow and Indicators of Attacks logs to Azure Sentinel in real time.\nIt provides a data parser to manipulate the logs more easily. The different workbooks ease your Active Directory monitoring and provide different ways to visualize the data. The analytic templates allow to automate responses regarding different events, exposures, or attacks.",
    "additionalRequirementBanner": "This data connector depends on a parser based on Kusto Function to work as expected. Follow the steps to use this Kusto Function alias **afad_parser** in queries and workbooks. [Follow steps to get this Kusto Function>](https://github.com/Azure/Azure-Sentinel/blob/master/Parsers/Alsid/afad_parser.kql)  ",
    "graphQueries": [
        {
            "metricName": "Total data received",
            "legend": "AlsidForADLog_CL",
            "baseQuery": "AlsidForADLog_CL"
        }
    ],
    "sampleQueries": [
        {
            "description" : "Get the number of alerts triggered by each IoE",
            "query": "afad_parser\n | where MessageType == 0\n | summarize AlertCount = count() by Codename"
        },
        {
            "description" : "Get all IoE alerts with severity superior to the threshold",
            "query" : "let threshold = 2;\n let SeverityTable=datatable(Severity:string,Level:int) [\n \"low\", 1,\n \"medium\", 2,\n \"high\", 3,\n \"critical\", 4\n ];\n afad_parser\n | where MessageType == 0\n | lookup kind=leftouter SeverityTable on Severity\n | where Level >= ['threshold']"
        },
        {
            "description" : "Get all IoE alerts for the last 24 hours",
            "query" : "afad_parser\r\n| where MessageType == 0 and TimeGenerated > ago(1d)"
        },
        {
            "description" : "Get all IoE alerts for the last 7 days",
            "query" : "afad_parser\r\n| where MessageType == 0 and TimeGenerated > ago(7d)"
        },
        {
            "description" : "Get all IoE alerts for the last 30 days",
            "query" : "afad_parser\r\n| where MessageType == 0 and TimeGenerated > ago(30d)"
        },
        {
            "description" : "Get all trailflow changes for the last 24 hours",
            "query" : "afad_parser\r\n| where MessageType == 1 and TimeGenerated > ago(1d)"
        },
        {
            "description" : "Get all trailflow changes for the last 7 days",
            "query" : "afad_parser\r\n| where MessageType == 1 and TimeGenerated > ago(7d)"
        }
    ],
    "dataTypes": [
        {
            "name": "AlsidForADLog_CL",
            "lastDataReceivedQuery": "AlsidForADLog_CL\n            | summarize Time = max(TimeGenerated)\n            | where isnotempty(Time)"
        }
    ],
    "connectivityCriterias": [
        {
            "type": "IsConnectedQuery",
            "value": [
                "afad_parser\n            | summarize LastLogReceived = max(TimeGenerated)\n            | project IsConnected = LastLogReceived > ago(30d)"
            ]
        }
    ],
    "availability": {
        "status": 1,
        "isPreview": true
    },
    "permissions": {
        "resourceProvider": [
            {
                "provider": "Microsoft.OperationalInsights/workspaces",
                "permissionsDisplayText": "read and write permissions are required.",
                "providerDisplayName": "Workspace",
                "scope": "Workspace",
                "requiredPermissions": {
                    "write": true,
                    "read": true,
                    "delete": true
                }
            },
            {
                "provider": "Microsoft.OperationalInsights/workspaces/sharedKeys",
                "permissionsDisplayText": "read permissions to shared keys for the workspace are required. [See the documentation to learn more about workspace keys](https://docs.microsoft.com/azure/azure-monitor/platform/agent-windows#obtain-workspace-id-and-key).",
                "providerDisplayName": "Keys",
                "scope": "Workspace",
                "requiredPermissions": {
                    "action": true
                }
            }
        ]
    },
    "instructionSteps": [
        {
            "title": "", 
            "description": ">This data connector depends on a parser based on a Kusto Function to work as expected. [Follow these steps](https://github.com/Azure/Azure-Sentinel/blob/master/Parsers/Alsid/afad_parser.kql) to create the Kusto Functions alias, **afad_parser**",
            "instructions": [ 
            ]    
        }, 
        {
            "title": "1. Configure the Syslog server",
<<<<<<< HEAD
            "description": "You will first need a **linux Syslog** server that Alsid for AD will send logs to. Typically you can run **rsyslog** on **Ubuntu**.\n You can then configure this server as you whish but it is recommended to be able to output AFAD logs in a separate file.\nAlternatively you can use [this Quickstart template](https://azure.microsoft.com/resources/templates/alsid-syslog-proxy/) which will deploy the Syslog server and the Microsoft agent for you. If you do use this template, you can skip step 3."
        },
        {
            "title": "2. Configure Alsid to send logs to your Syslog server",
            "description": "On your **Alsid for AD** portal, go to *System*, *Configuration* and then *Syslog*.\nFrom there you can create a new Syslog alert toward your Syslog server.\n\nOnce this is done, check that the logs are correctly gathered on your server in a seperate file (to do this, you can use the *Test the configuration* button in the Syslog alert configuration in AFAD).\nIf you used the Quickstart template, the Syslog server will by default listen on port 514 in UDP and 1514 in TCP, without TLS."
=======
            "description": "You will first need a **linux Syslog** server that Alsid for AD will send logs to. Typically you can run **rsyslog** on **Ubuntu**.\n You can then configure this server as you wish but it is recommended to be able to output AFAD logs in a separate file."
        },
        {
            "title": "2. Configure Alsid to send logs to your Syslog server",
            "description": "On your **Alsid for AD** portal, go to *System*, *Configuration* and then *Syslog*.\nFrom there you can create a new Syslog alert toward your Syslog server.\n\nOnce this is done, check that the logs are correctly gathered on your server in a separate file (to do this, you can use the *Test the configuration* button in the Syslog alert configuration in AFAD)."
>>>>>>> c08228a9
        },
        {
            "title": "3. Install and onboard the Microsoft agent for Linux",
            "description": "You can skip this step if you used the Quickstart template in step 1",
            "instructions": [
                {
                    "parameters": {
                        "title": "Choose where to install the agent:",
                        "instructionSteps": [
                            {
                                "title": "Install agent on Azure Linux Virtual Machine",
                                "description": "Select the machine to install the agent on and then click **Connect**.",
                                "instructions": [
                                    {
                                        "parameters": {
                                            "linkType": "InstallAgentOnLinuxVirtualMachine"
                                        },
                                        "type": "InstallAgent"
                                    }
                                ]
                            },
                            {
                                "title": "Install agent on a non-Azure Linux Machine",
                                "description": "Download the agent on the relevant machine and follow the instructions.",
                                "instructions": [
                                    {
                                        "parameters": {
                                            "linkType": "InstallAgentOnLinuxNonAzure"
                                        },
                                        "type": "InstallAgent"
                                    }
                                ]
                            }
                        ]
                    },
                    "type": "InstructionStepsGroup"
                }
            ]
        },
        {
            "title": "4. Configure the logs to be collected by the agents",
<<<<<<< HEAD
            "description": "Configure the agent to collect the logs.\n\n1.  Under workspace advanced settings **Configuration**, select **Data** and then **Custom Logs**.\n2.  Select **Apply below configuration to my machines** and click **Add**.\n4. Upload a sample AFAD Syslog file from the **Linux** machine running the **Syslog** server and click **Next**, for your convenience, you can find such a file [here](https://github.com/Azure/azure-quickstart-templates/blob/master/alsid-syslog-proxy/logs/AlsidForAD.log).\n5. Set the record delimiter to **New Line** if not already the case and click **Next**.\n6. Select **Linux** and enter the file path to the **Syslog** file, click **+** then **Next**. If you used the Quickstart template in step 1, the default location of the file is `/var/log/AlsidForAD.log`.\n7. Set the **Name** to *AlsidForADLog_CL* then click **Done** (Azure automatically adds *_CL* at the end of the name, there must be only one, make sure the name is not *AlsidForADLog_CL_CL*).\n\nAll of theses steps are showcased [here](https://www.youtube.com/watch?v=JwV1uZSyXM4&feature=youtu.be) as an example",
=======
            "description": "Configure the agent to collect the logs.\n\n1.  Under workspace advanced settings **Configuration**, select **Data** and then **Custom Logs**.\n2.  Select **Apply below configuration to my machines** and click **Add**.\n4. Upload a sample AFAD Syslog file from the **Linux** machine running the **Syslog** server and click **Next**.\n5. Set the record delimiter to **New Line** if not already the case and click **Next**.\n6. Select **Linux** and enter the file path to the **Syslog** file, click **+** then **Next**.\n7. In the Name field type *AlsidForADLog* before the _CL suffix, then click **Done**.\n\nAll of theses steps are showcased [here](https://www.youtube.com/watch?v=JwV1uZSyXM4&feature=youtu.be) as an example",
>>>>>>> c08228a9
            "instructions": [
                {
                    "parameters": {
                        "linkType": "OpenAdvancedWorkspaceSettings"
                    },
                    "type": "InstallAgent"
                }
            ]
        },
        {
            "title": "",
            "description": "> You should now be able to receive logs in the *AlsidForADLog_CL* table, logs data can be parse using the **afad_parser()** function, used by all query samples, workbooks and analytic templates."
        }
    ]
}
<|MERGE_RESOLUTION|>--- conflicted
+++ resolved
@@ -92,19 +92,11 @@
         }, 
         {
             "title": "1. Configure the Syslog server",
-<<<<<<< HEAD
-            "description": "You will first need a **linux Syslog** server that Alsid for AD will send logs to. Typically you can run **rsyslog** on **Ubuntu**.\n You can then configure this server as you whish but it is recommended to be able to output AFAD logs in a separate file.\nAlternatively you can use [this Quickstart template](https://azure.microsoft.com/resources/templates/alsid-syslog-proxy/) which will deploy the Syslog server and the Microsoft agent for you. If you do use this template, you can skip step 3."
+            "description": "You will first need a **linux Syslog** server that Alsid for AD will send logs to. Typically you can run **rsyslog** on **Ubuntu**.\n You can then configure this server as you wish, but it is recommended to be able to output AFAD logs in a separate file.\nAlternatively you can use [this Quickstart template](https://azure.microsoft.com/resources/templates/alsid-syslog-proxy/) which will deploy the Syslog server and the Microsoft agent for you. If you do use this template, you can skip step 3."
         },
         {
             "title": "2. Configure Alsid to send logs to your Syslog server",
             "description": "On your **Alsid for AD** portal, go to *System*, *Configuration* and then *Syslog*.\nFrom there you can create a new Syslog alert toward your Syslog server.\n\nOnce this is done, check that the logs are correctly gathered on your server in a seperate file (to do this, you can use the *Test the configuration* button in the Syslog alert configuration in AFAD).\nIf you used the Quickstart template, the Syslog server will by default listen on port 514 in UDP and 1514 in TCP, without TLS."
-=======
-            "description": "You will first need a **linux Syslog** server that Alsid for AD will send logs to. Typically you can run **rsyslog** on **Ubuntu**.\n You can then configure this server as you wish but it is recommended to be able to output AFAD logs in a separate file."
-        },
-        {
-            "title": "2. Configure Alsid to send logs to your Syslog server",
-            "description": "On your **Alsid for AD** portal, go to *System*, *Configuration* and then *Syslog*.\nFrom there you can create a new Syslog alert toward your Syslog server.\n\nOnce this is done, check that the logs are correctly gathered on your server in a separate file (to do this, you can use the *Test the configuration* button in the Syslog alert configuration in AFAD)."
->>>>>>> c08228a9
         },
         {
             "title": "3. Install and onboard the Microsoft agent for Linux",
@@ -146,11 +138,7 @@
         },
         {
             "title": "4. Configure the logs to be collected by the agents",
-<<<<<<< HEAD
-            "description": "Configure the agent to collect the logs.\n\n1.  Under workspace advanced settings **Configuration**, select **Data** and then **Custom Logs**.\n2.  Select **Apply below configuration to my machines** and click **Add**.\n4. Upload a sample AFAD Syslog file from the **Linux** machine running the **Syslog** server and click **Next**, for your convenience, you can find such a file [here](https://github.com/Azure/azure-quickstart-templates/blob/master/alsid-syslog-proxy/logs/AlsidForAD.log).\n5. Set the record delimiter to **New Line** if not already the case and click **Next**.\n6. Select **Linux** and enter the file path to the **Syslog** file, click **+** then **Next**. If you used the Quickstart template in step 1, the default location of the file is `/var/log/AlsidForAD.log`.\n7. Set the **Name** to *AlsidForADLog_CL* then click **Done** (Azure automatically adds *_CL* at the end of the name, there must be only one, make sure the name is not *AlsidForADLog_CL_CL*).\n\nAll of theses steps are showcased [here](https://www.youtube.com/watch?v=JwV1uZSyXM4&feature=youtu.be) as an example",
-=======
-            "description": "Configure the agent to collect the logs.\n\n1.  Under workspace advanced settings **Configuration**, select **Data** and then **Custom Logs**.\n2.  Select **Apply below configuration to my machines** and click **Add**.\n4. Upload a sample AFAD Syslog file from the **Linux** machine running the **Syslog** server and click **Next**.\n5. Set the record delimiter to **New Line** if not already the case and click **Next**.\n6. Select **Linux** and enter the file path to the **Syslog** file, click **+** then **Next**.\n7. In the Name field type *AlsidForADLog* before the _CL suffix, then click **Done**.\n\nAll of theses steps are showcased [here](https://www.youtube.com/watch?v=JwV1uZSyXM4&feature=youtu.be) as an example",
->>>>>>> c08228a9
+            "description": "Configure the agent to collect the logs.\n\n1. Under workspace advanced settings **Configuration**, select **Data** and then **Custom Logs**.\n2. Select **Apply below configuration to my machines** and click **Add**.\n3. Upload a sample AFAD Syslog file from the **Linux** machine running the **Syslog** server and click **Next**, for your convenience, you can find such a file [here](https://github.com/Azure/azure-quickstart-templates/blob/master/alsid-syslog-proxy/logs/AlsidForAD.log).\n4. Set the record delimiter to **New Line** if not already the case and click **Next**.\n5. Select **Linux** and enter the file path to the **Syslog** file, click **+** then **Next**. If you used the Quickstart template in step 1, the default location of the file is `/var/log/AlsidForAD.log`.\n6. Set the **Name** to *AlsidForADLog_CL* then click **Done** (Azure automatically adds *_CL* at the end of the name, there must be only one, make sure the name is not *AlsidForADLog_CL_CL*).\n\nAll of these steps are showcased [here](https://www.youtube.com/watch?v=JwV1uZSyXM4&feature=youtu.be) as an example",
             "instructions": [
                 {
                     "parameters": {
@@ -165,4 +153,4 @@
             "description": "> You should now be able to receive logs in the *AlsidForADLog_CL* table, logs data can be parse using the **afad_parser()** function, used by all query samples, workbooks and analytic templates."
         }
     ]
-}
+}