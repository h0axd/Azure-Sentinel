--- conflicted
+++ resolved
@@ -27,10 +27,4 @@
 ,"DetachRolePolicy"  
 ,"CreatePolicy")
 | project TimeGenerated , EventName , EventTypeName  , UserIdentityAccountId ,  UserIdentityPrincipalid , UserAgent , UserIdentityUserName , SessionMfaAuthenticated , SourceIpAddress , AWSRegion , EventSource , AdditionalEventData , ResponseElements
-<<<<<<< HEAD
-| extend IPCustomEntity = SourceIpAddress, AccountCustomEntity = UserIdentityAccountId
-=======
-| extend IPCustomEntity = SourceIpAddress
-| extend AccountCustomEntity = UserIdentityAccountId
-| extend timestamp = TimeGenerated
->>>>>>> 0a821723
+| extend timestamp = TimeGenerated, IPCustomEntity = SourceIpAddress, AccountCustomEntity = UserIdentityAccountId