Parser:
  Title: File event ASIM parser
  Version: '0.1.3'
<<<<<<< HEAD
  LastUpdated: June 5, 2024
=======
  LastUpdated: June 6, 2024
>>>>>>> 66096ee0
Product:
  Name: Source agnostic
Normalization:
  Schema: FileEvent
  Version: '0.2.1'
References:
- Title: ASIM File Event Schema
  Link: https://aka.ms/ASimFileEventDoc
- Title: ASIM
  Link: https://aka.ms/AboutASIM
Description: |
  This ASIM parser supports normalizing File activity logs from all supported sources to the ASIM File Event normalized schema.
ParserName: ASimFileEvent
EquivalentBuiltInParser: _ASim_FileEvent
ParserParams:
  - Name: pack
    Type: bool
    Default: false
Parsers:
  - _Im_FileEvent_Empty
  - _ASim_FileEvent_LinuxSysmonFileCreated
  - _ASim_FileEvent_LinuxSysmonFileDeleted
  - _ASim_FileEvent_AzureBlobStorage
  - _ASim_FileEvent_Microsoft365D
  - _ASim_FileEvent_AzureFileStorage
  - _ASim_FileEvent_AzureQueueStorage
  - _ASim_FileEvent_MicrosoftSharePoint
  - _ASim_FileEvent_MicrosoftSysmon
  - _ASim_FileEvent_MicrosoftSysmonWindowsEvent
  - _ASim_FileEvent_AzureTableStorage
  - _ASim_FileEvent_MicrosoftWindowsEvents
  - _ASim_FileEvent_MicrosoftSecurityEvents
  - _ASim_FileEvent_Native
  - _ASim_FileEvent_SentinelOne
  - _ASim_FileEvent_VMwareCarbonBlackCloud
  - _ASim_FileEvent_GoogleWorkspace
ParserQuery: |
  let DisabledParsers=materialize(_GetWatchlist('ASimDisabledParsers') | where SearchKey in ('Any', 'ExcludeASimFile') | extend SourceSpecificParser=column_ifexists('SourceSpecificParser','') | distinct SourceSpecificParser| where isnotempty(SourceSpecificParser));
  let ASimBuiltInDisabled=toscalar('ExcludeASimFileEventBuiltIn' in (DisabledParsers) or 'Any' in (DisabledParsers));
  let parser=(pack:bool=false){
  union isfuzzy=true
    vimFileEventEmpty,
    ASimFileEventLinuxSysmonFileCreated(disabled=(ASimBuiltInDisabled or ('ExcludeASimFileEventLinuxSysmonFileCreated' in (DisabledParsers) ))),
    ASimFileEventLinuxSysmonFileDeleted(disabled=(ASimBuiltInDisabled or ('ExcludeASimFileEventLinuxSysmonFileDeleted' in (DisabledParsers) ))),
    ASimFileEventAzureBlobStorage(disabled=(ASimBuiltInDisabled or ('ExcludeASimFileEventAzureBlobStorage' in (DisabledParsers) ))),
    ASimFileEventMicrosoft365D(disabled=(ASimBuiltInDisabled or ('ExcludeASimFileEventMicrosoft365D' in (DisabledParsers) ))),
    ASimFileEventAzureFileStorage(disabled=(ASimBuiltInDisabled or ('ExcludeASimFileEventAzureFileStorage' in (DisabledParsers) ))),
    ASimFileEventAzureQueueStorage(disabled=(ASimBuiltInDisabled or ('ExcludeASimFileEventAzureQueueStorage' in (DisabledParsers) ))),
    ASimFileEventMicrosoftSharePoint(disabled=(ASimBuiltInDisabled or ('ExcludeASimFileEventMicrosoftSharePoint' in (DisabledParsers) ))),
    ASimFileEventMicrosoftSysmon(disabled=(ASimBuiltInDisabled or ('ExcludeASimFileEventMicrosoftSysmon' in (DisabledParsers) ))),
    ASimFileEventMicrosoftSysmonWindowsEvent(disabled=(ASimBuiltInDisabled or ('ExcludeASimFileEventMicrosoftSysmonWindowsEvent' in (DisabledParsers) ))),
    ASimFileEventAzureTableStorage(disabled=(ASimBuiltInDisabled or ('ExcludeASimFileEventAzureTableStorage' in (DisabledParsers) ))),
    ASimFileEventMicrosoftWindowsEvents(disabled=(ASimBuiltInDisabled or ('ExcludeASimFileEventMicrosoftWindowsEvents' in (DisabledParsers) ))),
    ASimFileEventMicrosoftSecurityEvents(disabled=(ASimBuiltInDisabled or ('ExcludeASimFileEventMicrosoftSecurityEvents' in (DisabledParsers) ))),
    ASimFileEventNative(disabled=(ASimBuiltInDisabled or ('ExcludeASimFileEventNative' in (DisabledParsers) ))),
    ASimFileEventSentinelOne(disabled=(ASimBuiltInDisabled or ('ExcludeASimFileEventSentinelOne' in (DisabledParsers) ))),
    ASimFileEventVMwareCarbonBlackCloud(disabled=(ASimBuiltInDisabled or ('ExcludeASimFileEventVMwareCarbonBlackCloud' in (DisabledParsers) ))),
    ASimFileEventGoogleWorkspace(disabled=(ASimBuiltInDisabled or ('ExcludeASimFileEventGoogleWorkspace' in (DisabledParsers) )))
    };
    parser (pack=pack)
<|MERGE_RESOLUTION|>--- conflicted
+++ resolved
@@ -1,11 +1,7 @@
 Parser:
   Title: File event ASIM parser
   Version: '0.1.3'
-<<<<<<< HEAD
-  LastUpdated: June 5, 2024
-=======
-  LastUpdated: June 6, 2024
->>>>>>> 66096ee0
+  LastUpdated: Jun 6, 2024
 Product:
   Name: Source agnostic
 Normalization:
