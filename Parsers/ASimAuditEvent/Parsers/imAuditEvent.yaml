Parser:
  Title: Audit event ASIM filtering parser.
  Version: '0.1.1'
  LastUpdated: Sept 18, 2023
Product:
  Name: Source agnostic
Normalization:
  Schema: AuditEvent
  Version: '0.1'
References:
- Title: ASIM Audit Event Schema
  Link: https://aka.ms/ASimAuditEventDoc
- Title: ASIM
  Link: https://aka.ms/AboutASIM
Description: |
  This ASIM parser supports normalizing audit events from all supported sources to the ASIM Audit Event activity normalized schema. This is an similar to to the ASIM version, but using different exclusion keys.
ParserName: imAuditEvent
EquivalentBuiltInParser: _Im_AuditEvent 
Parsers:
  - _Im_AuditEvent_Empty
  - _Im_AuditEvent_MicrosoftExchangeAdmin365
  - _Im_AuditEvent_AzureActivity
  - _Im_AuditEvent_MicrosoftWindowsEvents
  - _Im_AuditEvent_CiscoISE
  - _Im_AuditEvent_CiscoMeraki
  - _Im_AuditEvent_BarracudaWAF
<<<<<<< HEAD
  - _Im_AuditEvent_VMwareCarbonBlackCloud
=======
  - _Im_AuditEvent_VectraXDRAudit
>>>>>>> 1af79626
ParserParams:
  - Name: starttime
    Type: datetime
    Default: datetime(null)
  - Name: endtime
    Type: datetime
    Default: datetime(null)
  - Name: srcipaddr_has_any_prefix
    Type: dynamic
    Default: dynamic([])
  - Name: actorusername_has_any
    Type: dynamic
    Default: dynamic([])
  - Name: operation_has_any
    Type: dynamic
    Default: dynamic([])
  - Name: eventtype_in
    Type: dynamic
    Default: dynamic([])
  - Name: eventresult
    Type: string
    Default: '*'
  - Name: object_has_any
    Type: dynamic
    Default: dynamic([])
  - Name: newvalue_has_any
    Type: dynamic
    Default: dynamic([])
  - Name: pack
    Type: bool
    Default: false
  
ParserQuery: |
  let DisabledParsers=materialize(_GetWatchlist('ASimDisabledParsers') | where SearchKey in ('Any', 'ExcludevimAuditEvent') | extend SourceSpecificParser=column_ifexists('SourceSpecificParser','') | distinct SourceSpecificParser);
  let BuiltInDisabled=toscalar('ExcludevimAuditEventBuiltIn' in (DisabledParsers) or 'Any' in (DisabledParsers)); 
  union isfuzzy=true
    vimAuditEventEmpty, 
    ASimAuditEventMicrosoftExchangeAdmin365  (BuiltInDisabled or ('ExcludevimAuditEventMicrosoftExchangeAdmin365' in (DisabledParsers))),
    ASimAuditEventMicrosoftWindowsEvents  (BuiltInDisabled or ('ExcludevimAuditEventMicrosoftWindowsEvents' in (DisabledParsers))),
    ASimAuditEventAzureActivity  (BuiltInDisabled or ('ExcludevimAuditEventAzureActivity' in (DisabledParsers))),
    ASimAuditEventCiscoMeraki  (BuiltInDisabled or ('ExcludevimAuditEventCiscoMeraki' in (DisabledParsers))),
    ASimAuditEventBarracudaWAF (BuiltInDisabled or ('ExcludevimAuditEventBarracudaWAF' in (DisabledParsers))),
    ASimAuditEventCiscoISE  (BuiltInDisabled or ('ExcludeASimAuditEventCiscoISE' in (DisabledParsers))),
    ASimAuditEventVectraXDRAudit(BuiltInDisabled or ('ExcludeASimAuditEventVectraXDRAudit' in (DisabledParsers))),
    ASimAuditEventVMwareCarbonBlackCloud(BuiltInDisabled or ('ExcludevimAuditEventVMwareCarbonBlackCloud' in (DisabledParsers)))
<|MERGE_RESOLUTION|>--- conflicted
+++ resolved
@@ -24,11 +24,8 @@
   - _Im_AuditEvent_CiscoISE
   - _Im_AuditEvent_CiscoMeraki
   - _Im_AuditEvent_BarracudaWAF
-<<<<<<< HEAD
+  - _Im_AuditEvent_VectraXDRAudit
   - _Im_AuditEvent_VMwareCarbonBlackCloud
-=======
-  - _Im_AuditEvent_VectraXDRAudit
->>>>>>> 1af79626
 ParserParams:
   - Name: starttime
     Type: datetime
