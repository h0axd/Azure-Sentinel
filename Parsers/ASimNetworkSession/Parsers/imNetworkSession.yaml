--- conflicted
+++ resolved
@@ -44,11 +44,8 @@
   - _Im_NetworkSession_BarracudaWAF
   - _Im_NetworkSession_SentinelOne
   - _Im_NetworkSession_CiscoFirepower
-<<<<<<< HEAD
   - _Im_NetworkSession_CrowdStrikeFalconHost
-=======
   - _Im_NetworkSession_VMwareCarbonBlackCloud
->>>>>>> a7914b8f
 ParserParams:
   - Name: starttime
     Type: datetime
@@ -121,10 +118,7 @@
     , vimNetworkSessionCiscoISE                        (starttime, endtime, srcipaddr_has_any_prefix, dstipaddr_has_any_prefix, ipaddr_has_any_prefix, dstportnumber, hostname_has_any, dvcaction, eventresult, ASimBuiltInDisabled or ('ExcludevimNetworkSessionCiscoISE'      in (DisabledParsers) ))
     , vimNetworkSessionBarracudaWAF                    (starttime, endtime, srcipaddr_has_any_prefix, dstipaddr_has_any_prefix, ipaddr_has_any_prefix, dstportnumber, hostname_has_any, dvcaction, eventresult, ASimBuiltInDisabled or ('ExcludevimNetworkSessionBarracudaWAF'      in (DisabledParsers) ))
     , vimNetworkSessionCiscoFirepower                  (starttime, endtime, srcipaddr_has_any_prefix, dstipaddr_has_any_prefix, ipaddr_has_any_prefix, dstportnumber, hostname_has_any, dvcaction, eventresult, ASimBuiltInDisabled or ('ExcludevimNetworkSessionCiscoFirepower'      in (DisabledParsers) ))
-<<<<<<< HEAD
     , vimNetworkSessionCrowdStrikeFalconHost           (starttime, endtime, srcipaddr_has_any_prefix, dstipaddr_has_any_prefix, ipaddr_has_any_prefix, dstportnumber, hostname_has_any, dvcaction, eventresult, ASimBuiltInDisabled or ('ExcludevimNetworkSessionCrowdStrikeFalconHost'      in (DisabledParsers) ))
-=======
     , vimNetworkSessionVMwareCarbonBlackCloud          (starttime, endtime, srcipaddr_has_any_prefix, dstipaddr_has_any_prefix, ipaddr_has_any_prefix, dstportnumber, hostname_has_any, dvcaction, eventresult, ASimBuiltInDisabled or ('ExcludevimNetworkSessionVMwareCarbonBlackCloud'      in (DisabledParsers) ))
->>>>>>> a7914b8f
   };
   NetworkSessionsGeneric(starttime=starttime, endtime=endtime, srcipaddr_has_any_prefix=srcipaddr_has_any_prefix, dstipaddr_has_any_prefix=dstipaddr_has_any_prefix, ipaddr_has_any_prefix=ipaddr_has_any_prefix, dstportnumber=dstportnumber, hostname_has_any=hostname_has_any, dvcaction=dvcaction, eventresult=eventresult, pack=pack)