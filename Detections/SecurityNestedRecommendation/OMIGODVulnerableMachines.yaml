--- conflicted
+++ resolved
@@ -35,14 +35,8 @@
         columnName: VirtualMAchine
       - identifier: HostName
         columnName: HostName
-<<<<<<< HEAD
-      - identifier: DnsDomain
-        columnName: HostNameDomain
-
-=======
       - identifier: NTDomain
         columnName: HostNameDomain
->>>>>>> e3fbf485
 version: 1.0.4
 kind: Scheduled
 metadata:
