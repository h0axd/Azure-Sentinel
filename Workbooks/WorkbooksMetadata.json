[
  {
    "workbookKey": "42CrunchAPIProtectionWorkbook",
    "logoFileName": "42CrunchLogo.svg",
    "description": "Monitor and protect APIs using the 42Crunch API microfirewall",
    "dataTypesDependencies": [
      "apifirewall_log_1_CL"
    ],
    "dataConnectorsDependencies": [
      "42CrunchAPIProtection"
    ],
    "previewImagesFileNames": [
      "42CrunchInstancesBlack.png",
      "42CrunchInstancesWhite.png",
      "42CrunchRequestsBlack.png",
      "42CrunchRequestsWhite.png",
      "42CrunchStatusBlack.png",
      "42CrunchStatusWhite.png"
    ],
    "version": "1.0.0",
    "title": "42Crunch API Protection Workbook",
    "templateRelativePath": "42CrunchAPIProtectionWorkbook.json",
    "subtitle": "",
    "provider": "42Crunch"
  },
  {
    "workbookKey": "AttackSurfaceReduction",
    "logoFileName": "M365securityposturelogo.svg",
    "description": "This workbook helps you implement the ASR rules of Windows/Defender, and to monitor them over time. The workbook can filter on ASR rules in Audit mode and Block mode.",
    "dataTypesDependencies": [
      "DeviceEvents"
    ],
    "dataConnectorsDependencies": [
      "MicrosoftThreatProtection"
    ],
    "previewImagesFileNames": [
      "AttackSurfaceReductionWhite.png",
      "AttackSurfaceReductionBlack.png"
    ],
    "version": "1.0.0",
    "title": "Attack Surface Reduction Dashboard",
    "templateRelativePath": "AttackSurfaceReduction.json",
    "subtitle": "",
    "provider": "Microsoft Sentinel community"
  },
  {
    "workbookKey": "ForcepointNGFWAdvanced",
    "logoFileName": "FPAdvLogo.svg",
    "description": "Gain threat intelligence correlated security and application insights on Forcepoint NGFW (Next Generation Firewall). Monitor Forcepoint logging servers health.",
    "dataTypesDependencies": [
      "CommonSecurityLog",
      "ThreatIntelligenceIndicator"
    ],
    "dataConnectorsDependencies": [
      "ForcepointNgfw",
      "ThreatIntelligence"
    ],
    "previewImagesFileNames": [
      "ForcepointNGFWAdvancedWhite.png",
      "ForcepointNGFWAdvancedBlack.png"
    ],
    "version": "1.0.0",
    "title": "Forcepoint Next Generation Firewall (NGFW) Advanced Workbook",
    "templateRelativePath": "ForcepointNGFWAdvanced.json",
    "subtitle": "",
    "provider": "Forcepoint"
  },
  {
    "workbookKey": "AzureActivityWorkbook",
    "logoFileName": "azureactivity_logo.svg",
    "description": "Gain extensive insight into your organization's Azure Activity by analyzing, and correlating all user operations and events.\nYou can learn about all user operations, trends, and anomalous changes over time.\nThis workbook gives you the ability to drill down into caller activities and summarize detected failure and warning events.",
    "dataTypesDependencies": [
      "AzureActivity"
    ],
    "dataConnectorsDependencies": [
      "AzureActivity"
    ],
    "previewImagesFileNames": [
      "AzureActivityWhite1.png",
      "AzureActivityBlack1.png"
    ],
    "version": "1.4.0",
    "title": "Azure Activity",
    "templateRelativePath": "AzureActivity.json",
    "subtitle": "",
    "provider": "Microsoft"
  },
  {
    "workbookKey": "IdentityAndAccessWorkbook",
    "logoFileName": "Microsoft_logo.svg",
    "description": "Gain insights into Identity and access operations by collecting and analyzing security logs, using the audit and sign-in logs to gather insights into use of Microsoft products.\nYou can view anomalies and trends across login events from all users and machines. This workbook also identifies suspicious entities from login and access events.",
    "dataTypesDependencies": [
      "SecurityEvent"
    ],
    "dataConnectorsDependencies": [
      "SecurityEvents",
      "WindowsSecurityEvents"
    ],
    "previewImagesFileNames": [
      "IdentityAndAccessWhite.png",
      "IdentityAndAccessBlack.png"
    ],
    "version": "1.1.0",
    "title": "Identity & Access",
    "templateRelativePath": "IdentityAndAccess.json",
    "subtitle": "",
    "provider": "Microsoft"
  },
  {
    "workbookKey": "ConditionalAccessTrendsandChangesWorkbook",
    "logoFileName": "Microsoft_logo.svg",
    "description": "Gain insights into Conditional Access Trends and Changes.",
    "dataTypesDependencies": [ "SigninLogs" ],
    "dataConnectorsDependencies": [ "AzureActiveDirectory" ],
    "previewImagesFileNames": [ "catrendsWhite.png", "catrendsBlack.png" ],
    "version": "1.0.0",
    "title": "Conditional Access Trends and Changes",
    "templateRelativePath": "ConditionalAccessTrendsandChanges.json",
    "subtitle": "",
    "provider": "Microsoft",
    "support": {
      "tier": "Community"
    },
    "author": {
      "name": "Microsoft Sentinel Community"
    },
    "source": {
      "kind": "Community"
    },
    "categories": {
      "domains": [ "Identity" ]
    }
  },
  {
    "workbookKey": "CheckPointWorkbook",
    "logoFileName": "checkpoint_logo.svg",
    "description": "Gain insights into Check Point network activities, including number of gateways and servers, security incidents, and identify infected hosts.",
    "dataTypesDependencies": [
      "CommonSecurityLog"
    ],
    "dataConnectorsDependencies": [
      "CheckPoint"
    ],
    "previewImagesFileNames": [
      "CheckPointWhite.png",
      "CheckPointBlack.png"
    ],
    "version": "1.0.0",
    "title": "Check Point Software Technologies",
    "templateRelativePath": "CheckPoint.json",
    "subtitle": "",
    "provider": "Check Point"
  },
  {
    "workbookKey": "CiscoWorkbook",
    "logoFileName": "cisco_logo.svg",
    "description": "Gain insights into your Cisco ASA firewalls by analyzing traffic, events, and firewall operations.\nThis workbook analyzes Cisco ASA threat events and identifies suspicious ports, users, protocols and IP addresses.\nYou can learn about trends across user and data traffic directions, and drill down into the Cisco filter results.\nEasily detect attacks on your organization by monitoring management operations, such as configuration and logins.",
    "dataTypesDependencies": [
      "CommonSecurityLog"
    ],
    "dataConnectorsDependencies": [
      "CiscoASA"
    ],
    "previewImagesFileNames": [
      "CiscoWhite.png",
      "CiscoBlack.png"
    ],
    "version": "1.1.0",
    "title": "Cisco - ASA",
    "templateRelativePath": "Cisco.json",
    "subtitle": "",
    "provider": "Microsoft"
  },
  {
    "workbookKey": "ExchangeOnlineWorkbook",
    "logoFileName": "office365_logo.svg",
    "description": "Gain insights into Microsoft Exchange online by tracing and analyzing all Exchange operations and user activities.\nThis workbook let you monitor user activities, including logins, account operations, permission changes, and mailbox creations to discover suspicious trends among them.",
    "dataTypesDependencies": [
      "OfficeActivity"
    ],
    "dataConnectorsDependencies": [
      "Office365"
    ],
    "previewImagesFileNames": [
      "ExchangeOnlineWhite.png",
      "ExchangeOnlineBlack.png"
    ],
    "version": "1.1.0",
    "title": "Exchange Online",
    "templateRelativePath": "ExchangeOnline.json",
    "subtitle": "",
    "provider": "Microsoft"
  },
  {
    "workbookKey": "PaloAltoOverviewWorkbook",
    "logoFileName": "paloalto_logo.svg",
    "description": "Gain insights and comprehensive monitoring into Palo Alto firewalls by analyzing traffic and activities.\nThis workbook correlates all Palo Alto data with threat events to identify suspicious entities and relationships.\nYou can learn about trends across user and data traffic, and drill down into Palo Alto Wildfire and filter results.",
    "dataTypesDependencies": [
      "CommonSecurityLog"
    ],
    "dataConnectorsDependencies": [
      "PaloAltoNetworks"
    ],
    "previewImagesFileNames": [
      "PaloAltoOverviewWhite1.png",
      "PaloAltoOverviewBlack1.png",
      "PaloAltoOverviewWhite2.png",
      "PaloAltoOverviewBlack2.png",
      "PaloAltoOverviewWhite3.png",
      "PaloAltoOverviewBlack3.png"
    ],
    "version": "1.2.2",
    "title": "Palo Alto overview",
    "templateRelativePath": "PaloAltoOverview.json",
    "subtitle": "",
    "provider": "Microsoft"
  },
  {
    "workbookKey": "PaloAltoNetworkThreatWorkbook",
    "logoFileName": "paloalto_logo.svg",
    "description": "Gain insights into Palo Alto network activities by analyzing threat events.\nYou can extract meaningful security information by correlating data between threats, applications, and time.\nThis workbook makes it easy to track malware, vulnerability, and virus log events.",
    "dataTypesDependencies": [
      "CommonSecurityLog"
    ],
    "dataConnectorsDependencies": [
      "PaloAltoNetworks"
    ],
    "previewImagesFileNames": [
      "PaloAltoNetworkThreatWhite1.png",
      "PaloAltoNetworkThreatBlack1.png",
      "PaloAltoNetworkThreatWhite2.png",
      "PaloAltoNetworkThreatBlack2.png"
    ],
    "version": "1.1.1",
    "title": "Palo Alto Network Threat",
    "templateRelativePath": "PaloAltoNetworkThreat.json",
    "subtitle": "",
    "provider": "Palo Alto Networks"
  },
  {
    "workbookKey": "EsetSMCWorkbook",
    "logoFileName": "eset-logo.svg",
    "description": "Visualize events and threats from Eset Security Management Center.",
    "dataTypesDependencies": [
      "eset_CL"
    ],
    "dataConnectorsDependencies": [
      "EsetSMC"
    ],
    "previewImagesFileNames": [
      "esetSMCWorkbook-black.png",
      "esetSMCWorkbook-white.png"
    ],
    "version": "1.0.0",
    "title": "Eset Security Management Center Overview",
    "templateRelativePath": "esetSMCWorkbook.json",
    "subtitle": "",
    "provider": "Community",
	  "support": {
      "tier": "Community"
    },
    "author": {
      "name": "Tomáš Kubica"
    },
    "source": {
      "kind": "Community"
    },
    "categories": {
      "domains": [ "Security - Others" ]
    }
  },
  {
    "workbookKey": "FortigateWorkbook",
    "logoFileName": "fortinet_logo.svg",
    "description": "Gain insights into Fortigate firewalls by analyzing traffic and activities.\nThis workbook finds correlations in Fortigate threat events and identifies suspicious ports, users, protocols and IP addresses.\nYou can learn about trends across user and data traffic, and drill down into the Fortigate filter results.\nEasily detect attacks on your organization by monitoring management operations such as configuration and logins.",
    "dataTypesDependencies": [
      "CommonSecurityLog"
    ],
    "dataConnectorsDependencies": [
      "Fortinet"
    ],
    "previewImagesFileNames": [
      "FortigateWhite.png",
      "FortigateBlack.png"
    ],
    "version": "1.3.0",
    "title": "FortiGate",
    "templateRelativePath": "Fortigate.json",
    "subtitle": "",
    "provider": "Microsoft"
  },
  {
    "workbookKey": "DnsWorkbook",
    "logoFileName": "dns_logo.svg",
    "description": "Gain extensive insight into your organization's DNS by analyzing, collecting and correlating all DNS events.\nThis workbook exposes a variety of information about suspicious queries, malicious IP addresses and domain operations.",
    "dataTypesDependencies": [
      "DnsInventory",
      "DnsEvents"
    ],
    "dataConnectorsDependencies": [
      "DNS"
    ],
    "previewImagesFileNames": [
      "DnsWhite.png",
      "DnsBlack.png"
    ],
    "version": "1.3.1",
    "title": "DNS",
    "templateRelativePath": "Dns.json",
    "subtitle": "",
    "provider": "Microsoft"
  },
  {
    "workbookKey": "Office365Workbook",
    "logoFileName": "office365_logo.svg",
    "description": "Gain insights into Office 365 by tracing and analyzing all operations and activities. You can drill down into your SharePoint, OneDrive, and Exchange.\nThis workbook lets you find usage trends across users, files, folders, and mailboxes, making it easier to identify anomalies in your network.",
    "dataTypesDependencies": [ "OfficeActivity" ],
    "dataConnectorsDependencies": [ "Office365" ],
    "previewImagesFileNames": [ "Office365White1.png", "Office365Black1.png", "Office365White2.png", "Office365Black2.png", "Office365White3.png", "Office365Black3.png" ],
    "version": "1.4.0",
    "title": "Office 365",
    "templateRelativePath": "Office365.json",
    "subtitle": "",
    "provider": "Microsoft"
  },
  {
    "workbookKey": "SharePointAndOneDriveWorkbook",
    "logoFileName": "office365_logo.svg",
    "description": "Gain insights into SharePoint and OneDrive by tracing and analyzing all operations and activities.\nYou can view trends across user operation, find correlations between users and files, and identify interesting information such as user IP addresses.",
    "dataTypesDependencies": [
      "OfficeActivity"
    ],
    "dataConnectorsDependencies": [
      "Office365"
    ],
    "previewImagesFileNames": [
      "SharePointAndOneDriveBlack1.png",
      "SharePointAndOneDriveBlack2.png",
      "SharePointAndOneDriveWhite1.png",
      "SharePointAndOneDriveWhite2.png"
    ],
    "version": "1.2.0",
    "title": "SharePoint & OneDrive",
    "templateRelativePath": "SharePointAndOneDrive.json",
    "subtitle": "",
    "provider": "Microsoft"
  },
  {
    "workbookKey": "AzureActiveDirectorySigninLogsWorkbook",
    "logoFileName": "azureactivedirectory_logo.svg",
    "description": "Gain insights into Azure Active Directory by connecting Microsoft Sentinel and using the sign-in logs to gather insights around Azure AD scenarios. \nYou can learn about sign-in operations, such as user sign-ins and locations, email addresses, and  IP addresses of your users, as well as failed activities and the errors that triggered the failures.",
    "dataTypesDependencies": [
      "SigninLogs"
    ],
    "dataConnectorsDependencies": [
      "AzureActiveDirectory"
    ],
    "previewImagesFileNames": [
      "AADsigninBlack1.png",
      "AADsigninBlack2.png",
      "AADsigninWhite1.png",
      "AADsigninWhite2.png"
    ],
    "version": "2.4.0",
    "title": "Azure AD Sign-in logs",
    "templateRelativePath": "AzureActiveDirectorySignins.json",
    "subtitle": "",
    "provider": "Microsoft"
  },
  {
    "workbookKey": "VirtualMachinesInsightsWorkbook",
    "logoFileName": "azurevirtualmachine_logo.svg",
    "description": "Gain rich insight into your organization's virtual machines from Azure Monitor, which analyzes and correlates data in your VM network. \nYou will get visibility on your VM parameters and behavior, and will be able to trace sent and received data. \nIdentify malicious attackers and their targets, and drill down into the protocols, source and destination IP addresses,  countries, and ports the attacks occur across.",
    "dataTypesDependencies": [
      "VMConnection",
      "ServiceMapComputer_CL",
      "ServiceMapProcess_CL"
    ],
    "dataConnectorsDependencies": [],
    "previewImagesFileNames": [
      "VMInsightBlack1.png",
      "VMInsightWhite1.png"
    ],
    "version": "1.3.0",
    "title": "VM insights",
    "templateRelativePath": "VirtualMachinesInsights.json",
    "subtitle": "",
    "provider": "Microsoft",
    "support": {
      "tier": "Microsoft"
    },
    "author": {
      "name": "Microsoft Corporation"
    },
    "source": {
      "kind": "Community"
    },
    "categories": {
      "domains": [
        "IT Operations",
        "Platform"
      ]
    }
  },
  {
    "workbookKey": "AzureActiveDirectoryAuditLogsWorkbook",
    "logoFileName": "azureactivedirectory_logo.svg",
    "description": "Gain insights into Azure Active Directory by connecting Microsoft Sentinel and using the audit logs to gather insights around Azure AD scenarios. \nYou can learn about user operations, including password and group management, device activities, and top active users and apps.",
    "dataTypesDependencies": [
      "AuditLogs"
    ],
    "dataConnectorsDependencies": [
      "AzureActiveDirectory"
    ],
    "previewImagesFileNames": [
      "AzureADAuditLogsBlack1.png",
      "AzureADAuditLogsWhite1.png"
    ],
    "version": "1.2.0",
    "title": "Azure AD Audit logs",
    "templateRelativePath": "AzureActiveDirectoryAuditLogs.json",
    "subtitle": "",
    "provider": "Microsoft"
  },
  {
    "workbookKey": "ThreatIntelligenceWorkbook",
    "logoFileName": "",
    "description": "Gain insights into threat indicators ingestion and search for indicators at scale across Microsoft 1st Party, 3rd Party, On-Premises, Hybrid, and Multi-Cloud Workloads. Indicators Search facilitates a simple interface for finding IP, File, Hash, Sender and more across your data. Seamless pivots to correlate indicators with Microsoft Sentinel: Incidents to make your threat intelligence actionable.",
    "dataTypesDependencies": [
      "ThreatIntelligenceIndicator",
      "SecurityIncident"
    ],
    "dataConnectorsDependencies": [
      "ThreatIntelligence",
      "ThreatIntelligenceTaxii"
    ],
    "previewImagesFileNames": [
      "ThreatIntelligenceWhite.png",
      "ThreatIntelligenceBlack.png"
    ],
    "version": "5.2.0",
    "title": "Threat Intelligence",
    "templateRelativePath": "ThreatIntelligence.json",
    "subtitle": "",
    "provider": "Microsoft",
    "featureFlag": "ThreatIntelligenceWorkbook"
  },
  {
    "workbookKey": "WebApplicationFirewallOverviewWorkbook",
    "logoFileName": "waf_logo.svg",
    "description": "Gain insights into your organization's Azure web application firewall (WAF). You will get a general overview of your application gateway firewall and application gateway access events.",
    "dataTypesDependencies": [
      "AzureDiagnostics"
    ],
    "dataConnectorsDependencies": [
      "WAF"
    ],
    "previewImagesFileNames": [
      "WAFOverviewBlack.png",
      "WAFOverviewWhite.png"
    ],
    "version": "1.1.0",
    "title": "Microsoft Web Application Firewall (WAF) - overview",
    "templateRelativePath": "WebApplicationFirewallOverview.json",
    "subtitle": "",
    "provider": "Microsoft"
  },
  {
    "workbookKey": "WebApplicationFirewallFirewallEventsWorkbook",
    "logoFileName": "waf_logo.svg",
    "description": "Gain insights into your organization's Azure web application firewall (WAF). You will get visibility in to your application gateway firewall. You can view anomalies and trends across all firewall event triggers, attack events, blocked URL addresses and more.",
    "dataTypesDependencies": [
      "AzureDiagnostics"
    ],
    "dataConnectorsDependencies": [
      "WAF"
    ],
    "previewImagesFileNames": [
      "WAFFirewallEventsBlack1.png",
      "WAFFirewallEventsBlack2.png",
      "WAFFirewallEventsWhite1.png",
      "WAFFirewallEventsWhite2.png"
    ],
    "version": "1.1.0",
    "title": "Microsoft Web Application Firewall (WAF) - firewall events",
    "templateRelativePath": "WebApplicationFirewallFirewallEvents.json",
    "subtitle": "",
    "provider": "Microsoft"
  },
  {
    "workbookKey": "WebApplicationFirewallGatewayAccessEventsWorkbook",
    "logoFileName": "waf_logo.svg",
    "description": "Gain insights into your organization's Azure web application firewall (WAF). You will get visibility in to your application gateway access events. You can view anomalies and trends across received and sent data, client IP addresses, URL addresses and more, and drill down into details.",
    "dataTypesDependencies": [
      "AzureDiagnostics"
    ],
    "dataConnectorsDependencies": [
      "WAF"
    ],
    "previewImagesFileNames": [
      "WAFGatewayAccessEventsBlack1.png",
      "WAFGatewayAccessEventsBlack2.png",
      "WAFGatewayAccessEventsWhite1.png",
      "WAFGatewayAccessEventsWhite2.png"
    ],
    "version": "1.2.0",
    "title": "Microsoft Web Application Firewall (WAF) - gateway access events",
    "templateRelativePath": "WebApplicationFirewallGatewayAccessEvents.json",
    "subtitle": "",
    "provider": "Microsoft"
  },
  {
    "workbookKey": "LinuxMachinesWorkbook",
    "logoFileName": "azurevirtualmachine_logo.svg",
    "description": "Gain insights into your workspaces' Linux machines by connecting Microsoft Sentinel and using the logs to gather insights around Linux events and errors.",
    "dataTypesDependencies": [
      "Syslog"
    ],
    "dataConnectorsDependencies": [
      "Syslog"
    ],
    "previewImagesFileNames": [
      "LinuxMachinesWhite.png",
      "LinuxMachinesBlack.png"
    ],
    "version": "1.1.0",
    "title": "Linux machines",
    "templateRelativePath": "LinuxMachines.json",
    "subtitle": "",
    "provider": "Microsoft"
  },
  {
    "workbookKey": "AzureFirewallWorkbook",
    "logoFileName": "AzFirewalls.svg",
    "description": "Gain insights into Azure Firewall events. You can learn about your application and network rules, see metrics for firewall activities across URLs, ports, and addresses across multiple workspaces.",
    "dataTypesDependencies": [
      "AzureDiagnostics"
    ],
    "dataConnectorsDependencies": [
      "AzureFirewall"
    ],
    "previewImagesFileNames": [
      "AzureFirewallWorkbookWhite1.PNG",
      "AzureFirewallWorkbookBlack1.PNG",
      "AzureFirewallWorkbookWhite2.PNG",
      "AzureFirewallWorkbookBlack2.PNG",
      "AzureFirewallWorkbookWhite3.PNG",
      "AzureFirewallWorkbookBlack3.PNG",
      "AzureFirewallWorkbookWhite4.PNG",
      "AzureFirewallWorkbookBlack4.PNG",
      "AzureFirewallWorkbookWhite5.PNG",
      "AzureFirewallWorkbookBlack5.PNG"
    ],
    "version": "1.3.0",
    "title": "Azure Firewall",
    "templateRelativePath": "AzureFirewallWorkbook.json",
    "subtitle": "",
    "provider": "Microsoft"
  },
  {
    "workbookKey": "AzureDDoSStandardProtection",
    "logoFileName": "AzDDoS.svg",
    "description": "This workbook visualizes security-relevant Azure DDoS events across several filterable panels. Offering a summary tab, metrics and a investigate tabs across multiple workspaces.",
    "dataTypesDependencies": [
      "AzureDiagnostics"
    ],
    "dataConnectorsDependencies": [
      "DDOS"
    ],
    "previewImagesFileNames": [
      "AzureDDoSWhite1.PNG",
      "AzureDDoSBlack1.PNG",
      "AzureDDoSWhite2.PNG",
      "AzureDDoSBlack2.PNG",
      "AzureDDoSWhite2.PNG",
      "AzureDDoSBlack2.PNG"
    ],
    "version": "1.0.2",
    "title": "Azure DDoS Protection Workbook",
    "templateRelativePath": "AzDDoSStandardWorkbook.json",
    "subtitle": "",
    "provider": "Microsoft"
  },
  {
    "workbookKey": "MicrosoftCloudAppSecurityWorkbook",
    "logoFileName": "Microsoft_logo.svg",
    "description": "Using this workbook, you can identify which cloud apps are being used in your organization, gain insights from usage trends and drill down to a specific user and application",
    "dataTypesDependencies": [
      "McasShadowItReporting"
    ],
    "dataConnectorsDependencies": [
      "MicrosoftCloudAppSecurity"
    ],
    "previewImagesFileNames": [
      "McasDiscoveryBlack.png",
      "McasDiscoveryWhite.png"
    ],
    "version": "1.2.0",
    "title": "Microsoft Cloud App Security - discovery logs",
    "templateRelativePath": "MicrosoftCloudAppSecurity.json",
    "subtitle": "",
    "provider": "Microsoft"
  },
  {
    "workbookKey": "F5BIGIPSytemMetricsWorkbook",
    "logoFileName": "f5_logo.svg",
    "description": "Gain insight into F5 BIG-IP health and performance.  This workbook provides visibility of various metrics including CPU, memory, connectivity, throughput and disk utilization.",
    "dataTypesDependencies": [
      "F5Telemetry_system_CL",
      "F5Telemetry_AVR_CL"
    ],
    "dataConnectorsDependencies": [
      "F5BigIp"
    ],
    "previewImagesFileNames": [
      "F5SMBlack.png",
      "F5SMWhite.png"
    ],
    "version": "1.1.0",
    "title": "F5 BIG-IP System Metrics",
    "templateRelativePath": "F5BIGIPSystemMetrics.json",
    "subtitle": "",
    "provider": "F5 Networks"
  },
  {
    "workbookKey": "F5NetworksWorkbook",
    "logoFileName": "f5_logo.svg",
    "description": "Gain insights into F5 BIG-IP Application Security Manager (ASM), by analyzing traffic and activities.\nThis workbook provides insight into F5's web application firewall events and identifies attack traffic patterns across multiple ASM instances as well as overall BIG-IP health.",
    "dataTypesDependencies": [
      "F5Telemetry_LTM_CL",
      "F5Telemetry_system_CL",
      "F5Telemetry_ASM_CL"
    ],
    "dataConnectorsDependencies": [
      "F5BigIp"
    ],
    "previewImagesFileNames": [
      "F5White.png",
      "F5Black.png"
    ],
    "version": "1.1.0",
    "title": "F5 BIG-IP ASM",
    "templateRelativePath": "F5Networks.json",
    "subtitle": "",
    "provider": "F5 Networks"
  },
  {
    "workbookKey": "AzureNetworkWatcherWorkbook",
    "logoFileName": "networkwatcher_logo.svg",
    "description": "Gain deeper understanding of your organization's Azure network traffic by analyzing, and correlating Network Security Group flow logs. \nYou can trace malicious traffic flows, and drill down into their protocols, source and destination IP addresses, machines, countries, and subnets. \nThis workbook also helps you protect your network by identifying weak NSG rules.",
    "dataTypesDependencies": [
      "AzureNetworkAnalytics_CL"
    ],
    "dataConnectorsDependencies": [],
    "previewImagesFileNames": [
      "AzureNetworkWatcherWhite.png",
      "AzureNetworkWatcherBlack.png"
    ],
    "version": "1.1.0",
    "title": "Azure Network Watcher",
    "templateRelativePath": "AzureNetworkWatcher.json",
    "subtitle": "",
    "provider": "Microsoft",
    "support": {
      "tier": "Microsoft"
    },
    "author": {
      "name": "Microsoft Corporation"
    },
    "source": {
      "kind": "Community"
    },
    "categories": {
      "domains": [
        "Security – Network"
      ]
    }
  },
  {
    "workbookKey": "ZscalerFirewallWorkbook",
    "logoFileName": "zscaler_logo.svg",
    "description": "Gain insights into your ZIA cloud firewall logs by connecting to Microsoft Sentinel.\nThe Zscaler firewall overview workbook provides an overview and ability to drill down into all cloud firewall activity in your Zscaler instance including non-web related networking events, security events, firewall rules, and bandwidth consumption",
    "dataTypesDependencies": [
      "CommonSecurityLog"
    ],
    "dataConnectorsDependencies": [
      "Zscaler"
    ],
    "previewImagesFileNames": [
      "ZscalerFirewallWhite1.png",
      "ZscalerFirewallBlack1.png",
      "ZscalerFirewallWhite2.png",
      "ZscalerFirewallBlack2.png"
    ],
    "version": "1.1.0",
    "title": "Zscaler Firewall",
    "templateRelativePath": "ZscalerFirewall.json",
    "subtitle": "",
    "provider": "Zscaler"
  },
  {
    "workbookKey": "ZscalerWebOverviewWorkbook",
    "logoFileName": "zscaler_logo.svg",
    "description": "Gain insights into your ZIA web logs by connecting to Microsoft Sentinel.\nThe Zscaler web overview workbook provides a bird's eye view and ability to drill down into all the security and networking events related to web transactions, types of devices, and bandwidth consumption.",
    "dataTypesDependencies": [
      "CommonSecurityLog"
    ],
    "dataConnectorsDependencies": [
      "Zscaler"
    ],
    "previewImagesFileNames": [
      "ZscalerWebOverviewWhite.png",
      "ZscalerWebOverviewBlack.png"
    ],
    "version": "1.1.0",
    "title": "Zscaler Web Overview",
    "templateRelativePath": "ZscalerWebOverview.json",
    "subtitle": "",
    "provider": "Zscaler"
  },
  {
    "workbookKey": "ZscalerThreatsOverviewWorkbook",
    "logoFileName": "zscaler_logo.svg",
    "description": "Gain insights into threats blocked by Zscaler Internet access on your network.\nThe Zscaler threat overview workbook shows your entire threat landscape including blocked malware, IPS/AV rules, and blocked cloud apps. Threats are displayed by threat categories, filetypes, inbound vs outbound threats, usernames, user location, and more.",
    "dataTypesDependencies": [
      "CommonSecurityLog"
    ],
    "dataConnectorsDependencies": [
      "Zscaler"
    ],
    "previewImagesFileNames": [
      "ZscalerThreatsWhite.png",
      "ZscalerThreatsBlack.png"
    ],
    "version": "1.2.2",
    "title": "Zscaler Threats",
    "templateRelativePath": "ZscalerThreats.json",
    "subtitle": "",
    "provider": "Zscaler"
  },
  {
    "workbookKey": "ZscalerOffice365AppsWorkbook",
    "logoFileName": "zscaler_logo.svg",
    "description": "Gain insights into Office 365 use on your network.\nThe Zscaler Office 365 overview workbook shows you the Microsoft apps running on your network and their individual bandwidth consumption. It also helps identify phishing attempts in which attackers disguised themselves as Microsoft services.",
    "dataTypesDependencies": [
      "CommonSecurityLog"
    ],
    "dataConnectorsDependencies": [
      "Zscaler"
    ],
    "previewImagesFileNames": [
      "ZscalerOffice365White.png",
      "ZscalerOffice365Black.png"
    ],
    "version": "1.1.0",
    "title": "Zscaler Office365 Apps",
    "templateRelativePath": "ZscalerOffice365Apps.json",
    "subtitle": "",
    "provider": "Zscaler"
  },
  {
    "workbookKey": "InsecureProtocolsWorkbook",
    "logoFileName": "Microsoft_logo.svg",
    "description": "Gain insights into insecure protocol traffic by collecting and analyzing security events from Microsoft products.\nYou can view analytics and quickly identify use of weak authentication as well as sources of legacy protocol traffic, like NTLM and SMBv1.\nYou will also have the ability to monitor use of weak ciphers, allowing you to find weak spots in your organization's security.",
    "dataTypesDependencies": [ "SecurityEvent", "Event", "SigninLogs" ],
    "dataConnectorsDependencies": [ "SecurityEvents", "AzureActiveDirectory", "WindowsSecurityEvents" ],
    "previewImagesFileNames": [ "InsecureProtocolsWhite1.png", "InsecureProtocolsBlack1.png", "InsecureProtocolsWhite2.png", "InsecureProtocolsBlack2.png" ],
    "version": "2.1.1",
    "title": "Insecure Protocols",
    "templateRelativePath": "InsecureProtocols.json",
    "subtitle": "",
    "provider": "Microsoft",
    "support": {
      "tier": "Microsoft"
    },
    "author": {
      "name": "Microsoft Corporation"
    },
    "source": {
      "kind": "Community"
    },
    "categories": {
      "domains": [
        "Security - Others"
      ]
    }
  },
  {
    "workbookKey": "AzureInformationProtectionWorkbook",
    "logoFileName": "informationProtection.svg",
    "description": "The Azure Information Protection Usage report workbook provides information on the volume of labeled and protected documents and emails over time, label distribution of files by label type, along with where the label was applied.",
    "dataTypesDependencies": [
      "InformationProtectionLogs_CL"
    ],
    "dataConnectorsDependencies": [
      "AzureInformationProtection"
    ],
    "previewImagesFileNames": [
      "AzureInformationProtectionWhite.png",
      "AzureInformationProtectionBlack.png"
    ],
    "version": "1.1.0",
    "title": "Azure Information Protection - Usage Report",
    "templateRelativePath": "AzureInformationProtection.json",
    "subtitle": "",
    "provider": "Microsoft",
    "support": {
      "tier": "Microsoft"
    },
    "author": {
      "name": "Amit Bergman"
    },
    "source": {
      "kind": "Community"
    },
    "categories": {
      "domains": [ "Security - Others" ]
    }
  },
  {
    "workbookKey": "AmazonWebServicesNetworkActivitiesWorkbook",
    "logoFileName": "amazon_web_services_Logo.svg",
    "description": "Gain insights into AWS network related resource activities, including the creation, update, and deletions of security groups, network ACLs and routes, gateways, elastic load balancers, VPCs, subnets, and network interfaces.",
    "dataTypesDependencies": [
      "AWSCloudTrail"
    ],
    "dataConnectorsDependencies": [
      "AWS"
    ],
    "previewImagesFileNames": [
      "AwsNetworkActivitiesWhite.png",
      "AwsNetworkActivitiesBlack.png"
    ],
    "version": "1.0.0",
    "title": "AWS Network Activities",
    "templateRelativePath": "AmazonWebServicesNetworkActivities.json",
    "subtitle": "",
    "provider": "Microsoft"
  },
  {
    "workbookKey": "AmazonWebServicesUserActivitiesWorkbook",
    "logoFileName": "amazon_web_services_Logo.svg",
    "description": "Gain insights into AWS user activities, including failed sign-in attempts, IP addresses, regions, user agents, and identity types, as well as potential malicious user activities with assumed roles.",
    "dataTypesDependencies": [
      "AWSCloudTrail"
    ],
    "dataConnectorsDependencies": [
      "AWS"
    ],
    "previewImagesFileNames": [
      "AwsUserActivitiesWhite.png",
      "AwsUserActivitiesBlack.png"
    ],
    "version": "1.0.0",
    "title": "AWS User Activities",
    "templateRelativePath": "AmazonWebServicesUserActivities.json",
    "subtitle": "",
    "provider": "Microsoft"
  },
  {
    "workbookKey": "TrendMicroDeepSecurityAttackActivityWorkbook",
    "logoFileName": "trendmicro_logo.svg",
    "description": "Visualize and gain insights into the MITRE ATT&CK related activity detected by Trend Micro Deep Security.",
    "dataTypesDependencies": [
      "CommonSecurityLog"
    ],
    "dataConnectorsDependencies": [
      "TrendMicro"
    ],
    "previewImagesFileNames": [
      "TrendMicroDeepSecurityAttackActivityWhite.png",
      "TrendMicroDeepSecurityAttackActivityBlack.png"
    ],
    "version": "1.0.0",
    "title": "Trend Micro Deep Security ATT&CK Related Activity",
    "templateRelativePath": "TrendMicroDeepSecurityAttackActivity.json",
    "subtitle": "",
    "provider": "Trend Micro"
  },
  {
    "workbookKey": "TrendMicroDeepSecurityOverviewWorkbook",
    "logoFileName": "trendmicro_logo.svg",
    "description": "Gain insights into your Trend Micro Deep Security security event data by visualizing your Deep Security Anti-Malware, Firewall, Integrity Monitoring, Intrusion Prevention, Log Inspection, and Web Reputation event data.",
    "dataTypesDependencies": [
      "CommonSecurityLog"
    ],
    "dataConnectorsDependencies": [
      "TrendMicro"
    ],
    "previewImagesFileNames": [
      "TrendMicroDeepSecurityOverviewWhite1.png",
      "TrendMicroDeepSecurityOverviewBlack1.png",
      "TrendMicroDeepSecurityOverviewWhite2.png",
      "TrendMicroDeepSecurityOverviewBlack2.png"
    ],
    "version": "1.0.0",
    "title": "Trend Micro Deep Security Events",
    "templateRelativePath": "TrendMicroDeepSecurityOverview.json",
    "subtitle": "",
    "provider": "Trend Micro"
  },
  {
    "workbookKey": "ExtraHopDetectionSummaryWorkbook",
    "logoFileName": "extrahop_logo.svg",
    "description": "Gain insights into ExtraHop Reveal(x) detections by analyzing traffic and activities.\nThis workbook provides an overview of security detections in your organization's network, including high-risk detections and top participants.",
    "dataTypesDependencies": [
      "CommonSecurityLog"
    ],
    "dataConnectorsDependencies": [
      "ExtraHopNetworks"
    ],
    "previewImagesFileNames": [
      "ExtrahopWhite.png",
      "ExtrahopBlack.png"
    ],
    "version": "1.0.2",
    "title": "ExtraHop",
    "templateRelativePath": "ExtraHopDetectionSummary.json",
    "subtitle": "",
    "provider": "ExtraHop Networks"
  },
  {
    "workbookKey": "BarracudaCloudFirewallWorkbook",
    "logoFileName": "barracuda_logo.svg",
    "description": "Gain insights into your Barracuda CloudGen Firewall by analyzing firewall operations and events.\nThis workbook provides insights into rule enforcement, network activities, including number of connections, top users, and helps you identify applications that are popular on your network.",
    "dataTypesDependencies": [
      "CommonSecurityLog",
      "Syslog"
    ],
    "dataConnectorsDependencies": [
      "BarracudaCloudFirewall"
    ],
    "previewImagesFileNames": [
      "BarracudaWhite1.png",
      "BarracudaBlack1.png",
      "BarracudaWhite2.png",
      "BarracudaBlack2.png"
    ],
    "version": "1.0.0",
    "title": "Barracuda CloudGen FW",
    "templateRelativePath": "Barracuda.json",
    "subtitle": "",
    "provider": "Barracuda"
  },
  {
    "workbookKey": "CitrixWorkbook",
    "logoFileName": "citrix_logo.svg",
    "description": "Citrix Analytics for Security aggregates and correlates information across network traffic, users, files and endpoints in Citrix environments. This generates actionable insights that enable Citrix administrators and security teams to remediate user security threats through automation while optimizing IT operations. Machine learning and artificial intelligence empowers Citrix Analytics for Security to identify and take automated action to prevent data exfiltration. While delivered as a cloud service, Citrix Analytics for Security can generate insights from resources located on-premises, in the cloud, or in hybrid architectures. The Citrix Analytics Workbook further enhances the value of both your Citrix Analytics for Security and Microsoft Sentinel. The Workbook enables you to integrate data sources together, helping you gain even richer insights. It also gives Security Operations (SOC) teams the ability to correlate data from disparate logs, helping you identify and proactively remediate security risk quickly. Additionally, valuable dashboards that were unique to the Citrix Analytics for Security can now be implemented in Sentinel. You can also create new custom Workbooks that were not previously available, helping extend the value of both investments.",
    "dataTypesDependencies": [ "CitrixAnalytics_userProfile_CL", "CitrixAnalytics_riskScoreChange_CL", "CitrixAnalytics_indicatorSummary_CL", "CitrixAnalytics_indicatorEventDetails_CL" ],
    "dataConnectorsDependencies": [ "Citrix" ],
    "previewImagesFileNames": [ "CitrixWhite.png", "CitrixBlack.png" ],
    "version": "2.1.0",
    "title": "Citrix Analytics",
    "templateRelativePath": "Citrix.json",
    "subtitle": "",
    "provider": "Citrix Systems Inc."
  },
  {
    "workbookKey": "OneIdentityWorkbook",
    "logoFileName": "oneIdentity_logo.svg",
    "description": "This simple workbook gives an overview of sessions going through your SafeGuard for Privileged Sessions device.",
    "dataTypesDependencies": [
      "CommonSecurityLog"
    ],
    "dataConnectorsDependencies": [
      "OneIdentity"
    ],
    "previewImagesFileNames": [
      "OneIdentityWhite.png",
      "OneIdentityBlack.png"
    ],
    "version": "1.0.0",
    "title": "One Identity",
    "templateRelativePath": "OneIdentity.json",
    "subtitle": "",
    "provider": "One Identity LLC.",
	  "support": {
      "tier": "Community"
    },
    "author": {
      "name": "Amit Bergman"
    },
    "source": {
      "kind": "Community"
    },
    "categories": {
      "domains": [ "Identity" ]
    }
  },
  {
    "workbookKey": "SecurityStatusWorkbook",
    "logoFileName": "",
    "description": "This workbook gives an overview of Security Settings for VMs and Azure Arc.",
    "dataTypesDependencies": [
      "CommonSecurityLog",
      "SecurityEvent",
      "Syslog"
    ],
    "dataConnectorsDependencies": [],
    "previewImagesFileNames": [
      "AzureSentinelSecurityStatusBlack.png",
      "AzureSentinelSecurityStatusWhite.png"
    ],
    "version": "1.3.1",
    "title": "Security Status",
    "templateRelativePath": "SecurityStatus.json",
    "subtitle": "",
    "provider": "Microsoft",
    "author": {
      "name": "Microsoft"
    },
    "support": {
      "tier": "Microsoft"
    },
    "categories": {
      "verticals": [],
      "domains": [
        "IT Operations",
        "Security - Others",
        "Compliance"
      ]
    }
  },
  {
    "workbookKey": "AzureSentinelSecurityAlertsWorkbook",
    "logoFileName": "Azure_Sentinel.svg",
    "description": "Security Alerts dashboard for alerts in your Microsoft Sentinel environment.",
    "dataTypesDependencies": [
      "SecurityAlert"
    ],
    "dataConnectorsDependencies": [],
    "previewImagesFileNames": [
      "AzureSentinelSecurityAlertsWhite.png",
      "AzureSentinelSecurityAlertsBlack.png"
    ],
    "version": "1.1.0",
    "title": "Security Alerts",
    "templateRelativePath": "AzureSentinelSecurityAlerts.json",
    "subtitle": "",
    "provider": "Microsoft"
  },
  {
    "workbookKey": "SquadraTechnologiesSecRMMWorkbook",
    "logoFileName": "SquadraTechnologiesLogo.svg",
    "description": "This workbook gives an overview of security data for removable storage activity such as USB thumb drives and USB connected mobile devices.",
    "dataTypesDependencies": [
      "secRMM_CL"
    ],
    "dataConnectorsDependencies": [
      "SquadraTechnologiesSecRmm"
    ],
    "previewImagesFileNames": [
      "SquadraTechnologiesSecRMMWhite.PNG",
      "SquadraTechnologiesSecRMMBlack.PNG"
    ],
    "version": "1.0.0",
    "title": "Squadra Technologies SecRMM - USB removable storage security",
    "templateRelativePath": "SquadraTechnologiesSecRMM.json",
    "subtitle": "",
    "provider": "Squadra Technologies"
  },
  {
    "workbookKey": "IoT-Alerts",
    "logoFileName": "IoTIcon.svg",
    "description": "Gain insights into your IoT data workloads from Azure IoT Hub managed deployments, monitor alerts across all your IoT Hub deployments, detect devices at risk and act upon potential threats.",
    "dataTypesDependencies": [
      "SecurityAlert"
    ],
    "dataConnectorsDependencies": [
      "IoT"
    ],
    "previewImagesFileNames": [
      "IOTBlack1.png",
      "IOTWhite1.png"
    ],
    "version": "1.2.0",
    "title": "Azure Defender for IoT Alerts",
    "templateRelativePath": "IOT_Alerts.json",
    "subtitle": "",
    "provider": "Microsoft",
    "support": {
      "tier": "Community"
    },
    "author": {
      "name": "morshabi"
    },
    "source": {
      "kind": "Community"
    },
    "categories": {
      "domains": [
        "Internet of Things (IoT)"
      ]
    }
  },
  {
    "workbookKey": "IoTAssetDiscovery",
    "logoFileName": "IoTIcon.svg",
    "description": "IoT Devices asset discovery from Firewall logs By Azure Defender for IoT",
    "dataTypesDependencies": [
      "CommonSecurityLog"
    ],
    "dataConnectorsDependencies": [
      "Fortinet"
    ],
    "previewImagesFileNames": [
      "workbook-iotassetdiscovery-screenshot-Black.PNG",
      "workbook-iotassetdiscovery-screenshot-White.PNG"
    ],
    "version": "1.0.0",
    "title": "IoT Asset Discovery",
    "templateRelativePath": "IoTAssetDiscovery.json",
    "subtitle": "",
    "provider": "Microsoft",
    "support": {
      "tier": "Community"
    },
    "author": {
      "name": "jomeczyk"
    },
    "source": {
      "kind": "Community"
    },
    "categories": {
      "domains": [
        "Internet of Things (IoT)"
      ]
    }
  },
  {
    "workbookKey": "ForcepointCASBWorkbook",
    "logoFileName": "FP_Green_Emblem_RGB-01.svg",
    "description": "Get insights on user risk with the Forcepoint CASB (Cloud Access Security Broker) workbook.",
    "dataTypesDependencies": [
      "CommonSecurityLog"
    ],
    "dataConnectorsDependencies": [
      "ForcepointCasb"
    ],
    "previewImagesFileNames": [
      "ForcepointCASBWhite.png",
      "ForcepointCASBBlack.png"
    ],
    "version": "1.0.1",
    "title": "Forcepoint Cloud Access Security Broker (CASB)",
    "templateRelativePath": "ForcepointCASB.json",
    "subtitle": "",
    "provider": "Forcepoint"
  },
  {
    "workbookKey": "ForcepointNGFWWorkbook",
    "logoFileName": "FP_Green_Emblem_RGB-01.svg",
    "description": "Get insights on firewall activities with the Forcepoint NGFW (Next Generation Firewall) workbook.",
    "dataTypesDependencies": [
      "CommonSecurityLog"
    ],
    "dataConnectorsDependencies": [
      "ForcepointNgfw"
    ],
    "previewImagesFileNames": [
      "ForcepointNGFWWhite.png",
      "ForcepointNGFWBlack.png"
    ],
    "version": "1.0.0",
    "title": "Forcepoint Next Generation Firewall (NGFW)",
    "templateRelativePath": "ForcepointNGFW.json",
    "subtitle": "",
    "provider": "Forcepoint"
  },
  {
    "workbookKey": "ForcepointDLPWorkbook",
    "logoFileName": "FP_Green_Emblem_RGB-01.svg",
    "description": "Get insights on DLP incidents with the Forcepoint DLP (Data Loss Prevention) workbook.",
    "dataTypesDependencies": [
      "ForcepointDLPEvents_CL"
    ],
    "dataConnectorsDependencies": [
      "ForcepointDlp"
    ],
    "previewImagesFileNames": [
      "ForcepointDLPWhite.png",
      "ForcepointDLPBlack.png"
    ],
    "version": "1.0.0",
    "title": "Forcepoint Data Loss Prevention (DLP)",
    "templateRelativePath": "ForcepointDLP.json",
    "subtitle": "",
    "provider": "Forcepoint"
  },
  {
    "workbookKey": "ZimperiumMTDWorkbook",
    "logoFileName": "ZIMPERIUM-logo_square2.svg",
    "description": "This workbook provides insights on Zimperium Mobile Threat Defense (MTD) threats and mitigations.",
    "dataTypesDependencies": [
      "ZimperiumThreatLog_CL",
      "ZimperiumMitigationLog_CL"
    ],
    "dataConnectorsDependencies": [
      "ZimperiumMtdAlerts"
    ],
    "previewImagesFileNames": [
      "ZimperiumWhite.png",
      "ZimperiumBlack.png"
    ],
    "version": "1.0.0",
    "title": "Zimperium Mobile Threat Defense (MTD)",
    "templateRelativePath": "ZimperiumWorkbooks.json",
    "subtitle": "",
    "provider": "Zimperium"
  },
  {
    "workbookKey": "AzureAuditActivityAndSigninWorkbook",
    "logoFileName": "azureactivedirectory_logo.svg",
    "description": "Gain insights into Azure Active Directory Audit, Activity and Signins with one workbook. This workbook can be used by Security and Azure administrators.",
    "dataTypesDependencies": [
      "AzureActivity",
      "AuditLogs",
      "SigninLogs"
    ],
    "dataConnectorsDependencies": [
      "AzureActiveDirectory"
    ],
    "previewImagesFileNames": [
      "AzureAuditActivityAndSigninWhite1.png",
      "AzureAuditActivityAndSigninWhite2.png",
      "AzureAuditActivityAndSigninBlack1.png",
      "AzureAuditActivityAndSigninBlack2.png"
    ],
    "version": "1.2.0",
    "title": "Azure AD Audit, Activity and Sign-in logs",
    "templateRelativePath": "AzureAuditActivityAndSignin.json",
    "subtitle": "",
    "provider": "Microsoft Sentinel community",
    "support": {
      "tier": "Community"
    },
    "author": {
      "name": "Sem Tijsseling"
    },
    "source": {
      "kind": "Community"
    },
    "categories": {
      "domains": [
        "Identity"
      ]
    }
  },
  {
    "workbookKey": "WindowsFirewall",
    "logoFileName": "Microsoft_logo.svg",
    "description": "Gain insights into Windows Firewall logs in combination with security and Azure signin logs",
    "dataTypesDependencies": [
      "WindowsFirewall",
      "SecurityEvent",
      "SigninLogs"
    ],
    "dataConnectorsDependencies": [
      "SecurityEvents",
      "WindowsFirewall",
      "WindowsSecurityEvents"
    ],
    "previewImagesFileNames": [
      "WindowsFirewallWhite1.png",
      "WindowsFirewallWhite2.png",
      "WindowsFirewallBlack1.png",
      "WindowsFirewallBlack2.png"
    ],
    "version": "1.0.0",
    "title": "Windows Firewall",
    "templateRelativePath": "WindowsFirewall.json",
    "subtitle": "",
    "provider": "Microsoft Sentinel community"
  },
  {
    "workbookKey": "EventAnalyzerwWorkbook",
    "logoFileName": "",
    "description": "The Event Analyzer workbook allows to explore, audit and speed up analysis of Windows Event Logs, including all event details and attributes, such as security, application, system, setup, directory service, DNS and others.",
    "dataTypesDependencies": [
      "SecurityEvent"
    ],
    "dataConnectorsDependencies": [
      "SecurityEvents",
      "WindowsSecurityEvents"
    ],
    "previewImagesFileNames": [
      "EventAnalyzer-Workbook-White.png",
      "EventAnalyzer-Workbook-Black.png"
    ],
    "version": "1.0.0",
    "title": "Event Analyzer",
    "templateRelativePath": "EventAnalyzer.json",
    "subtitle": "",
    "provider": "Microsoft Sentinel community"
  },
  {
    "workbookKey": "ASC-ComplianceandProtection",
    "logoFileName": "",
    "description": "Gain insight into regulatory compliance, alert trends, security posture, and more with this workbook based on Azure Security Center data.",
    "dataTypesDependencies": [
      "SecurityAlert",
      "ProtectionStatus",
      "SecurityRecommendation",
      "SecurityBaseline",
      "SecurityBaselineSummary",
      "Update",
      "ConfigurationChange"
    ],
    "dataConnectorsDependencies": [
      "AzureSecurityCenter"
    ],
    "previewImagesFileNames": [
      "ASCCaPBlack.png",
      "ASCCaPWhite.png"
    ],
    "version": "1.2.0",
    "title": "ASC Compliance and Protection",
    "templateRelativePath": "ASC-ComplianceandProtection.json",
    "subtitle": "",
    "provider": "Microsoft Sentinel community",
    "support": {
      "tier": "Community"
    },
    "author": {
      "name": "Matt Lowe"
    },
    "source": {
      "kind": "Community"
    },
    "categories": {
      "domains": [
        "Security – Cloud Security"
      ]
    }
  },
  {
    "workbookKey": "AIVectraDetectWorkbook",
    "logoFileName": "AIVectraDetect.svg",
    "description": "Start investigating network attacks surfaced by Vectra Detect directly from Sentinel. View critical hosts, accounts, campaigns and detections. Also monitor Vectra system health and audit logs.",
    "dataTypesDependencies": [
      "CommonSecurityLog"
    ],
    "dataConnectorsDependencies": [
      "AIVectraDetect"
    ],
    "previewImagesFileNames": [
      "AIVectraDetectWhite1.png",
      "AIVectraDetectBlack1.png"
    ],
    "version": "1.1.1",
    "title": "AI Vectra Detect",
    "templateRelativePath": "AIVectraDetectWorkbook.json",
    "subtitle": "",
    "provider": "Vectra AI"
  },
  {
    "workbookKey": "Perimeter81OverviewWorkbook",
    "logoFileName": "Perimeter81_Logo.svg",
    "description": "Gain insights and comprehensive monitoring into your Perimeter 81 account by analyzing activities.",
    "dataTypesDependencies": [
      "Perimeter81_CL"
    ],
    "dataConnectorsDependencies": [
      "Perimeter81ActivityLogs"
    ],
    "previewImagesFileNames": [
      "Perimeter81OverviewWhite1.png",
      "Perimeter81OverviewBlack1.png",
      "Perimeter81OverviewWhite2.png",
      "Perimeter81OverviewBlack2.png"
    ],
    "version": "1.0.0",
    "title": "Perimeter 81 Overview",
    "templateRelativePath": "Perimeter81OverviewWorkbook.json",
    "subtitle": "",
    "provider": "Perimeter 81"
  },
  {
    "workbookKey": "SymantecProxySGWorkbook",
    "logoFileName": "symantec_logo.svg",
    "description": "Gain insight into Symantec ProxySG by analyzing, collecting and correlating proxy data.\nThis workbook provides visibility into ProxySG Access logs",
    "dataTypesDependencies": [
      "Syslog"
    ],
    "dataConnectorsDependencies": [
      "SymantecProxySG"
    ],
    "previewImagesFileNames": [
      "SymantecProxySGWhite.png",
      "SymantecProxySGBlack.png"
    ],
    "version": "1.0.0",
    "title": "Symantec ProxySG",
    "templateRelativePath": "SymantecProxySG.json",
    "subtitle": "",
    "provider": "Symantec"
  },
  {
    "workbookKey": "IllusiveASMWorkbook",
    "logoFileName": "illusive_logo_workbook.svg",
    "description": "Gain insights into your organization's Cyber Hygiene and Attack Surface risk.\nIllusive ASM automates discovery and clean-up of credential violations, allows drill-down inspection of pathways to critical assets, and provides risk insights that inform intelligent decision-making to reduce attacker mobility.",
    "dataTypesDependencies": [
      "CommonSecurityLog"
    ],
    "dataConnectorsDependencies": [
      "illusiveAttackManagementSystem"
    ],
    "previewImagesFileNames": [
      "IllusiveASMWhite.png",
      "IllusiveASMBlack.png"
    ],
    "version": "1.0.1",
    "title": "Illusive ASM Dashboard",
    "templateRelativePath": "IllusiveASM.json",
    "subtitle": "",
    "provider": "Illusive"
  },
  {
    "workbookKey": "IllusiveADSWorkbook",
    "logoFileName": "illusive_logo_workbook.svg",
    "description": "Gain insights into unauthorized lateral movement in your organization's network.\nIllusive ADS is designed to paralyzes attackers and eradicates in-network threats by creating a hostile environment for the attackers across all the layers of the attack surface.",
    "dataTypesDependencies": [
      "CommonSecurityLog"
    ],
    "dataConnectorsDependencies": [
      "illusiveAttackManagementSystem"
    ],
    "previewImagesFileNames": [
      "IllusiveADSWhite.png",
      "IllusiveADSBlack.png"
    ],
    "version": "1.0.2",
    "title": "Illusive ADS Dashboard",
    "templateRelativePath": "IllusiveADS.json",
    "subtitle": "",
    "provider": "Illusive"
  },
  {
    "workbookKey": "PulseConnectSecureWorkbook",
    "logoFileName": "",
    "description": "Gain insight into Pulse Secure VPN by analyzing, collecting and correlating vulnerability data.\nThis workbook provides visibility into user VPN activities",
    "dataTypesDependencies": [
      "Syslog"
    ],
    "dataConnectorsDependencies": [
      "PulseConnectSecure"
    ],
    "previewImagesFileNames": [
      "PulseConnectSecureWhite.png",
      "PulseConnectSecureBlack.png"
    ],
    "version": "1.0.0",
    "title": "Pulse Connect Secure",
    "templateRelativePath": "PulseConnectSecure.json",
    "subtitle": "",
    "provider": "Pulse Secure"
  },
  {
    "workbookKey": "InfobloxNIOSWorkbook",
    "logoFileName": "infoblox_logo.svg",
    "description": "Gain insight into Infoblox NIOS by analyzing, collecting and correlating DHCP and DNS data.\nThis workbook provides visibility into DHCP and DNS traffic",
    "dataTypesDependencies": [
      "Syslog"
    ],
    "dataConnectorsDependencies": [
      "InfobloxNIOS"
    ],
    "previewImagesFileNames": [
      "InfobloxNIOSWhite.png",
      "InfobloxNIOSBlack.png"
    ],
    "version": "1.1.0",
    "title": "Infoblox NIOS",
    "templateRelativePath": "InfobloxNIOS.json",
    "subtitle": "",
    "provider": "Infoblox"
  },
  {
    "workbookKey": "SymantecVIPWorkbook",
    "logoFileName": "symantec_logo.svg",
    "description": "Gain insight into Symantec VIP by analyzing, collecting and correlating strong authentication data.\nThis workbook provides visibility into user authentications",
    "dataTypesDependencies": [
      "Syslog"
    ],
    "dataConnectorsDependencies": [
      "SymantecVIP"
    ],
    "previewImagesFileNames": [
      "SymantecVIPWhite.png",
      "SymantecVIPBlack.png"
    ],
    "version": "1.0.0",
    "title": "Symantec VIP",
    "templateRelativePath": "SymantecVIP.json",
    "subtitle": "",
    "provider": "Symantec"
  },
  {
    "workbookKey": "ProofPointTAPWorkbook",
    "logoFileName": "proofpointlogo.svg",
    "description": "Gain extensive insight into Proofpoint Targeted Attack Protection (TAP) by analyzing, collecting and correlating TAP log events.\nThis workbook provides visibility into message and click events that were permitted, delivered, or blocked",
    "dataTypesDependencies": [
      "ProofPointTAPMessagesBlocked_CL",
      "ProofPointTAPMessagesDelivered_CL",
      "ProofPointTAPClicksPermitted_CL",
      "ProofPointTAPClicksBlocked_CL"
    ],
    "dataConnectorsDependencies": [
      "ProofpointTAP"
    ],
    "previewImagesFileNames": [
      "ProofpointTAPWhite.png",
      "ProofpointTAPBlack.png"
    ],
    "version": "1.0.0",
    "title": "Proofpoint TAP",
    "templateRelativePath": "ProofpointTAP.json",
    "subtitle": "",
    "provider": "Proofpoint"
  },
  {
    "workbookKey": "QualysVMWorkbook",
    "logoFileName": "qualys_logo.svg",
    "description": "Gain insight into Qualys Vulnerability Management by analyzing, collecting and correlating vulnerability data.\nThis workbook provides visibility into vulnerabilities detected from vulnerability scans",
    "dataTypesDependencies": [
      "QualysHostDetection_CL"
    ],
    "dataConnectorsDependencies": [
      "QualysVulnerabilityManagement"
    ],
    "previewImagesFileNames": [
      "QualysVMWhite.png",
      "QualysVMBlack.png"
    ],
    "version": "1.0.0",
    "title": "Qualys Vulnerability Management",
    "templateRelativePath": "QualysVM.json",
    "subtitle": "",
    "provider": "Qualys"
  },
  {
    "workbookKey": "QualysVMV2Workbook",
    "logoFileName": "qualys_logo.svg",
    "description": "Gain insight into Qualys Vulnerability Management by analyzing, collecting and correlating vulnerability data.\nThis workbook provides visibility into vulnerabilities detected from vulnerability scans",
    "dataTypesDependencies": [
      "QualysHostDetectionV2_CL"
    ],
    "dataConnectorsDependencies": [
      "QualysVulnerabilityManagement"
    ],
    "previewImagesFileNames": [
      "QualysVMWhite.png",
      "QualysVMBlack.png"
    ],
    "version": "1.0.0",
    "title": "Qualys Vulnerability Management",
    "templateRelativePath": "QualysVMv2.json",
    "subtitle": "",
    "provider": "Qualys"
  },
  {
    "workbookKey": "GitHubSecurityWorkbook",
    "logoFileName": "GitHub.svg",
    "description": "Gain insights to GitHub activities that may be interesting for security.",
    "dataTypesDependencies": [
      "Github_CL",
      "GitHubRepoLogs_CL"
    ],
    "dataConnectorsDependencies": [],
    "previewImagesFileNames": [
      "GitHubSecurityWhite.png",
      "GitHubSecurityBlack.png"
    ],
    "version": "1.0.0",
    "title": "GitHub Security",
    "templateRelativePath": "GitHubSecurityWorkbook.json",
    "subtitle": "",
    "provider": "Microsoft Sentinel community"
  },
  {
    "workbookKey": "VisualizationDemo",
    "logoFileName": "",
    "description": "Learn and explore the many ways of displaying information within Microsoft Sentinel workbooks",
    "dataTypesDependencies": [
      "SecurityAlert"
    ],
    "dataConnectorsDependencies": [],
    "previewImagesFileNames": [
      "VisualizationDemoBlack.png",
      "VisualizationDemoWhite.png"
    ],
    "version": "1.0.0",
    "title": "Visualizations Demo",
    "templateRelativePath": "VisualizationDemo.json",
    "subtitle": "",
    "provider": "Microsoft Sentinel Community",
    "support": {
      "tier": "Community"
    },
    "author": {
      "name": "Matt Lowe"
    },
    "source": {
      "kind": "Community"
    },
    "categories": {
      "domains": [
        "Platform"
      ]
    }
  },
  {
    "workbookKey": "SophosXGFirewallWorkbook",
    "logoFileName": "sophos_logo.svg",
    "description": "Gain insight into Sophos XG Firewall by analyzing, collecting and correlating firewall data.\nThis workbook provides visibility into network traffic",
    "dataTypesDependencies": [
      "Syslog"
    ],
    "dataConnectorsDependencies": [
      "SophosXGFirewall"
    ],
    "previewImagesFileNames": [
      "SophosXGFirewallWhite.png",
      "SophosXGFirewallBlack.png"
    ],
    "version": "1.0.0",
    "title": "Sophos XG Firewall",
    "templateRelativePath": "SophosXGFirewall.json",
    "subtitle": "",
    "provider": "Sophos"
  },
  {
    "workbookKey": "SysmonThreatHuntingWorkbook",
    "logoFileName": "",
    "description": "Simplify your threat hunts using Sysmon data mapped to MITRE ATT&CK data. This workbook gives you the ability to drilldown into system activity based on known ATT&CK techniques as well as other threat hunting entry points such as user activity, network connections or virtual machine Sysmon events.\nPlease note that for this workbook to work you must have deployed Sysmon on your virtual machines in line with the instructions at https://github.com/BlueTeamLabs/sentinel-attack/wiki/Onboarding-sysmon-data-to-Azure-Sentinel",
    "dataTypesDependencies": [
      "Event"
    ],
    "dataConnectorsDependencies": [],
    "previewImagesFileNames": [
      "SysmonThreatHuntingWhite1.png",
      "SysmonThreatHuntingBlack1.png"
    ],
    "version": "1.4.0",
    "title": "Sysmon Threat Hunting",
    "templateRelativePath": "SysmonThreatHunting.json",
    "subtitle": "",
    "provider": "Microsoft Sentinel community",
    "support": {
      "tier": "Community"
    },
    "author": {
      "name": "Edoardo Gerosa"
    },
    "source": {
      "kind": "Community"
    },
    "categories": {
      "domains": [
        "Security - Threat Protection",
        "Application"
      ]
    }
  },
  {
    "workbookKey": "WebApplicationFirewallWAFTypeEventsWorkbook",
    "logoFileName": "webapplicationfirewall(WAF)_logo.svg",
    "description": "Gain insights into your organization's Azure web application firewall (WAF) across various services such as Azure Front Door Service and Application Gateway. You can view event triggers, full messages, attacks over time, among other data. Several aspects of the workbook are interactable to allow users to further understand their data",
    "dataTypesDependencies": [
      "AzureDiagnostics"
    ],
    "dataConnectorsDependencies": [
      "WAF"
    ],
    "previewImagesFileNames": [
      "WAFFirewallWAFTypeEventsBlack1.PNG",
      "WAFFirewallWAFTypeEventsBlack2.PNG",
      "WAFFirewallWAFTypeEventsBlack3.PNG",
      "WAFFirewallWAFTypeEventsBlack4.PNG",
      "WAFFirewallWAFTypeEventsWhite1.png",
      "WAFFirewallWAFTypeEventsWhite2.PNG",
      "WAFFirewallWAFTypeEventsWhite3.PNG",
      "WAFFirewallWAFTypeEventsWhite4.PNG"
    ],
    "version": "1.1.0",
    "title": "Microsoft Web Application Firewall (WAF) - Azure WAF",
    "templateRelativePath": "WebApplicationFirewallWAFTypeEvents.json",
    "subtitle": "",
    "provider": "Microsoft"
  },
  {
    "workbookKey": "OrcaAlertsOverviewWorkbook",
    "logoFileName": "Orca_logo.svg",
    "description": "A visualized overview of Orca security alerts.\nExplore, analize and learn about your security posture using Orca alerts Overview",
    "dataTypesDependencies": [
      "OrcaAlerts_CL"
    ],
    "dataConnectorsDependencies": [
      "OrcaSecurityAlerts"
    ],
    "previewImagesFileNames": [
      "OrcaAlertsWhite.png",
      "OrcaAlertsBlack.png"
    ],
    "version": "1.1.0",
    "title": "Orca alerts overview",
    "templateRelativePath": "OrcaAlerts.json",
    "subtitle": "",
    "provider": "Orca Security"
  },
  {
    "workbookKey": "CyberArkWorkbook",
    "logoFileName": "CyberArk_Logo.svg",
    "description": "The CyberArk Syslog connector allows you to easily connect all your CyberArk security solution logs with your Microsoft Sentinel, to view dashboards, create custom alerts, and improve investigation. Integration between CyberArk and Microsoft Sentinel makes use of the CEF Data Connector to properly parse and display CyberArk Syslog messages.",
    "dataTypesDependencies": [
      "CommonSecurityLog"
    ],
    "dataConnectorsDependencies": [
      "CyberArk"
    ],
    "previewImagesFileNames": [
      "CyberArkActivitiesWhite.PNG",
      "CyberArkActivitiesBlack.PNG"
    ],
    "version": "1.1.1",
    "title": "CyberArk EPV Events",
    "templateRelativePath": "CyberArkEPV.json",
    "subtitle": "",
    "provider": "CyberArk"
  },
  {
    "workbookKey": "UserEntityBehaviorAnalyticsWorkbook",
    "logoFileName": "Azure_Sentinel.svg",
    "description": "Identify compromised users and insider threats using User and Entity Behavior Analytics. Gain insights into anomalous user behavior from baselines learned from behavior patterns",
    "dataTypesDependencies": [
      "BehaviorAnalytics"
    ],
    "dataConnectorsDependencies": [],
    "previewImagesFileNames": [
      "UserEntityBehaviorAnalyticsBlack1.png",
      "UserEntityBehaviorAnalyticsWhite1.png"
    ],
    "version": "1.2.0",
    "title": "User And Entity Behavior Analytics",
    "templateRelativePath": "UserEntityBehaviorAnalytics.json",
    "subtitle": "",
    "provider": "Microsoft",
    "support": {
      "tier": "Microsoft"
    },
    "author": {
      "name": "Microsoft Corporation"
    },
    "source": {
      "kind": "Community"
    },
    "categories": {
      "domains": [
        "User Behavior (UEBA)"
      ]
    }
  },
  {
    "workbookKey": "CitrixWAF",
    "logoFileName": "citrix_logo.svg",
    "description": "Gain insight into the Citrix WAF logs",
    "dataTypesDependencies": [
      "CommonSecurityLog"
    ],
    "dataConnectorsDependencies": [
      "CitrixWAF"
    ],
    "previewImagesFileNames": [
      "CitrixWAFBlack.png",
      "CitrixWAFWhite.png"
    ],
    "version": "1.0.0",
    "title": "Citrix WAF (Web App Firewall)",
    "templateRelativePath": "CitrixWAF.json",
    "subtitle": "",
    "provider": "Citrix Systems Inc."
  },
  {
    "workbookKey": "UnifiSGWorkbook",
    "logoFileName": "",
    "description": "Gain insights into Unifi Security Gateways analyzing traffic and activities.",
    "dataTypesDependencies": [
      "CommonSecurityLog"
    ],
    "dataConnectorsDependencies": [],
    "previewImagesFileNames": [
      "UnifiSGBlack.png",
      "UnifiSGWhite.png"
    ],
    "version": "1.0.0",
    "title": "Unifi Security Gateway",
    "templateRelativePath": "UnifiSG.json",
    "subtitle": "",
    "provider": "Microsoft Sentinel community",
    "support": {
      "tier": "Community"
    },
    "author": {
      "name": "SecurityJedi"
    },
    "source": {
      "kind": "Community"
    },
    "categories": {
      "domains": [
        "Security – Network"
      ]
    }
  },
  {
    "workbookKey": "UnifiSGNetflowWorkbook",
    "logoFileName": "",
    "description": "Gain insights into Unifi Security Gateways analyzing traffic and activities using Netflow.",
    "dataTypesDependencies": [
      "netflow_CL"
    ],
    "dataConnectorsDependencies": [],
    "previewImagesFileNames": [
      "UnifiSGNetflowBlack.png",
      "UnifiSGNetflowWhite.png"
    ],
    "version": "1.0.0",
    "title": "Unifi Security Gateway - NetFlow",
    "templateRelativePath": "UnifiSGNetflow.json",
    "subtitle": "",
    "provider": "Microsoft Sentinel community",
    "support": {
      "tier": "Community"
    },
    "author": {
      "name": "SecurityJedi"
    },
    "source": {
      "kind": "Community"
    },
    "categories": {
      "domains": [
        "Security – Network"
      ]
    }
  },
  {
    "workbookKey": "NormalizedNetworkEventsWorkbook",
    "logoFileName": "Azure_Sentinel.svg",
    "description": "See insights on multiple networking appliances and other network sessions, that have been parsed or mapped to the normalized networking sessions table. Note this requires enabling parsers for the different products - to learn more, visit https://aka.ms/sentinelnormalizationdocs",
    "dataTypesDependencies": [],
    "dataConnectorsDependencies": [],
    "previewImagesFileNames": [
      "NormalizedNetworkEventsWhite.png",
      "NormalizedNetworkEventsBlack.png"
    ],
    "version": "1.0.0",
    "title": "Normalized network events",
    "templateRelativePath": "NormalizedNetworkEvents.json",
    "subtitle": "",
    "provider": "Microsoft",
    "support": {
      "tier": "Community"
    },
    "author": {
      "name": "yoav fransis"
    },
    "source": {
      "kind": "Community"
    },
    "categories": {
      "domains": [
        "Networking"
      ]
    }
  },
  {
    "workbookKey": "WorkspaceAuditingWorkbook",
    "logoFileName": "Azure_Sentinel.svg",
    "description": "Workspace auditing report\r\nUse this report to understand query runs across your workspace.",
    "dataTypesDependencies": [
      "LAQueryLogs"
    ],
    "dataConnectorsDependencies": [],
    "previewImagesFileNames": [
      "WorkspaceAuditingWhite.png",
      "WorkspaceAuditingBlack.png"
    ],
    "version": "1.0.0",
    "title": "Workspace audit",
    "templateRelativePath": "WorkspaceAuditing.json",
    "subtitle": "",
    "provider": "Microsoft Sentinel community",
    "support": {
      "tier": "Community"
    },
    "author": {
      "name": "Sarah Young"
    },
    "source": {
      "kind": "Community"
    },
    "categories": {
      "domains": [
        "IT Operations"
      ]
    }
  },
  {
    "workbookKey": "MITREATTACKWorkbook",
    "logoFileName": "Azure_Sentinel.svg",
    "description": "Workbook to showcase MITRE ATT&CK Coverage for Microsoft Sentinel",
    "dataTypesDependencies": [],
    "dataConnectorsDependencies": [],
    "previewImagesFileNames": [
      "MITREATTACKWhite1.PNG",
      "MITREATTACKWhite2.PNG",
      "MITREATTACKBlack1.PNG",
      "MITREATTACKBlack2.PNG"
    ],
    "version": "1.0.1",
    "title": "MITRE ATT&CK Workbook",
    "templateRelativePath": "MITREAttack.json",
    "subtitle": "",
    "provider": "Microsoft Sentinel community"
  },
  {
    "workbookKey": "BETTERMTDWorkbook",
    "logoFileName": "BETTER_MTD_logo.svg",
    "description": "Workbook using the BETTER Mobile Threat Defense (MTD) connector, to give insights into your mobile devices, installed application and overall device security posture.",
    "dataTypesDependencies": [
      "BetterMTDDeviceLog_CL",
      "BetterMTDAppLog_CL",
      "BetterMTDIncidentLog_CL",
      "BetterMTDNetflowLog_CL"
    ],
    "dataConnectorsDependencies": [
      "BetterMTD"
    ],
    "previewImagesFileNames": [
      "BetterMTDWorkbookPreviewWhite1.png",
      "BetterMTDWorkbookPreviewWhite2.png",
      "BetterMTDWorkbookPreviewWhite3.png",
      "BetterMTDWorkbookPreviewBlack1.png",
      "BetterMTDWorkbookPreviewBlack2.png",
      "BetterMTDWorkbookPreviewBlack3.png"
    ],
    "version": "1.1.0",
    "title": "BETTER Mobile Threat Defense (MTD)",
    "templateRelativePath": "BETTER_MTD_Workbook.json",
    "subtitle": "",
    "provider": "BETTER Mobile"
  },
  {
    "workbookKey": "AlsidIoEWorkbook",
    "logoFileName": "Alsid.svg",
    "description": "Workbook showcasing the state and evolution of your Alsid for AD Indicators of Exposures alerts.",
    "dataTypesDependencies": [
      "AlsidForADLog_CL"
    ],
    "dataConnectorsDependencies": [
      "AlsidForAD"
    ],
    "previewImagesFileNames": [
      "AlsidIoEBlack1.png",
      "AlsidIoEBlack2.png",
      "AlsidIoEBlack3.png",
      "AlsidIoEWhite1.png",
      "AlsidIoEWhite2.png",
      "AlsidIoEWhite3.png"
    ],
    "version": "1.0.0",
    "title": "Alsid for AD | Indicators of Exposure",
    "templateRelativePath": "AlsidIoE.json",
    "subtitle": "",
    "provider": "Alsid"
  },
  {
    "workbookKey": "AlsidIoAWorkbook",
    "logoFileName": "Alsid.svg",
    "description": "Workbook showcasing the state and evolution of your Alsid for AD Indicators of Attack alerts.",
    "dataTypesDependencies": [
      "AlsidForADLog_CL"
    ],
    "dataConnectorsDependencies": [
      "AlsidForAD"
    ],
    "previewImagesFileNames": [
      "AlsidIoABlack1.png",
      "AlsidIoABlack2.png",
      "AlsidIoABlack3.png",
      "AlsidIoAWhite1.png",
      "AlsidIoAWhite2.png",
      "AlsidIoAWhite3.png"
    ],
    "version": "1.0.0",
    "title": "Alsid for AD | Indicators of Attack",
    "templateRelativePath": "AlsidIoA.json",
    "subtitle": "",
    "provider": "Alsid"
  },
  {
    "workbookKey": "InvestigationInsightsWorkbook",
    "logoFileName": "Microsoft_logo.svg",
    "description": "Help analysts gain insight into incident, bookmark and entity data through the Investigation Insights Workbook. This workbook provides common queries and detailed visualizations to help an analyst investigate suspicious activities quickly with an easy to use interface. Analysts can start their investigation from a Microsoft Sentinel incident, bookmark, or by simply entering the entity data into the workbook manually.",
    "dataTypesDependencies": [ "AuditLogs", "AzureActivity", "CommonSecurityLog", "OfficeActivity", "SecurityEvent", "SigninLogs", "ThreatIntelligenceIndicator" ],
    "dataConnectorsDependencies": [ "AzureActivity", "SecurityEvents", "Office365", "AzureActiveDirectory", "ThreatIntelligence", "ThreatIntelligenceTaxii", "WindowsSecurityEvents" ],
    "previewImagesFileNames": [ "InvestigationInsightsWhite1.png", "InvestigationInsightsBlack1.png", "InvestigationInsightsWhite2.png", "InvestigationInsightsBlack2.png" ],
    "version": "1.6.0",
    "title": "Investigation Insights",
    "templateRelativePath": "InvestigationInsights.json",
    "subtitle": "",
    "provider": "Microsoft Sentinel community",
    "support": {
      "tier": "Community"
    },
    "author": {
      "name": "Brian Delaney & Jon Shectman"
    },
    "source": {
      "kind": "Community"
    },
    "categories": {
      "domains": [ "Security - Others" ]
    }
  },
  {
    "workbookKey": "AksSecurityWorkbook",
    "logoFileName": "Kubernetes_services.svg",
    "description": "See insights about the security of your AKS clusters. The workbook helps to identify sensitive operations in the clusters and get insights based on Azure Defender alerts.",
    "dataTypesDependencies": [
      "SecurityAlert",
      "AzureDiagnostics"
    ],
    "dataConnectorsDependencies": [
      "AzureSecurityCenter",
      "AzureKubernetes"
    ],
    "previewImagesFileNames": [
      "AksSecurityWhite.png",
      "AksSecurityBlack.png"
    ],
    "version": "1.5.0",
    "title": "Azure Kubernetes Service (AKS) Security",
    "templateRelativePath": "AksSecurity.json",
    "subtitle": "",
    "provider": "Microsoft"
  },
  {
    "workbookKey": "AzureKeyVaultWorkbook",
    "logoFileName": "KeyVault.svg",
    "description": "See insights about the security of your Azure key vaults. The workbook helps to identify sensitive operations in the key vaults and get insights based on Azure Defender alerts.",
    "dataTypesDependencies": [
      "SecurityAlert",
      "AzureDiagnostics"
    ],
    "dataConnectorsDependencies": [
      "AzureSecurityCenter",
      "AzureKeyVault"
    ],
    "previewImagesFileNames": [
      "AkvSecurityWhite.png",
      "AkvSecurityBlack.png"
    ],
    "version": "1.1.0",
    "title": "Azure Key Vault Security",
    "templateRelativePath": "AzureKeyVaultWorkbook.json",
    "subtitle": "",
    "provider": "Microsoft"
  },
  {
    "workbookKey": "IncidentOverview",
    "logoFileName": "Azure_Sentinel.svg",
    "description": "The Incident Overview workbook is designed to assist in triaging and investigation by providing in-depth information about the incident, including:\r\n* General information\r\n* Entity data\r\n* Triage time (time between incident creation and first response)\r\n* Mitigation time (time between incident creation and closing)\r\n* Comments\r\n\r\nCustomize this workbook by saving and editing it. \r\nYou can reach this workbook template from the incidents panel as well. Once you have customized it, the link from the incident panel will open the customized workbook instead of the template.\r\n",
    "dataTypesDependencies": [
      "SecurityAlert",
      "SecurityIncident"
    ],
    "dataConnectorsDependencies": [],
    "previewImagesFileNames": [
      "IncidentOverviewBlack1.png",
      "IncidentOverviewWhite1.png",
      "IncidentOverviewBlack2.png",
      "IncidentOverviewWhite2.png"
    ],
    "version": "2.2.0",
    "title": "Incident overview",
    "templateRelativePath": "IncidentOverview.json",
    "subtitle": "",
    "provider": "Microsoft"
  },
  {
    "workbookKey": "SecurityOperationsEfficiency",
    "logoFileName": "Azure_Sentinel.svg",
    "description": "Security operations center managers can view overall efficiency metrics and measures regarding the performance of their team. They can find operations by multiple indicators over time including severity, MITRE tactics, mean time to triage, mean time to resolve and more. The SOC manager can develop a picture of the performance in both general and specific areas over time and use it to improve efficiency.",
    "dataTypesDependencies": [
      "SecurityAlert",
      "SecurityIncident"
    ],
    "dataConnectorsDependencies": [],
    "previewImagesFileNames": [ "SecurityEfficiencyWhite1.png", "SecurityEfficiencyWhite2.png", "SecurityEfficiencyBlack1.png", "SecurityEfficiencyBlack2.png" ],
    "version": "1.5.1",
    "title": "Security Operations Efficiency",
    "templateRelativePath": "SecurityOperationsEfficiency.json",
    "subtitle": "",
    "provider": "Microsoft",
    "support": {
      "tier": "Microsoft"
    },
    "author": {
      "name": "Microsoft Corporation"
    },
    "source": {
      "kind": "Community"
    },
    "categories": {
      "domains": [ "IT Operations", "Security - Others" ]
    }
  },
  {
    "workbookKey": "DataCollectionHealthMonitoring",
    "logoFileName": "Azure_Sentinel.svg",
    "description": "Gain insights into your workspace's data ingestion status. In this workbook, you can view additional monitors and detect anomalies that will help you determine your workspace’s data collection health.",
    "dataTypesDependencies": [],
    "dataConnectorsDependencies": [],
    "previewImagesFileNames": [ "HealthMonitoringWhite1.png", "HealthMonitoringWhite2.png", "HealthMonitoringWhite3.png", "HealthMonitoringBlack1.png", "HealthMonitoringBlack2.png", "HealthMonitoringBlack3.png" ],
    "version": "1.0.1",
    "title": "Data collection health monitoring",
    "templateRelativePath": "DataCollectionHealthMonitoring.json",
    "subtitle": "",
    "provider": "Microsoft",
    "support": { "tier": "Community" },
    "author": { "name": "morshabi" },
    "source": { "kind": "Community" },
    "categories": { "domains": [ "IT Operations", "Platform" ] }
  },
  {
    "workbookKey": "OnapsisAlarmsWorkbook",
    "logoFileName": "onapsis_logo.svg",
    "description": "Gain insights into what is going on in your SAP Systems with this overview of the alarms triggered in the Onapsis Platform. Incidents are enriched with context and next steps to help your Security team respond effectively.",
    "dataTypesDependencies": [
      "CommonSecurityLog"
    ],
    "dataConnectorsDependencies": [
      "OnapsisPlatform"
    ],
    "previewImagesFileNames": [
      "OnapsisWhite1.PNG",
      "OnapsisBlack1.PNG",
      "OnapsisWhite2.PNG",
      "OnapsisBlack2.PNG"
    ],
    "version": "1.0.0",
    "title": "Onapsis Alarms Overview",
    "templateRelativePath": "OnapsisAlarmsOverview.json",
    "subtitle": "",
    "provider": "Onapsis"
  },
  {
    "workbookKey": "DelineaWorkbook",
    "logoFileName": "DelineaLogo.svg",
    "description": "The Delinea Secret Server Syslog connector",
    "dataTypesDependencies": [
      "CommonSecurityLog"
    ],
    "dataConnectorsDependencies": [
      "DelineaSecretServer_CEF"
    ],
    "previewImagesFileNames": [
      "DelineaWorkbookWhite.PNG",
      "DelineaWorkbookBlack.PNG"
    ],
    "version": "1.0.0",
    "title": "Delinea Secret Server Workbook",
    "templateRelativePath": "DelineaWorkbook.json",
    "subtitle": "",
    "provider": "Delinea"
  },
  {
    "workbookKey": "ForcepointCloudSecurityGatewayWorkbook",
    "logoFileName": "Forcepoint_new_logo.svg",
    "description": "Use this report to understand query runs across your workspace.",
    "dataTypesDependencies": [
      "CommonSecurityLog"
    ],
    "dataConnectorsDependencies": [
      "ForcepointCSG"
    ],
    "previewImagesFileNames": [
      "ForcepointCloudSecurityGatewayWhite.png",
      "ForcepointCloudSecurityGatewayBlack.png"
    ],
    "version": "1.0.0",
    "title": "Forcepoint Cloud Security Gateway Workbook",
    "templateRelativePath": "ForcepointCloudSecuirtyGatewayworkbook.json",
    "subtitle": "",
    "provider": "Forcepoint"
  },
  {
    "workbookKey": "IntsightsIOCWorkbook",
    "logoFileName": "IntSights_logo.svg",
    "description": "This Microsoft Sentinel workbook provides an overview of Indicators of Compromise (IOCs) and their correlations allowing users to analyze and visualize indicators based on severity, type, and other parameters.",
    "dataTypesDependencies": [ "ThreatIntelligenceIndicator", "SecurityAlert" ],
    "dataConnectorsDependencies": [ "ThreatIntelligenceTaxii" ],
    "previewImagesFileNames": [ "IntsightsIOCWhite.png", "IntsightsMatchedWhite.png", "IntsightsMatchedBlack.png", "IntsightsIOCBlack.png" ],
    "version": "2.0.0",
    "title": "IntSights IOC Workbook",
    "templateRelativePath": "IntsightsIOCWorkbook.json",
    "subtitle": "",
    "provider": "IntSights Cyber Intelligence"
  },
  {
    "workbookKey": "DarktraceSummaryWorkbook",
    "logoFileName": "Darktrace.svg",
    "description": "A workbook containing relevant KQL queries to help you visualise the data in model breaches from the Darktrace Connector",
    "dataTypesDependencies": [
      "CommonSecurityLog"
    ],
    "dataConnectorsDependencies": [
      "Darktrace"
    ],
    "previewImagesFileNames": [
      "AIA-DarktraceSummaryWhite.png",
      "AIA-DarktraceSummaryBlack.png"
    ],
    "version": "1.1.0",
    "title": "AI Analyst Darktrace Model Breach Summary",
    "templateRelativePath": "AIA-Darktrace.json",
    "subtitle": "",
    "provider": "Darktrace"
  },
  {
    "workbookKey": "TrendMicroXDR",
    "logoFileName": "trendmicro_logo.svg",
    "description": "Gain insights from Trend Vision One with this overview of the Alerts triggered.",
    "dataTypesDependencies": [ "TrendMicro_XDR_WORKBENCH_CL" ],
    "dataConnectorsDependencies": [ "TrendMicroXDR" ],
    "previewImagesFileNames": [ "TrendMicroXDROverviewWhite.png", "TrendMicroXDROverviewBlack.png" ],
    "version": "1.3.1",
    "title": "Trend Vision One Alert Overview",
    "templateRelativePath": "TrendMicroXDROverview.json",
    "subtitle": "",
    "provider": "Trend Micro"
  },
  {
    "workbookKey": "CyberpionOverviewWorkbook",
    "logoFileName": "cyberpion_logo.svg",
    "description": "Use Cyberpion's Security Logs and this workbook, to get an overview of your online assets, gain insights into their current state, and find ways to better secure your ecosystem.",
    "dataTypesDependencies": [
      "CyberpionActionItems_CL"
    ],
    "dataConnectorsDependencies": [
      "CyberpionSecurityLogs"
    ],
    "previewImagesFileNames": [
      "CyberpionActionItemsBlack.png",
      "CyberpionActionItemsWhite.png"
    ],
    "version": "1.0.0",
    "title": "Cyberpion Overview",
    "templateRelativePath": "CyberpionOverviewWorkbook.json",
    "subtitle": "",
    "provider": "Cyberpion"
  },
  {
    "workbookKey": "SolarWindsPostCompromiseHuntingWorkbook",
    "logoFileName": "MSTIC-Logo.svg",
    "description": "This hunting workbook is intended to help identify activity related to the Solorigate compromise and subsequent attacks discovered in December 2020",
    "dataTypesDependencies": [
      "CommonSecurityLog",
      "SigninLogs",
      "AuditLogs",
      "AADServicePrincipalSignInLogs",
      "OfficeActivity",
      "BehaviorAnalytics",
      "SecurityEvent",
      "DeviceProcessEvents",
      "SecurityAlert",
      "DnsEvents"
    ],
    "dataConnectorsDependencies": [
      "AzureActiveDirectory",
      "SecurityEvents",
      "Office365",
      "MicrosoftThreatProtection",
      "DNS",
      "WindowsSecurityEvents"
    ],
    "previewImagesFileNames": [
      "SolarWindsPostCompromiseHuntingWhite.png",
      "SolarWindsPostCompromiseHuntingBlack.png"
    ],
    "version": "1.5.0",
    "title": "SolarWinds Post Compromise Hunting",
    "templateRelativePath": "SolarWindsPostCompromiseHunting.json",
    "subtitle": "",
    "provider": "Microsoft",
	  "support": {
      "tier": "Microsoft"
    },
    "author": {
      "name": "Shain"
    },
    "source": {
      "kind": "Community"
    },
    "categories": {
      "domains": [ "Security - Others" ]
    }
  },
  {
    "workbookKey": "ProofpointPODWorkbook",
    "logoFileName": "proofpointlogo.svg",
    "description": "Gain insights into your Proofpoint on Demand Email Security activities, including maillog and messages data. The Workbook provides users with an executive dashboard showing the reporting capabilities, message traceability and monitoring.",
    "dataTypesDependencies": [
      "ProofpointPOD_maillog_CL",
      "ProofpointPOD_message_CL"
    ],
    "dataConnectorsDependencies": [
      "ProofpointPOD"
    ],
    "previewImagesFileNames": [
      "ProofpointPODMainBlack1.png",
      "ProofpointPODMainBlack2.png",
      "ProofpointPODMainWhite1.png",
      "ProofpointPODMainWhite2.png",
      "ProofpointPODMessageSummaryBlack.png",
      "ProofpointPODMessageSummaryWhite.png",
      "ProofpointPODTLSBlack.png",
      "ProofpointPODTLSWhite.png"
    ],
    "version": "1.0.1",
    "title": "Proofpoint On-Demand Email Security",
    "templateRelativePath": "ProofpointPOD.json",
    "subtitle": "",
    "provider": "Proofpoint"
  },
  {
    "workbookKey": "CiscoUmbrellaWorkbook",
    "logoFileName": "cisco_logo.svg",
    "description": "Gain insights into Cisco Umbrella activities, including the DNS, Proxy and Cloud Firewall data. Workbook shows general information along with threat landscape including categories, blocked destinations and URLs.",
    "dataTypesDependencies": [
      "Cisco_Umbrella_dns_CL",
      "Cisco_Umbrella_proxy_CL",
      "Cisco_Umbrella_ip_CL",
      "Cisco_Umbrella_cloudfirewall_CL"
    ],
    "dataConnectorsDependencies": [
      "CiscoUmbrellaDataConnector"
    ],
    "previewImagesFileNames": [
      "CiscoUmbrellaDNSBlack1.png",
      "CiscoUmbrellaDNSBlack2.png",
      "CiscoUmbrellaDNSWhite1.png",
      "CiscoUmbrellaDNSWhite2.png",
      "CiscoUmbrellaFirewallBlack.png",
      "CiscoUmbrellaFirewallWhite.png",
      "CiscoUmbrellaMainBlack1.png",
      "CiscoUmbrellaMainBlack2.png",
      "CiscoUmbrellaMainWhite1.png",
      "CiscoUmbrellaMainWhite2.png",
      "CiscoUmbrellaProxyBlack1.png",
      "CiscoUmbrellaProxyBlack2.png",
      "CiscoUmbrellaProxyWhite1.png",
      "CiscoUmbrellaProxyWhite2.png"
    ],
    "version": "1.0.0",
    "title": "Cisco Umbrella",
    "templateRelativePath": "CiscoUmbrella.json",
    "subtitle": "",
    "provider": "Cisco"
  },
  {
    "workbookKey": "AnalyticsEfficiencyWorkbook",
    "logoFileName": "Azure_Sentinel.svg",
    "description": "Gain insights into the efficacy of your analytics rules. In this workbook you can analyze and monitor the analytics rules found in your workspace to achieve better performance by your SOC.",
    "dataTypesDependencies": [
      "SecurityAlert",
      "SecurityIncident"
    ],
    "dataConnectorsDependencies": [],
    "previewImagesFileNames": [
      "AnalyticsEfficiencyBlack.png",
      "AnalyticsEfficiencyWhite.png"
    ],
    "version": "1.2.0",
    "title": "Analytics Efficiency",
    "templateRelativePath": "AnalyticsEfficiency.json",
    "subtitle": "",
    "provider": "Microsoft"
  },
  {
    "workbookKey": "WorkspaceUsage",
    "logoFileName": "Azure_Sentinel.svg",
    "description": "Gain insights into your workspace's usage. In this workbook, you can view your workspace’s data consumption, latency, recommended tasks and Cost and Usage statistics.",
    "dataTypesDependencies": [],
    "dataConnectorsDependencies": [],
    "previewImagesFileNames": [
      "WorkspaceUsageBlack.png",
      "WorkspaceUsageWhite.png"
    ],
    "version": "1.6.2",
    "title": "Workspace Usage Report",
    "templateRelativePath": "WorkspaceUsage.json",
    "subtitle": "",
    "provider": "Microsoft Sentinel community",
    "support": {
      "tier": "Community"
    },
    "author": {
      "name": "Clive Watson"
    },
    "source": {
      "kind": "Community"
    },
    "categories": {
      "domains": [
        "IT Operations"
      ]
    }
  },
  {
    "workbookKey": "SentinelCentral",
    "logoFileName": "Azure_Sentinel.svg",
    "description": "Use this report to view Incident (and Alert data) across many workspaces, this works with Azure Lighthouse and across any subscription you have access to.",
    "dataTypesDependencies": [],
    "dataConnectorsDependencies": [],
    "previewImagesFileNames": [
      "SentinelCentralBlack.png",
      "SentinelCentralWhite.png"
    ],
    "version": "2.1.0",
    "title": "Microsoft Sentinel Central",
    "templateRelativePath": "SentinelCentral.json",
    "subtitle": "",
    "provider": "Microsoft Sentinel community"
  },
  {
    "workbookKey": "CognniIncidentsWorkbook",
    "logoFileName": "cognni-logo.svg",
    "description": "Gain intelligent insights into the risks to your important financial, legal, HR, and governance information. This workbook lets you monitor your at-risk information to determine when and why incidents occurred, as well as who was involved. These incidents are broken into high, medium, and low risk incidents for each information category.",
    "dataTypesDependencies": [
      "CognniIncidents_CL"
    ],
    "dataConnectorsDependencies": [
      "CognniSentinelDataConnector"
    ],
    "previewImagesFileNames": [
      "CognniBlack.PNG",
      "CognniWhite.PNG"
    ],
    "version": "1.0.0",
    "title": "Cognni Important Information Incidents",
    "templateRelativePath": "CognniIncidentsWorkbook.json",
    "subtitle": "",
    "provider": "Cognni"
  },
  {
    "workbookKey": "pfsense",
    "logoFileName": "pfsense_logo.svg",
    "description": "Gain insights into pfsense logs from both filterlog and nginx.",
    "dataTypesDependencies": [
      "CommonSecurityLog"
    ],
    "dataConnectorsDependencies": [],
    "previewImagesFileNames": [
      "pfsenseBlack.png",
      "pfsenseWhite.png"
    ],
    "version": "1.0.0",
    "title": "pfsense",
    "templateRelativePath": "pfsense.json",
    "subtitle": "",
    "provider": "Microsoft Sentinel community",
    "support": {
      "tier": "Community"
    },
    "author": {
      "name": "dicolanl"
    },
    "source": {
      "kind": "Community"
    },
    "categories": {
      "domains": [
        "Security - Network"
      ]
    }
  },
  {
    "workbookKey": "ExchangeCompromiseHunting",
    "logoFileName": "MSTIC-Logo.svg",
    "description": "This workbook is intended to help defenders in responding to the Exchange Server vulnerabilities disclosed in March 2021, as well as hunting for potential compromise activity. More details on these vulnearbilities can be found at: https://aka.ms/exchangevulns",
    "dataTypesDependencies": [
      "SecurityEvent",
      "W3CIISLog"
    ],
    "dataConnectorsDependencies": [
      "SecurityEvents",
      "AzureMonitor(IIS)",
      "WindowsSecurityEvents"
    ],
    "previewImagesFileNames": [
      "ExchangeBlack.png",
      "ExchangeWhite.png"
    ],
    "version": "1.0.0",
    "title": "Exchange Compromise Hunting",
    "templateRelativePath": "ExchangeCompromiseHunting.json",
    "subtitle": "",
    "provider": "Microsoft",
    "support": {
      "tier": "Community"
    },
    "author": {
      "name": "Pete Bryan"
    },
    "source": {
      "kind": "Community"
    },
    "categories": {
      "domains": [
        "Security - Threat Protection"
      ]
    }
  },
  {
    "workbookKey": "SOCProcessFramework",
    "logoFileName": "Azure_Sentinel.svg",
    "description": "Built by Microsoft's Sentinel GBB's - This workbook contains years of SOC Best Practices and is intended to help SOCs mature and leverage industry standards in Operationalizing their SOC in using Microsoft Sentinel. It contains Processes and Procedures every SOC should consider and builds a high level of operational excellence.",
    "dataTypesDependencies": [],
    "dataConnectorsDependencies": [],
    "previewImagesFileNames": [
      "SOCProcessFrameworkCoverImage1White.png",
      "SOCProcessFrameworkCoverImage1Black.png",
      "SOCProcessFrameworkCoverImage2White.png",
      "SOCProcessFrameworkCoverImage2Black.png"
    ],
    "version": "1.1.0",
    "title": "SOC Process Framework",
    "templateRelativePath": "SOCProcessFramework.json",
    "subtitle": "",
    "provider": "Microsoft Sentinel Community"
  },
  {
    "workbookKey": "Microsoft365SecurityPosture",
    "logoFileName": "M365securityposturelogo.svg",
    "description": "This workbook presents security posture data collected from Azure Security Center, M365 Defender, Defender for Endpoint, and Microsoft Cloud App Security. This workbook relies on the M365 Security Posture Playbook in order to bring the data in.",
    "dataTypesDependencies": [
      "M365SecureScore_CL",
      "MDfESecureScore_CL",
      "MDfEExposureScore_CL",
      "MDfERecommendations_CL",
      "MDfEVulnerabilitiesList_CL",
      "McasShadowItReporting"
    ],
    "dataConnectorsDependencies": [],
    "previewImagesFileNames": [
      "M365securitypostureblack.png",
      "M365securityposturewhite.png"
    ],
    "version": "1.0.0",
    "title": "Microsoft 365 Security Posture",
    "templateRelativePath": "M365SecurityPosture.json",
    "subtitle": "",
    "provider": "Microsoft Sentinel Community",
    "support": {
      "tier": "Community"
    },
    "author": {
      "name": "Matt Lowe"
    },
    "source": {
      "kind": "Community"
    },
    "categories": {
      "domains": [
        "Security - Others"
      ]
    }
  },
  {
    "workbookKey": "AzureSentinelCost",
    "logoFileName": "Azure_Sentinel.svg",
    "description": "This workbook provides an estimated cost across the main billed items in Microsoft Sentinel: ingestion, retention and automation. It also provides insight about the possible impact of the Microsoft 365 E5 offer.",
    "dataTypesDependencies": [],
    "dataConnectorsDependencies": [],
    "previewImagesFileNames": [ "AzureSentinelCostWhite.png", "AzureSentinelCostBlack.png" ],
    "version": "1.7.0",
    "title": "Microsoft Sentinel Cost",
    "templateRelativePath": "AzureSentinelCost.json",
    "subtitle": "",
    "provider": "Microsoft Sentinel Community"
  },
  {
    "workbookKey": "ADXvsLA",
    "logoFileName": "Azure_Sentinel.svg",
    "description": "This workbook shows the tables from Microsoft Sentinel which are backed up in ADX. It also provides a comparison between the entries in the Microsoft Sentinel tables and the ADX tables. Lastly some general information about the queries and ingestion on ADX is shown.",
    "dataTypesDependencies": [],
    "dataConnectorsDependencies": [],
    "previewImagesFileNames": [
      "ADXvsLABlack.PNG",
      "ADXvsLAWhite.PNG"
    ],
    "version": "1.0.0",
    "title": "ADXvsLA",
    "templateRelativePath": "ADXvsLA.json",
    "subtitle": "",
    "provider": "Microsoft Sentinel Community",
    "support": {
      "tier": "Community"
    },
    "author": {
      "name": "Naomi"
    },
    "source": {
      "kind": "Community"
    },
    "categories": {
      "domains": [
        "Platform"
      ]
    }
  },
  {
    "workbookKey": "MicrosoftDefenderForOffice365",
    "logoFileName": "office365_logo.svg",
    "description": "Gain insights into your Microsoft Defender for Office 365 raw data logs.  This workbook lets you look at trends in email senders, attachments and embedded URL data to find anomalies. You can also search by, sender, recipient, subject, attachment or embedded URL to find where the related messages have been sent.",
    "dataTypesDependencies": [
      "EmailEvents",
      "EmailUrlInfo",
      "EmailAttachmentInfo"
    ],
    "dataConnectorsDependencies": [],
    "previewImagesFileNames": [ "MDOWhite1.png", "MDOBlack1.png", "MDOWhite2.png", "MDOBlack2.png" ],
    "version": "1.0.2",
    "title": "Microsoft Defender For Office 365",
    "templateRelativePath": "MicrosoftDefenderForOffice365.json",
    "subtitle": "",
    "provider": "Microsoft Sentinel Community",
    "support": {
        "tier": "Community"
      },
      "author": {
        "name": "Brian Delaney"
      },
      "source": {
        "kind": "Community"
      },
      "categories": {
        "domains": [ "Security - Others" ]
      }
  },
  {
    "workbookKey": "ProofPointThreatDashboard",
    "logoFileName": "",
    "description": "Provides an overview of email threat activity based on log data provided by ProofPoint",
    "dataTypesDependencies": [
      "ProofpointPOD_message_CL",
      "ProofpointPOD_maillog_CL",
      "ProofPointTAPClicksBlocked_CL",
      "ProofPointTAPClicksPermitted_CL",
      "ProofPointTAPMessagesBlocked_CL",
      "ProofPointTAPMessagesDelivered_CL"
    ],
    "dataConnectorsDependencies": [
      "ProofpointTAP",
      "ProofpointPOD"
    ],
    "previewImagesFileNames": [
      "ProofPointThreatDashboardBlack1.png",
      "ProofPointThreatDashboardWhite1.png"
    ],
    "version": "1.0.0",
    "title": "ProofPoint Threat Dashboard",
    "templateRelativePath": "ProofPointThreatDashboard.json",
    "subtitle": "",
    "provider": "Microsoft Sentinel Community",
    "support": {
      "tier": "Community"
    },
    "author": {
      "name": "reprise99"
    },
    "source": {
      "kind": "Community"
    },
    "categories": {
      "domains": [
        "Security - Others"
      ]
    }
  },
  {
    "workbookKey": "AMAmigrationTracker",
    "logoFileName": "Azure_Sentinel.svg",
    "description": "See what Azure and Azure Arc servers have Log Analytics agent or Azure Monitor agent installed. Review what DCR (data collection rules) apply to your machines and whether you are collecting logs from those machines into your selected workspaces.",
    "dataTypesDependencies": [],
    "dataConnectorsDependencies": [],
    "previewImagesFileNames": [
      "AMAtrackingWhite1.png",
      "AMAtrackingWhite2.png",
      "AMAtrackingWhite3.png",
      "AMAtrackingWhite4.png",
      "AMAtrackingBlack1.png",
      "AMAtrackingBlack2.png",
      "AMAtrackingBlack3.png",
      "AMAtrackingBlack4.png"
    ],
    "version": "1.2.0",
    "title": "AMA migration tracker",
    "templateRelativePath": "AMAmigrationTracker.json",
    "subtitle": "",
    "provider": "Microsoft Sentinel Community",
    "support": {
      "tier": "Community"
    },
    "author": {
      "name": "mariavaladas"
    },
    "source": {
      "kind": "Community"
    },
    "categories": {
      "domains": [
        "Platform",
        "Migration"
      ]
    }
  },
  {
    "workbookKey": "AdvancedKQL",
    "logoFileName": "Azure_Sentinel.svg",
    "description": "This interactive Workbook is designed to improve your KQL proficiency by using a use-case driven approach.",
    "dataTypesDependencies": [],
    "dataConnectorsDependencies": [],
    "previewImagesFileNames": [
      "AdvancedKQLWhite.png",
      "AdvancedKQLBlack.png"
    ],
    "version": "1.3.0",
    "title": "Advanced KQL for Microsoft Sentinel",
    "templateRelativePath": "AdvancedKQL.json",
    "subtitle": "",
    "provider": "Microsoft Sentinel Community"
  },
  {
    "workbookKey": "DSTIMWorkbook",
    "logoFileName": "DSTIM.svg",
    "description": "Identify sensitive data blast radius (i.e., who accessed sensitive data, what kinds of sensitive data, from where and when) in a given data security incident investigation or as part of Threat Hunting. Prioritize your investigation based on insights provided with integrations with Watchlists(VIPUsers, TerminatedEmployees and HighValueAssets), Threat Intelligence feed, UEBA baselines and much more.",
    "dataTypesDependencies": [
      "DSMAzureBlobStorageLogs",
      "DSMDataClassificationLogs",
      "DSMDataLabelingLogs",
      "Anomalies",
      "ThreatIntelligenceIndicator",
      "AADManagedIdentitySignInLogs",
      "SecurityAlert",
      "SigninLogs"
    ],
    "dataConnectorsDependencies": [],
    "previewImagesFileNames": [
      "DSTIMWorkbookBlack.png",
      "DSTIMWorkbookWhite.png"
    ],
    "version": "1.9.0",
    "title": "Data Security - Sensitive Data Impact Assessment",
    "templateRelativePath": "DSTIMWorkbook.json",
    "subtitle": "",
    "provider": "Microsoft",
    "featureFlag": "DSTIMWorkbook",
    "support": {
      "tier": "Community"
    },
    "author": {
      "name": "avital-m"
    },
    "source": {
      "kind": "Community"
    },
    "categories": {
      "domains": [
        "Security - Others"
      ]
    }
  },
  {
    "workbookKey": "IntrotoKQLWorkbook",
    "logoFileName": "",
    "description": "Learn and practice the Kusto Query Language. This workbook introduces and provides 100 to 200 level content for new and existing users looking to learn KQL. This workbook will be updated with content over time.",
    "dataTypesDependencies": [],
    "dataConnectorsDependencies": [],
    "previewImagesFileNames": [
      "IntrotoKQL-black.png",
      "IntrotoKQL-white.png"
    ],
    "version": "2.0.0",
    "title": "Intro to KQL",
    "templateRelativePath": "IntrotoKQL.json",
    "subtitle": "",
    "provider": "Microsoft Sentinel Community"
  },
  {
    "workbookKey": "Log4jPostCompromiseHunting",
    "logoFileName": "",
    "description": "This hunting workbook is intended to help identify activity related to the Log4j compromise discovered in December 2021.",
    "dataTypesDependencies": [
      "SecurityNestedRecommendation",
      "AzureDiagnostics",
      "OfficeActivity",
      "W3CIISLog",
      "AWSCloudTrail",
      "SigninLogs",
      "AADNonInteractiveUserSignInLogs",
      "imWebSessions",
      "imNetworkSession"
    ],
    "dataConnectorsDependencies": [],
    "previewImagesFileNames": [
      "Log4jPostCompromiseHuntingBlack.png",
      "Log4jPostCompromiseHuntingWhite.png"
    ],
    "version": "1.0.0",
    "title": "Log4j Post Compromise Hunting",
    "templateRelativePath": "Log4jPostCompromiseHunting.json",
    "subtitle": "",
    "provider": "Microsoft Sentinel Community",
	  "support": {
      "tier": "Microsoft"
    },
    "author": {
      "name": "Samik Roy"
    },
    "source": {
      "kind": "Community"
    },
    "categories": {
      "domains": [ "Security - Threat Protection" ]
    }
  },
  {
    "workbookKey": "UserMap",
    "logoFileName": "",
    "description": "This Workbook shows MaliciousIP, User SigninLog Data (this shows user Signin Locations and distance between as well as order visited) and WAF information.",
    "dataTypesDependencies": [
      "SigninLogs",
      "AzureDiagnostics",
      "WireData",
      "VMconnection",
      "CommonSecurityLog",
      "WindowsFirewall",
      "W3CIISLog",
      "DnsEvents"
    ],
    "dataConnectorsDependencies": [
      "AzureActiveDirectory"
    ],
    "previewImagesFileNames": [
      "UserMapBlack.png",
      "UserMapWhite.png"
    ],
    "version": "1.0.0",
    "title": "User Map information",
    "templateRelativePath": "UserMap.json",
    "subtitle": "",
    "provider": "Microsoft Sentinel Community",
    "support": {
      "tier": "Community"
    },
    "author": {
      "name": "Clive Watson"
    },
    "source": {
      "kind": "Community"
    },
    "categories": {
      "domains": [
        "Security - Threat Protection"
      ]
    }
  },
  {
    "workbookKey": "AWSS3",
    "logoFileName": "",
    "description": "This workbook shows quick summary of AWS S3 data (AWSCloudTrail, AWSGuardDuty, AWSVPCFlow). To visulaize the data, make sure you configure AWS S3 connector and data geting ingested into Sentinel",
    "dataTypesDependencies": [
      "AWSCloudTrail",
      "AWSGuardDuty",
      "AWSVPCFlow"
    ],
    "dataConnectorsDependencies": [
      "AWSS3"
    ],
    "previewImagesFileNames": [
      "AWSS3Black.png",
      "AWSS3White.png",
      "AWSS3White1.png"
    ],
    "version": "1.0.0",
    "title": "AWS S3 Workbook",
    "templateRelativePath": "AWSS3.json",
    "subtitle": "",
    "provider": "Microsoft Sentinel Community",
    "support": {
      "tier": "Community"
    },
    "author": {
      "name": "Clive Watson"
    },
    "source": {
      "kind": "Community"
    },
    "categories": {
      "domains": [
        "Security – Cloud Security"
      ]
    }
  },
  {
    "workbookKey": "LogSourcesAndAnalyticRulesCoverageWorkbook",
    "logoFileName": "",
    "description": "This workbook is intended to show how the different tables in a Log Analytics workspace are being used by the different Microsoft Sentinel features, like analytics, hunting queries, playbooks and queries in general.",
    "dataTypesDependencies": [],
    "dataConnectorsDependencies": [],
    "previewImagesFileNames": [
      "LogSourcesAndAnalyticRulesCoverageBlack.png",
      "LogSourcesAndAnalyticRulesCoverageWhite.png"
    ],
    "version": "1.2.0",
    "title": "Log Sources & Analytic Rules Coverage",
    "templateRelativePath": "LogSourcesAndAnalyticRulesCoverage.json",
    "subtitle": "",
    "provider": "Microsoft Sentinel Community",
    "support": {
      "tier": "Community"
    },
    "author": {
      "name": "Eli Forbes"
    },
    "source": {
      "kind": "Community"
    },
    "categories": {
      "domains": [
        "Security - Others"
      ]
    }
  },
  {
    "workbookKey": "CiscoFirepower",
    "logoFileName": "",
    "description": "Gain insights into your Cisco Firepower firewalls. This workbook analyzes Cisco Firepower device logs.",
    "dataTypesDependencies": [
      "CommonSecurityLog"
    ],
    "dataConnectorsDependencies": [],
    "previewImagesFileNames": [
      "CiscoFirepowerBlack.png",
      "CiscoFirepowerWhite.png"
    ],
    "version": "1.0.1",
    "title": "Cisco Firepower",
    "templateRelativePath": "CiscoFirepower.json",
    "subtitle": "",
    "provider": "Microsoft Sentinel Community",
    "support": {
      "tier": "Community"
    },
    "author": {
      "name": "Samik Roy"
    },
    "source": {
      "kind": "Community"
    },
    "categories": {
      "domains": [
        "Security - Network"
      ]
    }
  },
  {
    "workbookKey": "MicrorosftTeams",
    "logoFileName": "microsoftteams.svg",
    "description": "This workbook is intended to identify the activities on Microrsoft Teams.",
    "dataTypesDependencies": [
      "OfficeActivity"
    ],
    "dataConnectorsDependencies": [],
    "previewImagesFileNames": [
      "MicrosoftTeamsBlack.png",
      "MicrosoftTeamsWhite.png"
    ],
    "version": "1.0.0",
    "title": "Microsoft Teams",
    "templateRelativePath": "MicrosoftTeams.json",
    "subtitle": "",
    "provider": "Microsoft Sentinel Community"
  },
  {
    "workbookKey": "ArchivingBasicLogsRetention",
    "logoFileName": "ArchivingBasicLogsRetention.svg",
    "description": "This workbooks shows workspace and table retention periods, basic logs, and search & restore tables. It also allows you to update table retention periods, plans, and delete search or restore tables.",
    "dataTypesDependencies": [],
    "dataConnectorsDependencies": [],
    "previewImagesFileNames": [
      "ArchivingBasicLogsRetentionBlack1.png",
      "ArchivingBasicLogsRetentionWhite1.png"
    ],
    "version": "1.2.0",
    "title": "Archiving, Basic Logs, and Retention",
    "templateRelativePath": "ArchivingBasicLogsRetention.json",
    "subtitle": "",
    "provider": "Microsoft Sentinel Community",
    "support": {
      "tier": "Community"
    },
    "author": {
      "name": "seanstark-ms"
    },
    "source": {
      "kind": "Community"
    },
    "categories": {
      "domains": [
        "Platform",
        "IT Operations"
      ]
    }
  },
  {
    "workbookKey": "MicrosoftDefenderForEndPoint",
    "logoFileName": "",
    "description": "A wokbook to provide details about Microsoft Defender for Endpoint Advance Hunting to Overview & Analyse data brought through M365 Defender Connector.",
    "dataTypesDependencies": [],
    "dataConnectorsDependencies": [],
    "previewImagesFileNames": [
      "microsoftdefenderforendpointwhite.png",
      "microsoftdefenderforendpointblack.png"
    ],
    "version": "1.0.0",
    "title": "MicrosoftDefenderForEndPoint",
    "templateRelativePath": "MicrosoftDefenderForEndPoint.json",
    "subtitle": "",
    "provider": "Microsoft Sentinel Community"
  },
  {
    "workbookKey": "MicrosoftSentinelDeploymentandMigrationTracker",
    "logoFileName": "",
    "description": "Use this workbook as a tool to define, track, and complete key deployment/migraiton tasks for Microsoft Sentinel. This workbook serves as a central hub for monitoring and configuring key areas of the product without having to leave the workbook and start over.",
    "dataTypesDependencies": [],
    "dataConnectorsDependencies": [],
    "previewImagesFileNames": [
      "microsoftsentineldeploymentandmigration-black.png",
      "microsoftsentineldeploymentandmigration-white.png"
    ],
    "version": "1.1.0",
    "title": "Microsoft Sentinel Deployment and Migration Tracker",
    "templateRelativePath": "MicrosoftSentinelDeploymentandMigrationTracker.json",
    "subtitle": "",
    "provider": "Microsoft Sentinel Community",
    "support": {
      "tier": "Community"
    },
    "author": {
      "name": "Matt Lowe"
    },
    "source": {
      "kind": "Community"
    },
    "categories": {
      "domains": [
        "Platform"
      ]
    }
  },
  {
    "workbookKey": "MicrosoftDefenderForIdentity",
    "logoFileName": "",
    "description": "Use this workbook to analyse the advance hunting data ingested for Defender For Identity.",
    "dataTypesDependencies": [
      "IdentityLogonEvents",
      "IdentityQueryEvents",
      "IdentityDirectoryEvents",
      "SecurityAlert"
    ],
    "dataConnectorsDependencies": [],
    "previewImagesFileNames": [ "microsoftdefenderforidentity-black.png", "microsoftdefenderforidentity-white.png" ],
    "version": "1.1.1",
    "title": "Microsoft Defender For Identity",
    "templateRelativePath": "microsoftdefenderforidentity.json",
    "subtitle": "",
    "provider": "Microsoft Sentinel Community",
    "support": {
      "tier": "Community"
    },
    "author": {
      "name": "Samik Roy"
    },
    "source": {
      "kind": "Community"
    },
    "categories": {
      "domains": [
        "Identity",
        "Security - Threat Protection"
      ]
    }
  },
  {
    "workbookKey": "AnomaliesVisualizationWorkbook",
    "logoFileName": "",
    "description": "A workbook that provides contextual information to a user for better insight on Anomalies and their impact. The workbook will help with investigation of anomalies as well as identify patterns that can lead to a threat.",
    "dataTypesDependencies": [
      "Anomalies"
    ],
    "dataConnectorsDependencies": [],
    "previewImagesFileNames": [
      "AnomaliesVisualizationWorkbookWhite.png",
      "AnomaliesVisualizationWorkbookBlack.png"
    ],
    "version": "1.0.0",
    "title": "Anomalies Visualization",
    "templateRelativePath": "AnomaliesVisualization.json",
    "subtitle": "",
    "provider": "Microsoft Sentinel Community"
  },
  {
    "workbookKey": "AnomalyDataWorkbook",
    "logoFileName": "",
    "description": "A workbook providing details, related Incident, and related Hunting Workbook for a specific Anomaly.",
    "dataTypesDependencies": [
      "Anomalies"
    ],
    "dataConnectorsDependencies": [],
    "previewImagesFileNames": [
      "AnomalyDataWorkbookWhite.png",
      "AnomalyDataWorkbookBlack.png"
    ],
    "version": "1.0.0",
    "title": "Anomaly Data",
    "templateRelativePath": "AnomalyData.json",
    "subtitle": "",
    "provider": "Microsoft Sentinel Community"
  },
  {
    "workbookKey": "SentinelWorkspaceReconTools",
    "logoFileName": "",
    "description": "A workbook providing investigation tools for key tables. Good for incident response, tuning, and cost optimizaiton. An attempt to bring the Windows EventViewer experience to the cloud.",
    "dataTypesDependencies": [
      "AzureActivity",
      "AuditLogs",
      "SigninLogs",
      "SecurityIncident",
      "SecurityAlert",
      "CommonSecurityLog",
      "Events",
      "SecurityEvents",
      "Syslog",
      "WindowsSecurityEvents"
    ],
    "dataConnectorsDependencies": [
      "AzureActivity",
      "AzureActiveDirectory",
      "SecurityEvents",
      "WindowsSecurityEvents"
    ],
    "previewImagesFileNames": [
      "SentinelWorkspaceReconToolsWhite.png",
      "SentinelWorkspaceReconToolsBlack.png"
    ],
    "version": "1.0.0",
    "title": "Sentinel Workspace Recon Tools",
    "templateRelativePath": "SentinelWorkspaceReconTools.json",
    "subtitle": "",
    "provider": "Microsoft Sentinel Community",
    "support": {
      "tier": "Community"
    },
    "author": {
      "name": "Andrew Blumhardt"
    },
    "source": {
      "kind": "Community"
    },
    "categories": {
      "domains": [
        "Security - Others"
      ]
    }
  },
  {
    "workbookKey": "SyslogOverview",
    "logoFileName": "",
    "description": "A workbook designed to show an overview about the data ingested through Syslog.",
    "dataTypesDependencies": [
      "Syslog"
    ],
    "dataConnectorsDependencies": [],
    "previewImagesFileNames": [
      "syslogoverview-white.png",
      "syslogoverview-black.png"
    ],
    "version": "1.0.0",
    "title": "Syslog Overview",
    "templateRelativePath": "syslogoverview.json",
    "subtitle": "",
    "provider": "Microsoft Sentinel Community",
    "support": {
      "tier": "Community"
    },
    "author": {
      "name": "Samik Roy"
    },
    "source": {
      "kind": "Community"
    },
    "categories": {
      "domains": [
        "Application"
      ]
    }
  },
  {
    "workbookKey": "SentinelHealth",
    "logoFileName": "",
    "description": "A workbook to show data fo Sentinel Health.",
    "dataTypesDependencies": [
      "SentinelHealth"
    ],
    "dataConnectorsDependencies": [],
    "previewImagesFileNames": [
      "SentinelHealthWhite.png",
      "SentinelHealthBlack.png"
    ],
    "version": "1.0.0",
    "title": "Sentinel Health",
    "templateRelativePath": "SentinelHealth.json",
    "subtitle": "",
    "provider": "Microsoft Sentinel Community",
	  "support": {
      "tier": "Microsoft"
    },
    "author": {
      "name": "Samik Roy"
    },
    "source": {
      "kind": "Community"
    },
    "categories": {
      "domains": [ "Platform" ]
    }
  },
  {
    "workbookKey": "MicrosoftSentinelCostGBP",
    "logoFileName": "Azure_Sentinel.svg",
    "description": "This workbook provides an estimated cost in GBP (£) across the main billed items in Microsoft Sentinel: ingestion, retention and automation. It also provides insight about the possible impact of the Microsoft 365 E5 offer.",
    "dataTypesDependencies": [],
    "dataConnectorsDependencies": [],
    "previewImagesFileNames": [ "MicrosoftSentinelCostGBPWhite.png", "MicrosoftSentinelCostGBPBlack.png"],
    "version": "1.6.0",
    "title": "Microsoft Sentinel Cost (GBP)",
    "templateRelativePath": "MicrosoftSentinelCostGBP.json",
    "subtitle": "",
    "provider": "Microsoft Sentinel Community",
	  "support": {
      "tier": "Microsoft"
    },
    "author": {
      "name": "noodlemctwoodle"
    },
    "source": {
      "kind": "Community"
    },
    "categories": {
      "domains": [ "Platform" ]
    }
  },
  {
    "workbookKey": "SentinelCosts",
    "logoFileName": "Azure_Sentinel.svg",
    "description": "A workbook to demonstrate insights into the costs of Sentinel environment.",
    "dataTypesDependencies": [],
    "dataConnectorsDependencies": [],
    "previewImagesFileNames": [
      "SentinelCostsWhite.png",
      "SentinelCostsBlack.png"
    ],
    "version": "1.5.0",
    "title": "Sentinel Costs",
    "templateRelativePath": "SentinelCosts.json",
    "subtitle": "",
    "provider": "Microsoft Sentinel Community",
	  "support": {
      "tier": "Microsoft"
    },
    "author": {
      "name": "Yahya Abulhaj"
    },
    "source": {
      "kind": "Community"
    },
    "categories": {
      "domains": [ "Platform" ]
    }
  },
  {
    "workbookKey": "AutomationHealth",
    "logoFileName": "Azure_Sentinel.svg",
    "description": "Have a holistic overview of your automation health, gain insights about failures, correlate Microsoft Sentinel health with Logic Apps diagnostics logs and deep dive automation details per incident",
    "dataTypesDependencies": [
      "SentinelHealth"
    ],
    "dataConnectorsDependencies": [],
    "previewImagesFileNames": [ "AutomationHealthBlack.png", "AutomationHealthWhite.png" ],
    "version": "2.0.0",
    "title": "Automation health",
    "templateRelativePath": "AutomationHealth.json",
    "subtitle": "",
    "provider": "Microsoft Sentinel Community",
    "support": {
            "tier": "Microsoft"
        },
     "author": {
            "name": "Microsoft Corporation"
        },
     "source": {
            "kind": "Community"
        },
     "categories": {
            "domains": [
                "IT Operations",
                "Platform"
            ]
        }
<<<<<<< HEAD
  },
  {
    "workbookKey": "Dynamics365Workbooks",
    "logoFileName": "DynamicsLogo.svg",
    "description": "This workbook brings together queries and visualizations to assist you in identifying potential threats in your Dynamics 365 audit data.",
    "dataTypesDependencies": [
      "Dynamics365Activity"
    ],
    "dataConnectorsDependencies": [
      "Dynamics365"
    ],
    "previewImagesFileNames": [
      "Dynamics365WorkbookBlack.png",
      "Dynamics365WorkbookWhite.png"
    ],
    "version": "1.0.3",
    "title": "Dynamics365Workbooks",
    "templateRelativePath": "Dynamics365Workbooks.json",
    "subtitle": "",
    "provider": "Microsoft Sentinel Community",
	  "support": {
            "tier": "Microsoft"
     },
     "author": {
            "name": "Microsoft Corporation"
        },
     "source": {
            "kind": "Community"
        },
     "categories": {
            "domains": [
                "Cloud Provider",
                "IT Operations",
				"Storage"
            ]
        }
	},
=======
  },	
>>>>>>> 17a05260
  {
    "workbookKey": "AnalyticsHealthAudit",
    "logoFileName": "Azure_Sentinel.svg",
    "description": "This workbook provides visibility on the health and audit of your analytics rules. You will be able to find out whether an analytics rule is running as expected and get a list of changes made to an analytic rule.",
    "dataTypesDependencies": ["SentinelHealth", "SentinelAudit"],
    "dataConnectorsDependencies": [],
    "previewImagesFileNames": [ "AnalyticsHealthAuditWhite.png", "AnalyticsHealthAuditBlack.png" ],
    "version": "1.0.0",
    "title": "Analytics Health & Audit",
    "templateRelativePath": "AnalyticsHealthAudit.json",
    "subtitle": "",
    "provider": "Microsoft Sentinel Community",
    "support": {
      "tier": "Microsoft"
    },
    "author": {
      "name": "Microsoft Corporation"
    },
    "source": {
      "kind": "Community"
    },
    "categories": {
      "domains": [
        "IT Operations",
        "Platform"
      ]
    }
  },
  {
    "workbookKey": "AzureLogCoverage",
    "logoFileName": "Azure_Sentinel.svg",
    "description": "This Workbook pulls the current Azure inventory via Azure Resource Graph explorer and compares it with data written to one or more selected Log Analytics workspaces to determine which resources are sending data and which ones are not. This can be used to expose gaps in your logging coverage and/or identify inactive resources.",
    "dataTypesDependencies": [],
    "dataConnectorsDependencies": [],
    "previewImagesFileNames": [
      "AzureLogCoverageWhite1.png",
      "AzureLogCoverageWhite2.png",
      "AzureLogCoverageBlack1.png",
      "AzureLogCoverageBlack2.png"
    ],
    "version": "1.0.0",
    "title": "Azure Log Coverage",
    "templateRelativePath": "AzureLogCoverage.json",
    "subtitle": "",
    "provider": "Microsoft Sentinel Community",
    "support": {
      "tier": "Community"
    },
    "author": {
      "name": "Alex Anders"
    },
    "source": {
      "kind": "Community"
    }
  },
	{
		"workbookKey": "AzureSensitiveOperationsReview",
		"logoFileName": "",
		"description": "Monitor Sesnitive Operations in Azure Activity using Azure Threat Research Matrix ",
		"dataTypesDependencies": [ "AzureActivity" ],
		"dataConnectorsDependencies": [ "AzureActivity" ],
		"previewImagesFileNames": [ "SensitiveoperationSecurityBlack.png", "SensitiveoperationSecurityWhite.png" ],
		"version": "1.0.0",
		"title": "Azure SensitiveOperations Review Workbook",
		"templateRelativePath": "SensitiveOperationsinAzureActivityLogReview.json",
		"subtitle": "",
		"provider": "Microsoft Sentinel community",
		"support": {
            "tier": "Microsoft"
        },
		"author": {
            "name": "Microsoft Corporation"
        },
		"source": {
            "kind": "Community"
        },
		"categories": {
            "domains": [
                "IT Operations",
                "Platform"
            ]
        }
    },
    {
      "workbookKey": "MicrosoftSentinelCostEUR",
      "logoFileName": "Azure_Sentinel.svg",
      "description": "This workbook provides an estimated cost in EUR (€) across the main billed items in Microsoft Sentinel: ingestion, retention and automation. It also provides insight about the possible impact of the Microsoft 365 E5 offer.",
      "dataTypesDependencies": [],
      "dataConnectorsDependencies": [],
      "previewImagesFileNames": [ "MicrosoftSentinelCostEURWhite.png", "MicrosoftSentinelCostEURBlack.png"],
      "version": "1.0.0",
      "title": "Microsoft Sentinel Cost (EUR)",
      "templateRelativePath": "MicrosoftSentinelCostEUR.json",
      "subtitle": "",
      "provider": "Microsoft Sentinel Community",
	    "support": {
      "tier": "Microsoft"
		},
		"author": {
		  "name": "Marco Passanisi"
		},
		"source": {
		  "kind": "Community"
		},
		"categories": {
		  "domains": [ "Platform" ]
		}
    },
    {
      "workbookKey": "LogAnalyticsQueryAnalysis",
      "logoFileName": "Azure_Sentinel.svg",
      "description": "This workbook provides an analysis on Log Analytics Query Logs.",
      "dataTypesDependencies": [],
      "dataConnectorsDependencies": [],
      "previewImagesFileNames": [ "LogAnalyticsQueryAnalysisBlack.PNG", "LogAnalyticsQueryAnalysisWhite.PNG"],
      "version": "1.0.0",
      "title": "Log Analytics Query Analysis",
      "templateRelativePath": "LogAnalyticsQueryAnalysis.json",
      "subtitle": "",
      "provider": "Microsoft Sentinel Community",
	    "support": {
      "tier": "Microsoft"
		},
		"author": {
		  "name": "Samik Roy"
		},
		"source": {
		  "kind": "Community"
		},
		"categories": {
		  "domains": [ "Platform" ]
		}
    },
    {
      "workbookKey": "AcscEssential8",
      "logoFileName": "",
      "description": "This workbook provides insights on the health state of Azure resources against requirements by the ACSC Essential 8.",
      "dataTypesDependencies": [ "DeviceTvmSecureConfigurationAssessment" ],
      "dataConnectorsDependencies": [],
      "previewImagesFileNames": [ "AcscEssential8Black1.png", "AcscEssential8White1.png", "AcscEssential8Black2.png", "AcscEssential8White2.png" ],
      "version": "1.0.0",
      "title": "ACSC Essential 8",
      "templateRelativePath": "AcscEssential8.json",
      "subtitle": "",
      "provider": "Microsoft",
		  "support": {
            "tier": "Microsoft"
        },
		"author": {
            "name": "Microsoft Corporation"
        },
		"source": {
            "kind": "Community"
        },
		"categories": {
            "domains": [
                "Compliance",
				"IT Operations"
            ]
        }
    } ,
    {
      "workbookKey": "TalonInsights",
      "logoFileName": "Talon.svg",
      "description": "This workbook provides Talon Security Insights on Log Analytics Query Logs",
      "dataTypesDependencies": [],
      "dataConnectorsDependencies": [],
      "previewImagesFileNames": [ "TalonInsightsBlack.png", "TalonInsightsWhite.png"],
      "version": "1.0.0",
      "title": "Talon Insights",
      "templateRelativePath": "TalonInsights.json",
      "subtitle": "",
      "provider": "Talon Cyber Security"
    },
    {
      "workbookKey": "manualincident",
      "logoFileName": "Azure_Sentinel.svg",
      "description": "This workbook gives the ability for efficient incident management by enabling manual creation of Microsoft Sentinel incidents directly from within the workbook.",
      "dataTypesDependencies": [ "" ],
      "dataConnectorsDependencies": [ "" ],
      "previewImagesFileNames": [ "ManualincidentWhite.png", "ManualincidentBlack.png" ],
      "version": "1.0.0",
      "title": "Incident Management with Microsoft Sentinel Manual Creation of Incidents Workbook",
      "templateRelativePath": "ManualSentinelIncident.json",
      "subtitle": "",
      "provider": "Microsoft Sentinel community",
      "support": {
        "tier": "Community"
       },
      "author": {
            "name": "Microsoft Sentinel Community"
           },
      "source": {
            "kind": "Community"
        },
      "categories": {
            "domains": [
                "Security - Others"
            ]
        }	 
    },
    {
      "workbookKey": "DataminrPulseAlerts",
      "logoFileName": "DataminrPulse.svg",
      "description": "This Workbook provides insight into the data coming from DataminrPulse.",
      "dataTypesDependencies": ["DataminrPulse_Alerts_CL"],
      "dataConnectorsDependencies": ["DataminrPulseAlerts"],
      "previewImagesFileNames": [ "DataminrPulseAlertsBlack1.png",
          "DataminrPulseAlertsBlack2.png",
          "DataminrPulseAlertsBlack3.png",
          "DataminrPulseAlertsBlack4.png",
          "DataminrPulseAlertsBlack5.png",
          "DataminrPulseAlertsWhite1.png",
          "DataminrPulseAlertsWhite2.png",
          "DataminrPulseAlertsWhite3.png",
          "DataminrPulseAlertsWhite4.png",
          "DataminrPulseAlertsWhite5.png"
      ],
      "version": "1.0.0",
      "title": "Dataminr Pulse Alerts",
      "templateRelativePath": "DataminrPulseAlerts.json",
      "provider": "Dataminr"
    },
	{
      "workbookKey": "CofenseTriageThreatIndicators",
      "logoFileName": "CofenseTriage.svg",
      "description": "This workbook provides visualization of Cofense Triage threat indicators which are ingested in the Microsoft Sentinel Threat intelligence.",
      "dataTypesDependencies": [
          "ThreatIntelligenceIndicator",
          "Report_links_data_CL"
      ],
      "dataConnectorsDependencies": [
          "CofenseTriageDataConnector"
      ],
      "previewImagesFileNames": [
          "CofenseTriageThreatIndicatorsWhite1.png",
          "CofenseTriageThreatIndicatorsBlack1.png"
      ],
      "version": "1.0",
      "title": "CofenseTriageThreatIndicators",
      "templateRelativePath": "CofenseTriageThreatIndicators.json",
      "subtitle": "",
      "provider": "Cofense"
    },
    {
      "workbookKey": "DataCollectionRuleToolkit",
      "logoFileName": "",
      "description": "Use this workbook solution to create, review, and modify data collection rules for Microsoft Sentinel. This workbook provides a click-through experience that centralizes key components from Microsoft Sentinel, Azure Log Analytics, and Azure Monitor to enable users to create new DCRs, modify existing DCRs, and review all DCRs in the environment.",
      "dataTypesDependencies": [],
      "dataConnectorsDependencies": [],
      "previewImagesFileNames": [ "Dcr-toolkit-Black.png", "Dcr-toolkit-White.png"],
      "version": "1.1.0",
      "title": "Data Collection Rule Toolkit",
      "templateRelativePath": "DCR-Toolkit.json",
      "subtitle": "",
      "provider": "Microsoft Sentinel Community",
      "support": {
          "tier": "Community"
      },
      "author": {
              "name": "Microsoft Sentinel Community"
          },
      "source": {
              "kind": "Community"
          },
      "categories": {
              "domains": [
                  "Data Collection"
              ]
          }
  },
  {
      "workbookKey": "IncidentTasksWorkbook",
      "logoFileName": "",
      "description": "Use this workbook to review and modify existing incidents with tasks. This workbook provides views that higlight incident tasks that are open, closed, or deleted, as well as incidents with tasks that are either owned or unassigned. The workbook also provides SOC metrics around incident task performance, such as percentage of incidents without tasks, average time to close tasks, and more.",
      "dataTypesDependencies": [],
      "dataConnectorsDependencies": [],
      "previewImagesFileNames": [ "Tasks-Black.png", "Tasks-White.png"],
      "version": "1.1.0",
      "title": "Incident Tasks Workbook",
      "templateRelativePath": "IncidentTasksWorkbook.json",
      "subtitle": "",
      "provider": "Microsoft",
      "support": {
          "tier": "Microsoft"
      },
  "author": {
          "name": "Microsoft Corporation"
      },
  "source": {
          "kind": "Community"
      },
  "categories": {
          "domains": [
              "Incident Management",
              "SOC Reporting"
          ]
      }
  },
  {
        "workbookKey": "NetskopeWorkbook",
        "logoFileName": "Netskope_logo.svg",
        "description": "Gain insights and comprehensive monitoring into Netskope events data by analyzing traffic and user activities.\nThis workbook provides insights into various Netskope events types such as Cloud Firewall, Network Private Access, Applications, Security Alerts as well as Web Transactions.\nYou can use this workbook to get visibility in to your Netskope Security Cloud and quickly identify threats, anamolies, traffic patterns, cloud application useage, blocked URL addresses and more.",
        "dataTypesDependencies": [ "Netskope_Events_CL", "Netskope_Alerts_CL", "Netskope_WebTX_CL" ],
        "dataConnectorsDependencies": [],
        "previewImagesFileNames": ["Netskope-ApplicationEvents-Black.png", "Netskope-ApplicationEvents-White.png", "Netskope-SecurityAlerts-DLP-Black.png","Netskope-SecurityAlerts-DLP-White.png", "Netskope-NetworkEvents-CFW-Black.png","Netskope-NetworkEvents-CFW-White.png", "Netskope-SecurityAlerts-Malsite-Black.png", "Netskope-SecurityAlerts-Malsite-White.png","Netskope-NetworkEvents-NPA-Black.png", "Netskope-NetworkEvents-NPA-White.png", "Netskope-SecurityAlerts-Malware-White.png", "Netskope-SecurityAlerts-Malware-Black.png", "Netskope-SecurityAlerts-BehaviorAnalytics-Black.png", "Netskope-SecurityAlerts-BehaviorAnalytics-White.png", "Netskope-SecurityAlerts-Overview-Black.png", "Netskope-SecurityAlerts-Overview-White.png", "Netskope-SecurityAlerts-CompormisedCredentials-Black.png", "Netskope-SecurityAlerts-CompromisedCredentials-White.png",	"Netskope-WebTransactions-Black.png", "Netskope-WebTransactions-White.png"  ],
        "version": "1.0",
        "title": "Netskope",
        "templateRelativePath": "NetskopeEvents.json",
        "subtitle": "",
        "provider": "Netskope" 
      },
  {
    "workbookKey": "AdvancedWorkbookConcepts",
    "logoFileName": "",
    "description": "Use this workbook to view and learn advanced concepts for workbooks in Azure Monitor and Microsoft Sentinel. Examples are provided in order to teach users how the concepts look, work, and are built.",
    "dataTypesDependencies": [],
    "dataConnectorsDependencies": [],
    "previewImagesFileNames": [ "Advancedworkbookconcepts-Black.png", "Advancedworkbookconcepts-White.png"],
    "version": "1.1.0",
    "title": "Advanced Workbook Concepts",
    "templateRelativePath": "AdvancedWorkbookConcepts.json",
    "subtitle": "",
    "provider": "Microsoft Sentinel Community",
    "support": {
        "tier": "Microsoft"
    },
"author": {
        "name": "Microsoft Sentinel Community"
    },
"source": {
        "kind": "Community"
    },
"categories": {
        "domains": [
            "Workbooks",
            "Reporting",
            "Visualization"
        ]
<<<<<<< HEAD
    }
}
 ]
=======
    }	  
},
{
    "workbookKey": "PlaybooksHealth",
    "logoFileName": "Azure_Sentinel.svg",
    "description": "The workbook will provide you with deeper insights regarding the status, activity, and billing of each playbook. You can use the workbook's logic to monitor the general health of the playbooks.",
    "dataTypesDependencies": [],
    "dataConnectorsDependencies": [],
    "previewImagesFileNames": [
      "PlaybookHealthWhite.PNG",
      "PlaybookHealthBlack.PNG"
    ],
    "version": "1.0.0",
    "title": "Playbooks health monitoring (preview)",
    "templateRelativePath": "PlaybookHealth.json",
    "subtitle": "",
    "provider": "Microsoft Sentinel Community",
    "support": {
      "tier": "Microsoft"
    },
    "author": {
      "name": "Microsoft Corporation"
    },
    "source": {
      "kind": "Community"
    },
    "categories": {
      "domains": [
        "IT Operations",
        "Platform"
      ]
    }
  }
]
>>>>>>> 17a05260
<|MERGE_RESOLUTION|>--- conflicted
+++ resolved
@@ -3311,7 +3311,7 @@
       "SentinelHealth"
     ],
     "dataConnectorsDependencies": [],
-    "previewImagesFileNames": [ "AutomationHealthBlack.png", "AutomationHealthWhite.png" ],
+    "previewImagesFileNames": [ "AutomationHealthBlack.png", "AutomationHealthWhite.png" ], 
     "version": "2.0.0",
     "title": "Automation health",
     "templateRelativePath": "AutomationHealth.json",
@@ -3332,47 +3332,7 @@
                 "Platform"
             ]
         }
-<<<<<<< HEAD
-  },
-  {
-    "workbookKey": "Dynamics365Workbooks",
-    "logoFileName": "DynamicsLogo.svg",
-    "description": "This workbook brings together queries and visualizations to assist you in identifying potential threats in your Dynamics 365 audit data.",
-    "dataTypesDependencies": [
-      "Dynamics365Activity"
-    ],
-    "dataConnectorsDependencies": [
-      "Dynamics365"
-    ],
-    "previewImagesFileNames": [
-      "Dynamics365WorkbookBlack.png",
-      "Dynamics365WorkbookWhite.png"
-    ],
-    "version": "1.0.3",
-    "title": "Dynamics365Workbooks",
-    "templateRelativePath": "Dynamics365Workbooks.json",
-    "subtitle": "",
-    "provider": "Microsoft Sentinel Community",
-	  "support": {
-            "tier": "Microsoft"
-     },
-     "author": {
-            "name": "Microsoft Corporation"
-        },
-     "source": {
-            "kind": "Community"
-        },
-     "categories": {
-            "domains": [
-                "Cloud Provider",
-                "IT Operations",
-				"Storage"
-            ]
-        }
-	},
-=======
   },	
->>>>>>> 17a05260
   {
     "workbookKey": "AnalyticsHealthAudit",
     "logoFileName": "Azure_Sentinel.svg",
@@ -3455,7 +3415,7 @@
                 "Platform"
             ]
         }
-    },
+    },   
     {
       "workbookKey": "MicrosoftSentinelCostEUR",
       "logoFileName": "Azure_Sentinel.svg",
@@ -3532,11 +3492,11 @@
                 "Compliance",
 				"IT Operations"
             ]
-        }
+        }	  
     } ,
-    {
+    {      
       "workbookKey": "TalonInsights",
-      "logoFileName": "Talon.svg",
+      "logoFileName": "Talon.svg", 
       "description": "This workbook provides Talon Security Insights on Log Analytics Query Logs",
       "dataTypesDependencies": [],
       "dataConnectorsDependencies": [],
@@ -3574,28 +3534,6 @@
             ]
         }	 
     },
-    {
-      "workbookKey": "DataminrPulseAlerts",
-      "logoFileName": "DataminrPulse.svg",
-      "description": "This Workbook provides insight into the data coming from DataminrPulse.",
-      "dataTypesDependencies": ["DataminrPulse_Alerts_CL"],
-      "dataConnectorsDependencies": ["DataminrPulseAlerts"],
-      "previewImagesFileNames": [ "DataminrPulseAlertsBlack1.png",
-          "DataminrPulseAlertsBlack2.png",
-          "DataminrPulseAlertsBlack3.png",
-          "DataminrPulseAlertsBlack4.png",
-          "DataminrPulseAlertsBlack5.png",
-          "DataminrPulseAlertsWhite1.png",
-          "DataminrPulseAlertsWhite2.png",
-          "DataminrPulseAlertsWhite3.png",
-          "DataminrPulseAlertsWhite4.png",
-          "DataminrPulseAlertsWhite5.png"
-      ],
-      "version": "1.0.0",
-      "title": "Dataminr Pulse Alerts",
-      "templateRelativePath": "DataminrPulseAlerts.json",
-      "provider": "Dataminr"
-    },
 	{
       "workbookKey": "CofenseTriageThreatIndicators",
       "logoFileName": "CofenseTriage.svg",
@@ -3642,7 +3580,7 @@
               "domains": [
                   "Data Collection"
               ]
-          }
+          }	  
   },
   {
       "workbookKey": "IncidentTasksWorkbook",
@@ -3670,7 +3608,7 @@
               "Incident Management",
               "SOC Reporting"
           ]
-      }
+      }	  
   },
   {
         "workbookKey": "NetskopeWorkbook",
@@ -3712,11 +3650,6 @@
             "Reporting",
             "Visualization"
         ]
-<<<<<<< HEAD
-    }
-}
- ]
-=======
     }	  
 },
 {
@@ -3749,6 +3682,27 @@
         "Platform"
       ]
     }
+  },    
+  {
+    "workbookKey": "DataminrPulseAlerts",
+    "logoFileName": "DataminrPulse.svg",
+    "description": "This Workbook provides insight into the data coming from DataminrPulse.",
+    "dataTypesDependencies": ["DataminrPulse_Alerts_CL"],
+    "dataConnectorsDependencies": ["DataminrPulseAlerts"],
+    "previewImagesFileNames": [ "DataminrPulseAlertsBlack1.png",
+        "DataminrPulseAlertsBlack2.png",
+        "DataminrPulseAlertsBlack3.png",
+        "DataminrPulseAlertsBlack4.png",
+        "DataminrPulseAlertsBlack5.png",
+        "DataminrPulseAlertsWhite1.png",
+        "DataminrPulseAlertsWhite2.png",
+        "DataminrPulseAlertsWhite3.png",
+        "DataminrPulseAlertsWhite4.png",
+        "DataminrPulseAlertsWhite5.png"
+    ],
+    "version": "1.0.0",
+    "title": "Dataminr Pulse Alerts",
+    "templateRelativePath": "DataminrPulseAlerts.json",
+    "provider": "Dataminr"
   }
-]
->>>>>>> 17a05260
+]