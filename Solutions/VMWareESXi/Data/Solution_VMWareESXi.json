{
  "Name": "VMWareESXi",
  "Author": "Microsoft - support@microsoft.com",
   "Logo": "<img src=\"https://raw.githubusercontent.com/Azure/Azure-Sentinel/master/Logos/Azure_Sentinel.svg\"width=\"75px\"height=\"75px\">",
  "Description": "The [VMware ESXi](https://www.vmware.com/in/products/esxi-and-esx.html) solution for Microsoft Sentinel enables you to ingest VMWare ESXi logs into Microsoft Sentinel.\r\n  \r\n  **Underlying Microsoft Technologies used:** \r\n\r\n This solution takes a dependency on the following technologies, and some of these dependencies either may be in [Preview](https://azure.microsoft.com/support/legal/preview-supplemental-terms/) state or might result in additional ingestion or operational costs:\r\n\n  a. [Agent-based log collection (Syslog)](https://docs.microsoft.com/azure/sentinel/connect-syslog)\r\n\n\n\n",
  "Workbooks": [ 
    "Workbooks/VMwareESXi.json" 
   ],
   "Parsers": [
    "Parsers/VMwareESXi.txt"
  ],
  "Hunting Queries": [
    "Hunting Queries/ESXiDormantUsers.yaml",
    "Hunting Queries/ESXiDownloadErrors.yaml",
    "Hunting Queries/ESXiNFCDownloadActivities.yaml",
    "Hunting Queries/ESXiRootLoginFailure.yaml",
    "Hunting Queries/ESXiRootLogins.yaml",
    "Hunting Queries/ESXiUnusedVMs.yaml",
    "Hunting Queries/ESXiVMHighLoad.yaml",
    "Hunting Queries/ESXiVMPoweredOff.yaml",
    "Hunting Queries/ESXiVMPoweredOn.yaml",
    "Hunting Queries/ESXiVirtualImagesList.yaml"
  ],
  "Data Connectors": [
    "Data Connectors/Connector_Syslog_VMwareESXi.json"
  ],
  "Analytic Rules": [
    "Analytic Rules/ESXiDormantVMStarted.yaml",
    "Analytic Rules/ESXiLowPatchDiskSpace.yaml",
    "Analytic Rules/ESXiLowTempDirSpace.yaml",
    "Analytic Rules/ESXiMultipleNewVM.yaml",
    "Analytic Rules/ESXiMultipleVMStopped.yaml",
    "Analytic Rules/ESXiNewVM.yaml",
    "Analytic Rules/ESXiRootImpersonation.yaml",
    "Analytic Rules/ESXiRootLogin.yaml",
    "Analytic Rules/ESXiSharedOrStolenRootAccount.yaml",
    "Analytic Rules/ESXiUnexpectedDiskImage.yaml",
	"Analytic Rules/ESXiVMStopped.yaml"
  ],
  "Metadata": "SolutionMetadata.json",
  "BasePath": "C:\\GitHub\\Azure-Sentinel\\Solutions\\VMWareESXi",
<<<<<<< HEAD
  "Version": "2.0.1",
=======
  "Version": "2.0.2",
>>>>>>> 6fd8ceef
  "TemplateSpec": true,
  "Is1PConnector": false
}<|MERGE_RESOLUTION|>--- conflicted
+++ resolved
@@ -39,11 +39,7 @@
   ],
   "Metadata": "SolutionMetadata.json",
   "BasePath": "C:\\GitHub\\Azure-Sentinel\\Solutions\\VMWareESXi",
-<<<<<<< HEAD
-  "Version": "2.0.1",
-=======
   "Version": "2.0.2",
->>>>>>> 6fd8ceef
   "TemplateSpec": true,
   "Is1PConnector": false
 }