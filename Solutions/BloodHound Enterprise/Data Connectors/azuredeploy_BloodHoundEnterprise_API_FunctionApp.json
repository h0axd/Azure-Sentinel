{
<<<<<<< HEAD
    "$schema": "https://schema.management.azure.com/schemas/2019-04-01/deploymentTemplate.json",
=======
    "$schema": "https://schema.management.azure.com/schemas/2019-04-01/deploymentTemplate.json#",
>>>>>>> 83d468fe
    "contentVersion": "1.0.0.0",
    "parameters": {
        "workspaceName": {
            "type": "string",
            "metadata": {
                "description": "Name of the Log Analytics workspace."
            }
        },
        "functionName": {
            "type": "string",
            "defaultValue": "BloodHound",
            "minLength": 1,
            "maxLength": 11,
            "metadata": {
                "description": "Specifies the name of the Function App."
            }
        },
        "BHEDomain": {
            "type": "string",
            "defaultValue": "<abc.bloodhoundenterprise.io>"
        },
        "BHETokenId": {
            "type": "string",
            "defaultValue": "<BHE Token Id>",
            "metadata": {
                "description": "Token ID from the BloodHound Enterprise API"
            }
        },
        "BHETokenKey": {
            "type": "securestring",
            "defaultValue": "",
            "metadata": {
                "description": "Token Key from the BloodHound Enterprise API"
            }
        }
    },
    "variables": {
        "baseUri": "https://raw.githubusercontent.com/daviditkin/Azure-Sentinel/daviditkin-bhe-solution/Solutions/BloodHound%20Enterprise/Data%20Connectors/deployment/"
    },
    "resources": [
        {
            "type": "Microsoft.Resources/deployments",
            "apiVersion": "2022-09-01",
            "name": "BloodHoundEnterpriseTable",
            "properties": {
                "mode": "Incremental",
                "templateLink": {
                    "uri": "[concat(variables('baseUri'), 'BloodHoundEnterprise_custom_table.json')]",
                    "contentVersion": "1.0.0.0"
                },
                "parameters": {
                    "workspaceName": {
                        "value": "[parameters('workspaceName')]"
                    },
                    "location": {
                        "value": "[resourceGroup().location]"
                    }
                }
            }
        },
        {
            "type": "Microsoft.Resources/deployments",
            "apiVersion": "2022-09-01",
            "name": "FunctionApp",
            "properties": {
                "mode": "Incremental",
                "templateLink": {
                    "uri": "[concat(variables('baseUri'), 'BloodHoundEnterprise_function_app.json')]",
                    "contentVersion": "1.0.0.0"
                },
                "parameters": {
                    "functionName": {
                        "value": "[parameters('functionName')]"
                    },
                    "workspaceID": {
                        "value": "[resourceId('Microsoft.OperationalInsights/workspaces', parameters('workspaceName'))]"
                    },
                    "BHEDomain": {
                        "value": "[parameters('BHEDomain')]"
                    },
                    "BHETokenId": {
                        "value": "[parameters('BHETokenId')]"
                    },
                    "BHETokenKey": {
                        "value": "[parameters('BHETokenKey')]"
                    },
                    "logsIngestionUrl": {
                        "value": "[reference('BloodHoundEnterpriseTable').outputs.logsIngestionUrl.value]"
                    },
                    "dcrImmutableId": {
                        "value": "[reference('BloodHoundEnterpriseTable').outputs.dcrImmutableId.value]"
                    }
                }
            },
            "dependsOn": [
                "BloodHoundEnterpriseTable"
            ]
        }
    ]
}<|MERGE_RESOLUTION|>--- conflicted
+++ resolved
@@ -1,9 +1,5 @@
 {
-<<<<<<< HEAD
-    "$schema": "https://schema.management.azure.com/schemas/2019-04-01/deploymentTemplate.json",
-=======
     "$schema": "https://schema.management.azure.com/schemas/2019-04-01/deploymentTemplate.json#",
->>>>>>> 83d468fe
     "contentVersion": "1.0.0.0",
     "parameters": {
         "workspaceName": {
