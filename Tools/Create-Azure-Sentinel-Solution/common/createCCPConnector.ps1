--- conflicted
+++ resolved
@@ -220,261 +220,19 @@
     }
 }
 
-function addNewParameter($templateResourceObj, $parameterName, $isSecret = $false, $minLength = 1) {
+function addNewParameter($templateResourceObj, $parameterName, $isSecret = $false) {
     $hasParameter = [bool]($templateResourceObj.parameters.PSobject.Properties.name -match "$parameterName")
     if (!$hasParameter) {
         $templateResourceObj.parameters | Add-Member -NotePropertyName "$parameterName" -NotePropertyValue ([PSCustomObject] @{
-<<<<<<< HEAD
-            defaultValue = $isSecret ? "-NA-" : "Enter $parameterName value";
-            type         = $isSecret ? "securestring" : "string";
-            minLength    = $minLength;
-        })
-=======
                 defaultValue = $isSecret ? "-NA-" : "Enter $parameterName value";
                 type         = $isSecret ? "securestring" : "string";
                 minLength    = 1;
             })
->>>>>>> 7debd177
     }
 
     return $templateResourceObj;
 }
 
-<<<<<<< HEAD
-function addWorkspaceParameter($templateResourceObj, $parameterName) {
-    $hasParameter = [bool]($templateResourceObj.parameters.PSobject.Properties.name -match "$parameterName")
-    if (!$hasParameter) {
-        $templateResourceObj.parameters | Add-Member -NotePropertyName "$parameterName" -NotePropertyValue ([PSCustomObject] @{
-            defaultValue = "[parameters('workspace')]";
-            type         = "string";
-        })
-    }
-
-    return $templateResourceObj;
-}
-
-function CreateRestApiPollerResourceProperties() {
-    $kindType = 'RestApiPoller'
-    if($armResource.properties.auth.type.ToLower() -eq 'oauth2')
-    {
-        # clientid
-        ProcessPropertyPlaceholders -armResource $armResource -templateContentConnections $templateContentConnections -isOnlyObjectCheck $false -propertyObject $armResource.properties.auth -propertyName 'ClientId' -isInnerObject $true -innerObjectName 'auth' -kindType $kindType -isSecret $true -isRequired $true -minLength 4
-
-        # client secret
-        ProcessPropertyPlaceholders -armResource $armResource -templateContentConnections $templateContentConnections -isOnlyObjectCheck $false -propertyObject $armResource.properties.auth -propertyName 'ClientSecret' -isInnerObject $true -innerObjectName 'auth' -kindType $kindType -isSecret $true -isRequired $true -minLength 4
-
-        # authorization code
-        if($armResource.properties.auth.grantType -eq 'authorization_code')
-        {
-            ProcessPropertyPlaceholders -armResource $armResource -templateContentConnections $templateContentConnections -isOnlyObjectCheck $false -propertyObject $armResource.properties.auth -propertyName 'AuthorizationCode' -isInnerObject $true -innerObjectName 'auth' -kindType $kindType -isSecret $true -isRequired $false -minLength 4
-        }
-
-        # AuthorizationEndpoint placeholder
-        ProcessPropertyPlaceholders -armResource $armResource -templateContentConnections $templateContentConnections -isOnlyObjectCheck $false -propertyObject $armResource.properties.auth -propertyName 'AuthorizationEndpoint' -isInnerObject $true -innerObjectName 'auth' -kindType $kindType -isSecret $true -isRequired $false -minLength 4
-
-        # TokenEndpoint placeholder 
-        ProcessPropertyPlaceholders -armResource $armResource -templateContentConnections $templateContentConnections -isOnlyObjectCheck $false -propertyObject $armResource.properties.auth -propertyName 'TokenEndpoint' -isInnerObject $true -innerObjectName 'auth' -kindType $kindType -isSecret $false -isRequired $false -minLength 4
-    }
-    elseif ($armResource.properties.auth.type.ToLower() -eq 'basic') 
-    {
-        # username
-        ProcessPropertyPlaceholders -armResource $armResource -templateContentConnections $templateContentConnections -isOnlyObjectCheck $false -propertyObject $armResource.properties.auth -propertyName 'username' -isInnerObject $true -innerObjectName 'auth' -kindType $kindType -isSecret $false -isRequired $true -minLength 4
-
-        # password 
-        ProcessPropertyPlaceholders -armResource $armResource -templateContentConnections $templateContentConnections -isOnlyObjectCheck $false -propertyObject $armResource.properties.auth -propertyName 'password' -isInnerObject $true -innerObjectName 'auth' -kindType $kindType -isSecret $true -isRequired $true -minLength 4
-    }
-    elseif ($armResource.properties.auth.type.ToLower() -eq 'apikey') 
-    {
-        # ApiKey 
-        ProcessPropertyPlaceholders -armResource $armResource -templateContentConnections $templateContentConnections -isOnlyObjectCheck $false -propertyObject $armResource.properties.auth -propertyName 'apikey' -isInnerObject $true -innerObjectName 'auth' -kindType $kindType -isSecret $true -isRequired $true -minLength 4
-    }
-    else 
-    {
-        Write-Host "Error: For kind RestApiPoller, Data Connector Poller file should have 'auth' object with 'type' attribute having value either 'Basic', 'OAuth2' or 'APIKey'." -BackgroundColor Red
-        exit 1;
-    }
-
-    if ($armResource.properties.request.PSObject.Properties["apiEndPoint"] -and 
-        $armResource.properties.request.apiEndPoint.contains("{{"))
-    {
-        # identify any placeholders in apiEndpoint
-        $endPointUrl = $armResource.properties.request.apiEndPoint
-        $placeHoldersMatched = $endPointUrl | Select-String $placeHolderPatternMatches -AllMatches
-
-        if ($placeHoldersMatched.Matches.Value.Count -gt 0) 
-        {
-            # has some placeholders 
-            $finalizedEndpointUrl = ""
-            $finalizedEndpointUrl = "[[concat("
-            $closureBrackets = ")]"
-
-            foreach ($currentPlaceHolder in $placeHoldersMatched.Matches.Value) {
-                $placeHolderName = $currentPlaceHolder.replace("{{", "").replace("}}", "")
-                $splitEndpoint = $endPointUrl -split "($currentPlaceHolder)"
-                $commaCount = 0
-                foreach($splitItem in $splitEndpoint) 
-                {
-                    if ($splitItem -eq $currentPlaceHolder) 
-                    {
-                        if ($finalizedEndpointUrl -eq '') 
-                        {
-                            $finalizedEndpointUrl += "parameters('" + $placeHolderName + "')"
-                        } 
-                        else 
-                        {
-                            $finalizedEndpointUrl += ", parameters('" + $placeHolderName + "')"
-                        }
-
-                        if ($placeHolderName.Contains("secret") -or $placeHolderName.Contains("password")) 
-                        {
-                            $templateContentConnections.properties.mainTemplate = addNewParameter -templateResourceObj $templateContentConnections.properties.mainTemplate -parameterName "$placeHolderName" -isSecret $true
-                        } 
-                        else 
-                        {
-                            $templateContentConnections.properties.mainTemplate = addNewParameter -templateResourceObj $templateContentConnections.properties.mainTemplate -parameterName "$placeHolderName" -isSecret $false
-                        }
-                    } 
-                    else 
-                    {
-                        if ($commaCount -eq 0) 
-                        {
-                            $finalizedEndpointUrl += "'"+ $splitItem + "'"
-                            $commaCount += 1
-                        } 
-                        else 
-                        {
-                            $finalizedEndpointUrl += ", '" + $splitItem + "'"
-                        }
-                    }
-                }
-            }
-
-            $armResource.properties.request.apiEndPoint = $finalizedEndpointUrl + $closureBrackets
-        }
-    }
-
-    # headers placeholder
-    $hasHeaders = [bool]($armResource.properties.request.PSobject.Properties.name -match "headers")
-    if ($hasHeaders) 
-    {
-        foreach ($headerProps in $armResource.properties.request.headers.PsObject.Properties) 
-        {
-            $headerPropName = $headerProps.Name
-            $headerPropValue = $headerProps.Value
-
-            if ($headerPropValue.contains("{{")) 
-            {
-                $placeHoldersMatched = $headerPropValue | Select-String $placeHolderPatternMatches -AllMatches
-                if ($placeHoldersMatched.Matches.Value.Count -gt 0) 
-                {
-                    $placeHolderName = $placeHoldersMatched.Matches.Value.replace("{{", "").replace("}}", "")
-                    $armResource.properties.request.headers."$headerPropName" = "[[parameters('$($placeHolderName)')]"
-                    $templateContentConnections.properties.mainTemplate = addNewParameter -templateResourceObj $templateContentConnections.properties.mainTemplate -parameterName "$placeHolderName" -isSecret $false
-                }
-            }
-        }
-    }
-}
-
-function CreateGCPResourceProperties($armResource, $templateContentConnections) {
-    $kindType = 'GCP'
-    ProcessPropertyPlaceholders -armResource $armResource -templateContentConnections $templateContentConnections -isOnlyObjectCheck $false -propertyObject $armResource.properties -propertyName 'connectorDefinitionName' -isInnerObject $false -innerObjectName $null -kindType $kindType -isSecret $false -isRequired $true -minLength 3
-
-    ProcessPropertyPlaceholders -armResource $armResource -templateContentConnections $templateContentConnections -isOnlyObjectCheck $false -propertyObject $armResource.properties -propertyName 'dataType' -isInnerObject $false -innerObjectName $null -kindType $kindType -isSecret $false -isRequired $true -minLength 3
-
-    ProcessPropertyPlaceholders -armResource $armResource -templateContentConnections $templateContentConnections -isOnlyObjectCheck $true -propertyObject $armResource.properties -propertyName 'dcrConfig' -isInnerObject $false -innerObjectName $null -kindType $kindType -isSecret $false -isRequired $true -minLength 3
-
-    ProcessPropertyPlaceholders -armResource $armResource -templateContentConnections $templateContentConnections -isOnlyObjectCheck $false -propertyObject $armResource.properties.dcrConfig -propertyName 'streamName' -isInnerObject $true -innerObjectName 'dcrConfig' -kindType $kindType -isSecret $false -isRequired $true -minLength 3
-
-    ProcessPropertyPlaceholders -armResource $armResource -templateContentConnections $templateContentConnections -isOnlyObjectCheck $true -propertyObject $armResource.properties -propertyName 'auth' -isInnerObject $false -innerObjectName $null -kindType $kindType -isSecret $false -isRequired $true -minLength 3
-
-    ProcessPropertyPlaceholders -armResource $armResource -templateContentConnections $templateContentConnections -isOnlyObjectCheck $false -propertyObject $armResource.properties.auth -propertyName 'serviceAccountEmail' -isInnerObject $true -innerObjectName 'auth' -kindType $kindType -isSecret $false -isRequired $true -minLength 4
-
-    ProcessPropertyPlaceholders -armResource $armResource -templateContentConnections $templateContentConnections -isOnlyObjectCheck $false -propertyObject $armResource.properties.auth -propertyName 'projectNumber' -isInnerObject $true -innerObjectName 'auth' -kindType $kindType -isSecret $false -isRequired $true -minLength 1
-
-    ProcessPropertyPlaceholders -armResource $armResource -templateContentConnections $templateContentConnections -isOnlyObjectCheck $false -propertyObject $armResource.properties.auth -propertyName 'workloadIdentityProviderId' -isInnerObject $true -innerObjectName 'auth' -kindType $kindType -isSecret $false -isRequired $true -minLength 4
-
-    ProcessPropertyPlaceholders -armResource $armResource -templateContentConnections $templateContentConnections -isOnlyObjectCheck $true -propertyObject $armResource.properties -propertyName 'request' -isInnerObject $false -innerObjectName $null -kindType $kindType -isSecret $false -isRequired $true -minLength 3
-
-    ProcessPropertyPlaceholders -armResource $armResource -templateContentConnections $templateContentConnections -isOnlyObjectCheck $false -propertyObject $armResource.properties.request -propertyName 'projectId' -isInnerObject $true -innerObjectName 'request' -kindType $kindType -isSecret $false -isRequired $true -minLength 4
-
-    # Request section subscriptionNames property
-    $hasSubscriptionNames = [bool]($armResource.properties.request.PSobject.Properties.name -match "subscriptionNames")
-    if ($hasSubscriptionNames) {
-        $subscriptionNamesValue = $armResource.properties.request.subscriptionNames
-        $placeHoldersMatched = $subscriptionNamesValue | Select-String $placeHolderPatternMatches -AllMatches
-        if ($placeHoldersMatched.Matches.Value.Count -gt 0) {
-            $placeHolderName = $placeHoldersMatched.Matches.Value.replace("{{", "").replace("}}", "")
-            $armResource.properties.request.subscriptionNames = @("[[parameters('$($placeHolderName)')]")
-            $templateContentConnections.properties.mainTemplate = addNewParameter -templateResourceObj $templateContentConnections.properties.mainTemplate -parameterName $placeHolderName -isSecret $false -minLength 3
-        }
-    } else {
-        Write-Host "Error: Attribute 'subscriptionNames' missing from GCP data connector poller 'request' section." -BackgroundColor Red
-        exit 1;
-    }
-}
-
-function CreateAwsResourceProperties($armResource, $templateContentConnections) {
-    $kindType = 'AmazonWebServicesS3'
-    ProcessPropertyPlaceholders -armResource $armResource -templateContentConnections $templateContentConnections -isOnlyObjectCheck $true -propertyObject $armResource.properties -propertyName 'dataTypes' -isInnerObject $false -innerObjectName $null -kindType $kindType -isSecret $false -isRequired $true -minLength 3
-
-    ProcessPropertyPlaceholders -armResource $armResource -templateContentConnections $templateContentConnections -isOnlyObjectCheck $true -propertyObject $armResource.properties.dataTypes -propertyName 'logs' -isInnerObject $true -innerObjectName 'dataTypes' -kindType $kindType -isSecret $false -isRequired $true -minLength 3
-
-    ProcessPropertyPlaceholders -armResource $armResource -templateContentConnections $templateContentConnections -isOnlyObjectCheck $false -propertyObject $armResource.properties.dataTypes.logs -propertyName 'state' -isInnerObject $true -innerObjectName 'logs' -kindType $kindType -isSecret $false -isRequired $true -minLength 3
-
-    ProcessPropertyPlaceholders -armResource $armResource -templateContentConnections $templateContentConnections -isOnlyObjectCheck $true -propertyObject $armResource.properties -propertyName 'dcrConfig' -isInnerObject $false -innerObjectName $null -kindType $kindType -isSecret $false -isRequired $true -minLength 3
-
-    ProcessPropertyPlaceholders -armResource $armResource -templateContentConnections $templateContentConnections -isOnlyObjectCheck $false -propertyObject $armResource.properties.dcrConfig -propertyName 'streamName' -isInnerObject $true -innerObjectName 'dcrConfig' -kindType $kindType -isSecret $false -isRequired $true -minLength 3
-
-    ProcessPropertyPlaceholders -armResource $armResource -templateContentConnections $templateContentConnections -isOnlyObjectCheck $false -propertyObject $armResource.properties -propertyName 'destinationTable' -isInnerObject $false -innerObjectName $null -kindType $kindType -isSecret $false -isRequired $true -minLength 3
-
-    ProcessPropertyPlaceholders -armResource $armResource -templateContentConnections $templateContentConnections -isOnlyObjectCheck $false -propertyObject $armResource.properties -propertyName 'roleArn' -isInnerObject $false -innerObjectName $null -kindType $kindType -isSecret $false -isRequired $true -minLength 3
-
-    ProcessPropertyPlaceholders -armResource $armResource -templateContentConnections $templateContentConnections -isOnlyObjectCheck $false -propertyObject $armResource.properties -propertyName 'sqsUrls' -isInnerObject $false -innerObjectName $null -kindType $kindType -isSecret $false -isRequired $true -minLength 3
-}
-
-function ProcessPropertyPlaceholders($armResource, $templateContentConnections, 
-    $isOnlyObjectCheck, # check if object is present or not example: auth: {'seviceaccountemail'...}. Here check if auth is provided.
-    $propertyObject, # $armResource.properties
-    $propertyName, # sqsUrls
-    $isInnerObject, # false. This propertyName is not inside of any other object or array other than properties. if yes then specify that name below
-    $innerObjectName, # $null
-    $kindType,   # AWS. This can we GCP or AWS or RestApiPoller
-    $isSecret, # false
-    $isRequired, # true, if true then it checks if the field is present or not else give error and exit
-    $minLength = 1 # default 1
-    )
-{
-    $placeHolderPatternMatches = '\{{[a-zA-Z0-9]+\}}'
-    $hasProperty = [bool]($propertyObject.PSobject.Properties.name -match "$($propertyName)")
-
-    if ($hasProperty)
-    {
-        if (!$isOnlyObjectCheck)
-        {
-            $placeHoldersMatched = $propertyObject.$($propertyName) | Select-String $placeHolderPatternMatches -AllMatches
-            if ($null -ne $placeHoldersMatched -and $placeHoldersMatched.Matches.Value.Count -gt 0) 
-            {
-                $placeHolderName = $placeHoldersMatched.Matches.Value.replace("{{", "").replace("}}", "")
-                $propertyObject.$($propertyName) = "[[parameters('$($placeHolderName)')]"
-                $templateContentConnections.properties.mainTemplate = addNewParameter -templateResourceObj $templateContentConnections.properties.mainTemplate -parameterName $placeHolderName -isSecret $isSecret -minLength $minLength
-            }
-        }
-    }
-    else
-    {
-        if ($isRequired -and $isInnerObject)
-        {
-            Write-Host "Error: Attribute '$($propertyName)' missing from '$($innerObjectName)' Object from $($kindType) data connector poller 'properties' section." -BackgroundColor Red
-                exit 1;
-        }
-        elseif ($isRequired -and $isInnerObject -eq $false)
-        {
-            Write-Host "Error: Attribute '$($propertyName)' missing from '$($kindType)' data connector poller 'properties' section." -BackgroundColor Red
-            exit 1;
-        }
-    }
-=======
 function Add-NewObjectParameter {
     param (
         [Parameter(Mandatory = $true)] [PSCustomObject] $TemplateResourceObj,
@@ -493,7 +251,6 @@
     }
 
     return $TemplateResourceObj
->>>>>>> 7debd177
 }
 
 # THIS IS THE STARTUP FUNCTION FOR CCP RESOURCE CREATOR
@@ -616,69 +373,13 @@
                 exit 1;
             }
 
-            function GetDataConnectorPollerResourceName ($dataConnectorName) {
-                $splitNamesBySlash = $dataConnectorName -split '/'
-                $concatenateParts = @()
-                $outputString = ''
-
-                foreach ($currentName in $splitNamesBySlash) {
-                    if ($currentName.Contains('{{')) {
-                        $placeHolderFieldName = $currentName -replace '{{', '' -replace '}}', ''
-                        $placeHolderMatched = [regex]::Matches($currentName, $placeHolderPatternMatches)
-                        if ($placeHolderMatched.Length -eq $currentName.Length) {
-                            $concatenateParts += "parameters('$($placeHolderFieldName)')"
-
-                            if ($placeHolderFieldName -like '*workspace*') {
-                                $templateContentConnections.properties.mainTemplate = addWorkspaceParameter -templateResourceObj $templateContentConnections.properties.mainTemplate -parameterName $($placeHolderFieldName)
-                            } else {
-                                $templateContentConnections.properties.mainTemplate = addNewParameter -templateResourceObj $templateContentConnections.properties.mainTemplate -parameterName $($placeHolderFieldName) -isSecret $false
-                            }
-                        } else {
-                            $text = $currentName -replace $placeHolderMatched.Value, ''
-                            $concatenateParts += "'/$($text)'"
-                            $parameterNameValue = $placeHolderMatched.Value -replace '{{', '' -replace '}}', ''
-                            $concatenateParts += "parameters('$($parameterNameValue)')"
-
-                            $templateContentConnections.properties.mainTemplate = addNewParameter -templateResourceObj $templateContentConnections.properties.mainTemplate -parameterName $($parameterNameValue) -isSecret $false
-                        }
-                    } else {
-                        if ($currentName.Count -eq 1 -and $currentName -like '{{') {
-                            $concatenateParts = "[concat(parameters('workspace'),'/Microsoft.SecurityInsights/', '$($currentName)')]"
-                        } else {
-                            if ($concatenateParts.Count -ge 1) {
-                                # if we have multiple parts in name {{innerWorkspace}}/Microsoft.SecurityInsights/OktaDCV1_{{domainname}}
-                                $concatenateParts += "'/$($currentName)'"
-                            } else {
-                                # if name is abcwork
-                                $concatenateParts += "$($currentName)"
-                            }
-                        }
-                    }
-                }
-
-                if ($concatenateParts.Count -gt 1 -and $concatenateParts -notmatch 'concat') {
-                    $outputString = "[[concat($($concatenateParts -join ', '))]"
-                } elseif ($concatenateParts.Count -eq 1 -and $concatenateParts[0] -match 'parameters') {
-                    # if we just have parameters('abcwork')
-                    $outputString = "[[concat(parameters('workspace'),'/Microsoft.SecurityInsights/', $($concatenateParts[0]))]"
-                } else {
-                    # if we just have 'abcwork'
-                    $outputString = "[[concat(parameters('workspace'),'/Microsoft.SecurityInsights/', '$($concatenateParts[0])')]"
-                }
-
-                if ($outputString -like "*parameters('workspace')*") {
-                    $outputString = $outputString.Replace("[[", "[")
-                }
-
-                return $outputString
-            }
-
             function CCPDataConnectorsResource($fileContent) {
                 if ($fileContent.type -eq "Microsoft.SecurityInsights/dataConnectors") {
                     
                     Write-Host "Processing for CCP Poller file path: $ccpPollerFilePath"
-                    $resourceName = GetDataConnectorPollerResourceName -dataConnectorName $fileContent.name
-
+                    $dataConnectorPollerName = $null -eq $fileContent.Name -or $fileContent.Name -eq '' ? $fileContent.properties.connectorDefinitionName : $fileContent.Name; 
+                    $resourceName = "[concat(parameters('workspace'),'/Microsoft.SecurityInsights/', '$dataConnectorPollerName')]"
+                    #$resourceName = "[concat(parameters('workspace'),'/Microsoft.SecurityInsights/', '$templateName')]"
                     $armResource = Get-ArmResource $resourceName $fileContent.type $fileContent.kind $fileContent.properties
                     $armResource.type = "Microsoft.OperationalInsights/workspaces/providers/dataConnectors"
                     $armResource.kind = $ccpItem.PollerKind;
@@ -712,25 +413,6 @@
                         # if dataCollectionRuleImmutableId property not present then add it 
                         $armResource.properties.dcrConfig | Add-Member -MemberType NoteProperty -Name "dataCollectionRuleImmutableId" -Value "[[parameters('dcrConfig').dataCollectionRuleImmutableId]"
                     }
-<<<<<<< HEAD
-
-                    if ($armResource.kind.ToLower() -eq 'gcp')
-                    {
-                        CreateGCPResourceProperties -armResource $armResource -templateContentConnections $templateContentConnections
-                    }
-                    elseif ($armResource.kind.ToLower() -eq 'restapipoller')
-                    {
-                        CreateRestApiPollerResourceProperties -armResource $armResource -templateContentConnections $templateContentConnections
-                    }
-                    elseif ($armResource.kind.ToLower() -eq 'amazonwebservicess3')
-                    {
-                        CreateAwsResourceProperties -armResource $armResource -templateContentConnections $templateContentConnections
-                    }
-                    else 
-                    {
-                        Write-Host "Error: For kind RestApiPoller, Data Connector Poller file should have 'kind' attribute with value either 'RestApiPoller', 'GCP' or 'AmazonWebServicesS3'" -BackgroundColor Red
-                        exit 1;
-=======
                     
                     if ($armResource.kind.ToLower() -eq 'push' ) {
 
@@ -924,9 +606,7 @@
     
                             $armResource.properties.request.apiEndPoint = $finalizedEndpointUrl + $closureBrackets
                         }
->>>>>>> 7debd177
-                    }
-
+                    }
                     $templateContentConnections.properties.mainTemplate.resources += $armResource
                 }
             }
@@ -954,28 +634,8 @@
 
             if ($fileContent.type -eq "Microsoft.Insights/dataCollectionRules") {
                 Write-Host "Processing for CCP DCR file path: $ccpDCRFilePath"
-<<<<<<< HEAD
-                if (-not $fileContent.properties.destinations.PSObject.Properties.Name -contains "logAnalytics") {
-                    # if logAnalytics array is not specified
-                    $logAnalyticsObject = @{
-                        "name" = "clv2ws1"
-                        "workspaceResourceId" = "[variables('workspaceResourceId')]"
-                    }
-                    $fileContent.properties.destinations | Add-Member -MemberType NoteProperty -Name "logAnalytics" -Value $logAnalyticsObject
-                } else {
-                    if (-not $fileContent.properties.destinations.logAnalytics[0].PSObject.Properties.Name -contains "name") {
-                        $fileContent.properties.destinations.logAnalytics[0] | Add-Member -MemberType NoteProperty -Name "name" -Value "clv2ws1"
-                    }
-
-                    if ($fileContent.properties.destinations.logAnalytics[0].PSObject.Properties.Name -contains "workspaceResourceId") {
-                        $fileContent.properties.destinations.logAnalytics[0].workspaceResourceId = "[variables('workspaceResourceId')]"
-                    } else {
-                        $fileContent.properties.destinations.logAnalytics[0] | Add-Member -MemberType NoteProperty -Name "workspaceResourceId" -Value "[variables('workspaceResourceId')]"
-                    }
-=======
                 foreach ($logAnalyticDestination in $fileContent.properties.destinations.logAnalytics) {
                     $logAnalyticDestination.workspaceResourceId = "[variables('workspaceResourceId')]"
->>>>>>> 7debd177
                 }
 
                 $dcrPlaceHolderMatched = $fileContent.name | Select-String $placeHolderPatternMatches -AllMatches
@@ -1070,22 +730,6 @@
                     exit 1;
                 }
                 
-<<<<<<< HEAD
-                foreach ($tableContent in $fileContent) {
-                    if($fileContent.type -eq "Microsoft.OperationalInsights/workspaces/tables") {
-                        $resourceName = $tableContent.name
-                        $armResource = Get-ArmResource $resourceName $tableContent.type $tableContent.kind $tableContent.properties
-    
-                        $hasLocationProperty = [bool]($armResource.PSobject.Properties.name -match "location")
-                        if ($hasLocationProperty) {
-                            $locationProperty = $armResource.location
-                            $placeHoldersMatched = $locationProperty | Select-String $placeHolderPatternMatches -AllMatches
-    
-                            if ($placeHoldersMatched.Matches.Value.Count -gt 0) {
-                                $placeHolderName = $placeHoldersMatched.Matches.Value.replace("{{", "").replace("}}", "")
-                                $templateContentConnections.properties.mainTemplate = addNewParameter -templateResourceObj $templateContentConnections.properties.mainTemplate -parameterName $placeHolderName -isSecret $false
-                            }
-=======
                 if ($fileContent.type -eq "Microsoft.OperationalInsights/workspaces/tables") {
                     $resourceName = $fileContent.name
                     $armResource = Get-ArmResource $resourceName $fileContent.type $fileContent.kind $fileContent.properties
@@ -1098,12 +742,11 @@
                         if ($placeHoldersMatched.Matches.Value.Count -gt 0) {
                             $placeHolderName = $placeHoldersMatched.Matches.Value.replace("{{", "").replace("}}", "")
                             $templateContentConnections.properties.mainTemplate = addNewParameter -templateResourceObj $templateContentConnections.properties.mainTemplate -parameterName $placeHolderName -isSecret $false
->>>>>>> 7debd177
-                        }
-    
-                        $templateContentConnectorDefinition.properties.mainTemplate.resources += $armResource
-                        $tableCounter ++;
-                    }
+                        }
+                    }
+
+                    $templateContentConnectorDefinition.properties.mainTemplate.resources += $armResource
+                    $tableCounter ++;
                 }
             }
 
@@ -1201,6 +844,6 @@
         }
     }
     catch {
-        Write-Host "Error occurred in createCCPConnector file. Error Details $_"
+        Write-Host "Error occured in createCCPConnector file. Error Details $_"
     }
 }