{
  "$schema": "https://schema.management.azure.com/schemas/2019-04-01/deploymentTemplate.json#",
  "contentVersion": "1.0.0.0",
  "metadata": {
    "author": "Microsoft - support@microsoft.com",
    "comments": "Solution template for Microsoft Exchange Security - Exchange On-Premises"
  },
  "parameters": {
    "location": {
      "type": "string",
      "minLength": 1,
      "defaultValue": "[resourceGroup().location]",
      "metadata": {
        "description": "Not used, but needed to pass arm-ttk test `Location-Should-Not-Be-Hardcoded`.  We instead use the `workspace-location` which is derived from the LA workspace"
      }
    },
    "workspace-location": {
      "type": "string",
      "defaultValue": "",
      "metadata": {
        "description": "[concat('Region to deploy solution resources -- separate from location selection',parameters('location'))]"
      }
    },
    "workspace": {
      "defaultValue": "",
      "type": "string",
      "metadata": {
        "description": "Workspace name for Log Analytics where Microsoft Sentinel is setup"
      }
    }
  },
  "variables": {
    "solutionId": "microsoftsentinelcommunity.azure-sentinel-solution-exchangesecurityinsights",
    "_solutionId": "[variables('solutionId')]",
    "email": "support@microsoft.com",
    "_email": "[variables('email')]"
  },
  "resources": [
    {
<<<<<<< HEAD
=======
      "type": "Microsoft.Resources/templateSpecs",
      "apiVersion": "2022-02-01",
      "name": "[variables('dataConnectorTemplateSpecName1')]",
      "location": "[parameters('workspace-location')]",
      "tags": {
        "hidden-sentinelWorkspaceId": "[variables('workspaceResourceId')]",
        "hidden-sentinelContentType": "DataConnector"
      },
      "properties": {
        "description": "Microsoft Exchange Security - Exchange On-Premises data connector with template",
        "displayName": "Microsoft Exchange Security - Exchange On-Premises template"
      }
    },
    {
      "type": "Microsoft.Resources/templateSpecs/versions",
      "apiVersion": "2022-02-01",
      "name": "[concat(variables('dataConnectorTemplateSpecName1'),'/',variables('dataConnectorVersion1'))]",
      "location": "[parameters('workspace-location')]",
      "tags": {
        "hidden-sentinelWorkspaceId": "[variables('workspaceResourceId')]",
        "hidden-sentinelContentType": "DataConnector"
      },
      "dependsOn": [
        "[resourceId('Microsoft.Resources/templateSpecs', variables('dataConnectorTemplateSpecName1'))]"
      ],
      "properties": {
        "description": "Microsoft Exchange Security - Exchange On-Premises data connector with template version 2.0.0",
        "mainTemplate": {
          "$schema": "https://schema.management.azure.com/schemas/2019-04-01/deploymentTemplate.json#",
          "contentVersion": "[variables('dataConnectorVersion1')]",
          "parameters": {},
          "variables": {},
          "resources": [
            {
              "name": "[concat(parameters('workspace'),'/Microsoft.SecurityInsights/',variables('_dataConnectorContentId1'))]",
              "apiVersion": "2021-03-01-preview",
              "type": "Microsoft.OperationalInsights/workspaces/providers/dataConnectors",
              "location": "[parameters('workspace-location')]",
              "kind": "GenericUI",
              "properties": {
                "connectorUiConfig": {
                  "id": "[variables('_uiConfigId1')]",
                  "title": "Microsoft Exchange Logs and Events",
                  "publisher": "Microsoft",
                  "descriptionMarkdown": "You can stream all Exchange Audit events, IIS Logs, HTTP Proxy logs and Security Event logs from the Windows machines connected to your Microsoft Sentinel workspace using the Windows agent. This connection enables you to view dashboards, create custom alerts, and improve investigation. This is used by Microsoft Exchange Security Workbooks to provide security insights of your On-Premises Exchange environment",
                  "graphQueries": [
                    {
                      "metricName": "Total data received",
                      "legend": "[Option1] ExchangeAuditLogs",
                      "baseQuery": "Event | where EventLog == 'MSExchange Management'"
                    },
                    {
                      "metricName": "Total data received",
                      "legend": "[Option 2] Exchange Eventlogs",
                      "baseQuery": "Event | where EventLog == 'Application'"
                    },
                    {
                      "metricName": "Total data received",
                      "legend": "[Option 3 & 4] Domain Controllers Security Logs",
                      "baseQuery": "SecurityEvents"
                    },
                    {
                      "metricName": "Total data received",
                      "legend": "[Option 5] Exchange IIS logs",
                      "baseQuery": "Microsoft-W3CIISLog"
                    },
                    {
                      "metricName": "Total data received",
                      "legend": "[Option 6] Exchange Message Tracking logs",
                      "baseQuery": "MessageTrackingLog_CL"
                    },
                    {
                      "metricName": "Total data received",
                      "legend": "[Option 7] Exchange HTTPProxy logs",
                      "baseQuery": "ExchangeHttpProxy_CL"
                    }
                  ],
                  "sampleQueries": [
                    {
                      "description": "All Audit logs",
                      "query": "Event | where EventLog == 'MSExchange Management'\n  | sort by TimeGenerated"
                    }
                  ],
                  "dataTypes": [
                    {
                      "name": "Event",
                      "lastDataReceivedQuery": "Event | where EventLog == 'MSExchange Management'\n  | summarize Time = max(TimeGenerated)\n | where isnotempty(Time)"
                    },
                    {
                      "name": "Microsoft-W3CIISLog",
                      "lastDataReceivedQuery": "Microsoft-W3CIISLog  | summarize Time = max(TimeGenerated)\n | where isnotempty(Time)"
                    },
                    {
                      "name": "MessageTrackingLog_CL",
                      "lastDataReceivedQuery": "MessageTrackingLog_CL  | summarize Time = max(TimeGenerated)\n | where isnotempty(Time)"
                    },
                    {
                      "name": "ExchangeHttpProxy_CL",
                      "lastDataReceivedQuery": "ExchangeHttpProxy_CL  | summarize Time = max(TimeGenerated)\n | where isnotempty(Time)"
                    }
                  ],
                  "connectivityCriterias": [
                    "SentinelKindsV2"
                  ],
                  "availability": {
                    "status": 1,
                    "isPreview": false
                  },
                  "permissions": {
                    "resourceProvider": [
                      {
                        "provider": "Microsoft.OperationalInsights/workspaces",
                        "permissionsDisplayText": "read and write permissions.",
                        "providerDisplayName": "Workspace",
                        "scope": "Workspace",
                        "requiredPermissions": {
                          "read": true,
                          "write": true,
                          "delete": true
                        }
                      },
                      {
                        "provider": "Microsoft.OperationalInsights/workspaces/sharedKeys",
                        "permissionsDisplayText": "read permissions to shared keys for the workspace are required. [See the documentation to learn more about workspace keys](https://docs.microsoft.com/azure/azure-monitor/platform/agent-windows#obtain-workspace-id-and-key).",
                        "providerDisplayName": "Keys",
                        "scope": "Workspace",
                        "requiredPermissions": {
                          "action": true
                        }
                      }
                    ],
                    "customs": [
                      {
                        "description": "Azure Log Analytics will be deprecated, to collect data from non-Azure VMs, Azure Arc is recommended. [Learn more](https://docs.microsoft.com/azure/azure-monitor/agents/azure-monitor-agent-install?tabs=ARMAgentPowerShell,PowerShellWindows,PowerShellWindowsArc,CLIWindows,CLIWindowsArc)"
                      }
                    ]
                  },
                  "instructionSteps": [
                    {
                      "description": ">**NOTE:** This data connector depends on a parser based on a Kusto Function to work as expected. Follow the steps to create the Kusto Functions alias : [**ExchangeAdminAuditLogs**](https://aka.ms/sentinel-ESI-ExchangeCollector-ExchangeAdminAuditLogs-parser)",
                      "instructions": [
                        {
                          "parameters": {
                            "title": "Parser deployment (When using Microsoft Exchange Security Solution, Parsers are automatically deployed)",
                            "instructionSteps": [
                              {
                                "title": "1. Download the Parser file",
                                "description": "The latest version of the file [**ExchangeAdminAuditLogs**](https://aka.ms/sentinel-ESI-ExchangeCollector-ExchangeAdminAuditLogs-parser)"
                              },
                              {
                                "title": "2. Create Parser **ExchangeAdminAuditLogs** function",
                                "description": "In 'Logs' explorer of your Microsoft Sentinel's log analytics, copy the content of the file to Log explorer"
                              },
                              {
                                "title": "3. Save Parser **ExchangeAdminAuditLogs** function",
                                "description": "Click on save button.\n No parameter is needed for this parser.\nClick save again."
                              }
                            ]
                          },
                          "type": "InstructionStepsGroup"
                        }
                      ]
                    },
                    {
                      "description": ">**NOTE:** This solution is based on options. This allows you to choose which data will be ingest as some options can generate a very high volume of data. Depending on what you want to collect, track in your Workbooks, Analytics Rules, Hunting capabilities you will choose the option(s) you will deploy. Each options are independant for one from the other. To learn more about each option: ['Microsoft Exchange Security' wiki](https://aka.ms/ESI_DataConnectorOptions)"
                    },
                    {
                      "description": "Type of servers (Exchange Servers, Domain Controllers linked to Exchange Servers or all Domain Controllers) depends on the option you want to deploy.",
                      "instructions": [
                        {
                          "parameters": {
                            "instructionSteps": [
                              {
                                "title": "Deploy Monitor Agents",
                                "description": "This step is required only if it's the first time you onboard your Exchange Servers/Domain Controllers",
                                "instructions": [
                                  {
                                    "parameters": {
                                      "title": "Select which agent you want to install in your servers to collect logs:",
                                      "instructionSteps": [
                                        {
                                          "title": "[Prefered] Azure Monitor Agent via Azure Arc",
                                          "description": "**Deploy the Azure Arc Agent**\n> [Learn more](https://docs.microsoft.com/azure/azure-monitor/agents/azure-monitor-agent-install?tabs=ARMAgentPowerShell,PowerShellWindows,PowerShellWindowsArc,CLIWindows,CLIWindowsArc)"
                                        },
                                        {
                                          "title": "Install Azure Log Analytics Agent (Deprecated on XX/XX/XXXX)",
                                          "description": "1. Download the Azure Log Analytics Agent and choose the deployment method in the below link.",
                                          "instructions": [
                                            {
                                              "parameters": {
                                                "linkType": "InstallAgentOnNonAzure"
                                              },
                                              "type": "InstallAgent"
                                            }
                                          ]
                                        }
                                      ]
                                    },
                                    "type": "InstructionStepsGroup"
                                  }
                                ]
                              }
                            ]
                          },
                          "type": "InstructionStepsGroup"
                        }
                      ],
                      "title": "1.  Download and install the agents needed to collect logs for Microsoft Sentinel"
                    },
                    {
                      "instructions": [
                        {
                          "parameters": {
                            "instructionSteps": [
                              {
                                "title": "[Option 1] MS Exchange Management Log collection",
                                "description": "Select how to stream MS Exchange Admin Audit event logs",
                                "instructions": [
                                  {
                                    "parameters": {
                                      "title": "MS Exchange Admin Audit event logs",
                                      "instructionSteps": [
                                        {
                                          "title": "Data Collection Rules - When Azure Monitor Agent is used",
                                          "description": "**Enable data collection rule**\n>  Microsoft Exchange Admin Audit Events logs are collected only from **Windows** agents.\n>1.  Choose 'Custom' type and Enter 'MS Exchange Management' as expression and Add it",
                                          "instructions": [
                                            {
                                              "type": "AdminAuditEvents"
                                            },
                                            {
                                              "parameters": {
                                                "linkType": "OpenCreateDataCollectionRule",
                                                "dataCollectionRuleType": 5
                                              },
                                              "type": "InstallAgent"
                                            }
                                          ]
                                        },
                                        {
                                          "title": "Data Collection Rules - When the legacy Azure Log Analytics Agent is used",
                                          "description": "**Configure the logs to be collected**\n\nConfigure the Events you want to collect and their severities.\n\n1.  Under workspace advanced settings **Configuration**, select **Data** and then **Windows Event logs**.\n2.  Click **Add Windows event log** and enter **MS Exchange Management** as log name.\n3.  Collect Error, Warning and Information types\n4.  Click **Save**.",
                                          "instructions": [
                                            {
                                              "parameters": {
                                                "linkType": "OpenSyslogSettings"
                                              },
                                              "type": "InstallAgent"
                                            }
                                          ]
                                        }
                                      ]
                                    },
                                    "type": "InstructionStepsGroup"
                                  }
                                ]
                              }
                            ]
                          },
                          "type": "InstructionStepsGroup"
                        },
                        {
                          "parameters": {
                            "instructionSteps": [
                              {
                                "title": "[Option 2] Security/Application/System logs of Exchange Servers",
                                "description": "Select how to stream Security/Application/System logs of Exchange Servers",
                                "instructions": [
                                  {
                                    "parameters": {
                                      "title": "Security Event log collection",
                                      "instructionSteps": [
                                        {
                                          "title": "Data Collection Rules - Security Event logs",
                                          "description": "**Enable data collection rule for Security Logs**\nSecurity Events logs are collected only from **Windows** agents.\n1. Add Exchange Servers on *Resources* tab.\n2. Select Security log level\n\n>  **Common level** is the minimum required. Please select 'Common' or 'All Security Events' on DCR definition.",
                                          "instructions": [
                                            {
                                              "parameters": {
                                                "linkType": "OpenCreateDataCollectionRule",
                                                "dataCollectionRuleType": 0
                                              },
                                              "type": "InstallAgent"
                                            }
                                          ]
                                        }
                                      ]
                                    },
                                    "type": "InstructionStepsGroup"
                                  },
                                  {
                                    "parameters": {
                                      "title": "Application and System Event log collection",
                                      "instructionSteps": [
                                        {
                                          "title": "Data Collection Rules - When Azure Monitor Agent is used",
                                          "description": "**Enable data collection rule**\n>  Application and System Events logs are collected only from **Windows** agents.",
                                          "instructions": [
                                            {
                                              "parameters": {
                                                "fillWith": [
                                                  "WorkspaceId"
                                                ],
                                                "label": "Workspace ID"
                                              },
                                              "type": "CopyableLabel"
                                            },
                                            {
                                              "parameters": {
                                                "instructionSteps": [
                                                  {
                                                    "title": "Option 1 - Azure Resource Manager (ARM) Template",
                                                    "description": "Use this method for automated deployment of the DCR.\n\n1. Click the **Deploy to Azure** button below. \n\n\t[![Deploy To Azure](https://aka.ms/deploytoazurebutton)](https://aka.ms/sentinel-ESI-DCROption2-azuredeploy)\n2. Select the preferred **Subscription**, **Resource Group** and **Location**. \n3. Enter the **Workspace ID** 'and/or Other required fields'.\n>4.  Mark the checkbox labeled **I agree to the terms and conditions stated above**. \n5.  Click **Purchase** to deploy."
                                                  },
                                                  {
                                                    "title": "Option 2 - Manual Deployment of Azure Automation",
                                                    "description": "Use the following step-by-step instructions to deploy manually a Data Collection Rule.",
                                                    "instructions": [
                                                      {
                                                        "parameters": {
                                                          "instructionSteps": [
                                                            {
                                                              "title": "A. Create DCR, Type Event log",
                                                              "description": "1.  From the Azure Portal, navigate to [Azure Data collection rules](https://portal.azure.com/#view/Microsoft_Azure_Monitoring/AzureMonitoringBrowseBlade/~/dataCollectionRules).\n2. Click **+ Create** at the top.\n3. In the **Basics** tab, fill the required fields, Select Windows as platform type and give a name to the DCR. \n4. In the **Resources** tab, enter you Exchange Servers.\n5. In 'Collect and deliver', add a Data Source type 'Windows Event logs' and select 'Basic' option.\n6. For Application, select 'Critical', 'Error' and 'Warning'. For System, select Critical/Error/Warning/Information. \n7. 'Make other preferable configuration changes', if needed, then click **Create**."
                                                            },
                                                            {
                                                              "title": "B. Select Application Event log and System Event log",
                                                              "description": "1. On the Automation Account page, select **Modules**.\n2. Click on **Browse gallery** and search the **ExchangeOnlineManagement** module.\n3. Select it and click on **Select**.\n4. Choose Version **5.1** on Runtime version field and click on Import button.\nRepeat the step for the following modules : 'Microsoft.Graph.Authentication', 'Microsoft.Graph.Users' and 'Microsoft.Graph.Groups. **Attention, you need to wait for Microsoft.Graph.Authentication installation before processing next modules**"
                                                            },
                                                            {
                                                              "title": "C. Assign the DCR to all Exchange Servers",
                                                              "description": "1. On the Automation Account page, select **Modules**.\n2. Click on **Browse gallery** and search the **ExchangeOnlineManagement** module.\n3. Select it and click on **Select**.\n4. Choose Version **5.1** on Runtime version field and click on Import button.\nRepeat the step for the following modules : 'Microsoft.Graph.Authentication', 'Microsoft.Graph.Users' and 'Microsoft.Graph.Groups. **Attention, you need to wait for Microsoft.Graph.Authentication installation before processing next modules**"
                                                            }
                                                          ]
                                                        },
                                                        "type": "InstructionStepsGroup"
                                                      }
                                                    ]
                                                  }
                                                ]
                                              },
                                              "type": "InstructionStepsGroup"
                                            }
                                          ]
                                        },
                                        {
                                          "title": "Data Collection Rules - When the legacy Azure Log Analytics Agent is used",
                                          "description": "**Configure the logs to be collected**\n\nConfigure the Events you want to collect and their severities.\n\n1.  Under workspace advanced settings **Configuration**, select **Data** and then **Windows Event logs**.\n2.  Click **Add Windows event log** and search **Application** as log name.\n3.  Click **Add Windows event log** and search **System** as log name.\n4.  Collect Error (for all), Warning (for all) and Information (for System) types\n5.  Click **Save**.",
                                          "instructions": [
                                            {
                                              "parameters": {
                                                "linkType": "OpenSyslogSettings"
                                              },
                                              "type": "InstallAgent"
                                            }
                                          ]
                                        }
                                      ]
                                    },
                                    "type": "InstructionStepsGroup"
                                  }
                                ]
                              }
                            ]
                          },
                          "type": "InstructionStepsGroup"
                        },
                        {
                          "parameters": {
                            "instructionSteps": [
                              {
                                "title": "[Option 3 and 4] Security logs of Domain Controllers",
                                "description": "Select how to stream Security logs of Domain Controllers. If you want to implement Option 3, you just need to select DC on same site as Exchange Servers. If you want to implement Option 4, you can select all DCs of your forest.",
                                "instructions": [
                                  {
                                    "parameters": {
                                      "instructionSteps": [
                                        {
                                          "title": "[Option 3] List only Domain Controllers on the same site as Exchange Servers for next step",
                                          "description": "**This limits the quantity of data injested but some incident can't be detected.**"
                                        },
                                        {
                                          "title": "[Option 4] List all Domain Controllers of your Active-Directory Forest for next step",
                                          "description": "**This allows collecting all security events**"
                                        }
                                      ]
                                    },
                                    "type": "InstructionStepsGroup"
                                  },
                                  {
                                    "parameters": {
                                      "title": "Security Event log collection",
                                      "instructionSteps": [
                                        {
                                          "title": "Data Collection Rules - Security Event logs",
                                          "description": "**Enable data collection rule for Security Logs**\nSecurity Events logs are collected only from **Windows** agents.\n1. Add chosen DCs on *Resources* tab.\n2. Select Security log level\n\n>  **Common level** is the minimum required. Please select 'Common' or 'All Security Events' on DCR definition.",
                                          "instructions": [
                                            {
                                              "parameters": {
                                                "linkType": "OpenCreateDataCollectionRule",
                                                "dataCollectionRuleType": 0
                                              },
                                              "type": "InstallAgent"
                                            }
                                          ]
                                        }
                                      ]
                                    },
                                    "type": "InstructionStepsGroup"
                                  }
                                ]
                              }
                            ]
                          },
                          "type": "InstructionStepsGroup"
                        },
                        {
                          "parameters": {
                            "instructionSteps": [
                              {
                                "title": "[Option 5] IIS logs of Exchange Servers",
                                "description": "Select how to stream IIS logs of Exchange Servers",
                                "instructions": [
                                  {
                                    "parameters": {
                                      "instructionSteps": [
                                        {
                                          "title": "Data Collection Rules - When Azure Monitor Agent is used",
                                          "description": "**Enable data collection rule**\n> IIS logs are collected only from **Windows** agents.",
                                          "instructions": [
                                            {
                                              "type": "AdminAuditEvents"
                                            },
                                            {
                                              "parameters": {
                                                "instructionSteps": [
                                                  {
                                                    "title": "Option 1 - Azure Resource Manager (ARM) Template",
                                                    "description": "Use this method for automated deployment of the DCE and DCR.",
                                                    "instructions": [
                                                      {
                                                        "parameters": {
                                                          "instructionSteps": [
                                                            {
                                                              "title": "A. Create DCE (If not already created for Exchange Servers)",
                                                              "description": "1. Click the **Deploy to Azure** button below. \n\n\t[![Deploy To Azure](https://aka.ms/deploytoazurebutton)](https://aka.ms/sentinel-ESI-DCEExchangeServers)\n2. Select the preferred **Subscription**, **Resource Group** and **Location**. \n3. You can change the proposed name of the DCE.\n5.  Click **Create** to deploy."
                                                            },
                                                            {
                                                              "title": "B. Deploy Data Connection Rule",
                                                              "description": "1. Click the **Deploy to Azure** button below. \n\n\t[![Deploy To Azure](https://aka.ms/deploytoazurebutton)](https://aka.ms/sentinel-ESI-DCROption5-azuredeploy)\n2. Select the preferred **Subscription**, **Resource Group** and **Location**. \n3. Enter the **Workspace ID** 'and/or Other required fields'.\n>4.  Mark the checkbox labeled **I agree to the terms and conditions stated above**. \n5.  Click **Purchase** to deploy."
                                                            }
                                                          ]
                                                        },
                                                        "type": "InstructionStepsGroup"
                                                      }
                                                    ]
                                                  },
                                                  {
                                                    "title": "Option 2 - Manual Deployment of Azure Automation",
                                                    "description": "Use the following step-by-step instructions to deploy manually a Data Collection Rule.",
                                                    "instructions": [
                                                      {
                                                        "parameters": {
                                                          "instructionSteps": [
                                                            {
                                                              "title": "A. Create DCE (If not already created for Exchange Servers)",
                                                              "description": "1.  From the Azure Portal, navigate to [Azure Data collection Endpoint](https://portal.azure.com/#view/Microsoft_Azure_Monitoring/AzureMonitoringBrowseBlade/~/dataCollectionEndpoints).\n2. Click **+ Create** at the top.\n3. In the **Basics** tab, fill the required fields and give a name to the DCE. \n3. 'Make other preferable configuration changes', if needed, then click **Create**."
                                                            },
                                                            {
                                                              "title": "B. Create DCR, Type IIS log",
                                                              "description": "1.  From the Azure Portal, navigate to [Azure Data collection rules](https://portal.azure.com/#view/Microsoft_Azure_Monitoring/AzureMonitoringBrowseBlade/~/dataCollectionRules).\n2. Click **+ Create** at the top.\n3. In the **Basics** tab, fill the required fields, Select Windows as platform type and give a name to the DCR. Select the created DCE. \n4. In the **Resources** tab, enter you Exchange Servers.\n5. In 'Collect and deliver', add a Data Source type 'IIS logs' (Do not enter a path if IIS Logs path is configured by default). Click on 'Add data source'\n6. 'Make other preferable configuration changes', if needed, then click **Create**."
                                                            }
                                                          ]
                                                        },
                                                        "type": "InstructionStepsGroup"
                                                      }
                                                    ]
                                                  }
                                                ]
                                              },
                                              "type": "InstructionStepsGroup"
                                            }
                                          ]
                                        },
                                        {
                                          "title": "Data Collection Rules - When the legacy Azure Log Analytics Agent is used",
                                          "description": "**Configure the logs to be collected**\n\nConfigure the Events you want to collect and their severities.\n\n1.  Under workspace advanced settings **Configuration**, select **Data** and then **IIS Logs**.\n2. Check **Collect W3C format IIS log files**\n5.  Click **Save**.",
                                          "instructions": [
                                            {
                                              "parameters": {
                                                "linkType": "OpenSyslogSettings"
                                              },
                                              "type": "InstallAgent"
                                            }
                                          ]
                                        }
                                      ]
                                    },
                                    "type": "InstructionStepsGroup"
                                  }
                                ]
                              }
                            ]
                          },
                          "type": "InstructionStepsGroup"
                        },
                        {
                          "parameters": {
                            "instructionSteps": [
                              {
                                "title": "[Option 6] Message Tracking of Exchange Servers",
                                "description": "Select how to stream Message Tracking of Exchange Servers",
                                "instructions": [
                                  {
                                    "parameters": {
                                      "instructionSteps": [
                                        {
                                          "title": "Data Collection Rules - When Azure Monitor Agent is used",
                                          "description": "**Enable data collection rule**\n> Message Tracking are collected only from **Windows** agents.",
                                          "instructions": [
                                            {
                                              "parameters": {
                                                "text": "**Attention**, Custom logs in Monitor Agent is in Preview. The deployment doesn't work as expected for the moment (March 2023).",
                                                "inline": false
                                              },
                                              "type": "InfoMessage"
                                            },
                                            {
                                              "parameters": {
                                                "instructionSteps": [
                                                  {
                                                    "title": "Option 1 - Azure Resource Manager (ARM) Template",
                                                    "description": "Use this method for automated deployment of the DCE and DCR.",
                                                    "instructions": [
                                                      {
                                                        "parameters": {
                                                          "instructionSteps": [
                                                            {
                                                              "title": "A. Create DCE (If not already created for Exchange Servers)",
                                                              "description": "1. Click the **Deploy to Azure** button below. \n\n\t[![Deploy To Azure](https://aka.ms/deploytoazurebutton)](https://aka.ms/sentinel-ESI-DCEExchangeServers)\n2. Select the preferred **Subscription**, **Resource Group** and **Location**. \n3. You can change the proposed name of the DCE.\n5.  Click **Create** to deploy."
                                                            },
                                                            {
                                                              "title": "B. Deploy Data Connection Rule and Custom Table",
                                                              "description": "1. Click the **Deploy to Azure** button below. \n\n\t[![Deploy To Azure](https://aka.ms/deploytoazurebutton)](https://aka.ms/sentinel-ESI-DCROption6-azuredeploy)\n2. Select the preferred **Subscription**, **Resource Group** and **Location**. \n3. Enter the **Workspace ID** 'and/or Other required fields'.\n>4.  Mark the checkbox labeled **I agree to the terms and conditions stated above**. \n5.  Click **Purchase** to deploy."
                                                            }
                                                          ]
                                                        },
                                                        "type": "InstructionStepsGroup"
                                                      }
                                                    ]
                                                  },
                                                  {
                                                    "title": "Option 2 - Manual Deployment of Azure Automation",
                                                    "description": "Use the following step-by-step instructions to deploy manually a Data Collection Rule.",
                                                    "instructions": [
                                                      {
                                                        "parameters": {
                                                          "instructionSteps": [
                                                            {
                                                              "title": "A. Create DCE (If not already created for Exchange Servers)",
                                                              "description": "1.  From the Azure Portal, navigate to [Azure Data collection Endpoint](https://portal.azure.com/#view/Microsoft_Azure_Monitoring/AzureMonitoringBrowseBlade/~/dataCollectionEndpoints).\n2. Click **+ Create** at the top.\n3. In the **Basics** tab, fill the required fields and give a name to the DCE, like ESI-ExchangeServers. \n3. 'Make other preferable configuration changes', if needed, then click **Create**."
                                                            },
                                                            {
                                                              "title": "B. Create Custom DCR Table",
                                                              "description": "1. Download the Example file from [Microsoft Sentinel GitHub](https://aka.ms/Sentinel-Sample-ESI-MessageTrackingExampleFile).\n2.  From the Azure Portal, navigate to [Workspace Analytics](https://portal.azure.com/#view/HubsExtension/BrowseResource/resourceType/Microsoft.OperationalInsights%2Fworkspaces) and select your target Workspace.\n3. Click in 'Tables', click **+ Create** at the top and select **New Custom log (DCR-Based)**.\n4. In the **Basics** tab, enter **MessageTrackingLog** on the Table name, create a Data Collection rule with the name **DCR-Option6-MessageTrackingLogs** (for example) and select the previously created Data collection Endpoint.\n5. In the **Schema and Transformation** tab, choose the downloaded sample file and click on **Transformation Editor**.\n6. In the transformation field, enter the following KQL request :\n*source\n| extend TimeGenerated = todatetime(['date-time'])\n| extend\n    clientHostname = ['client-hostname'],\n    clientIP = ['client-ip'],\n    connectorId = ['connector-id'],\n    customData = ['custom-data'],\n    eventId = ['event-id'],\n    internalMessageId = ['internal-message-id'],\n    logId = ['log-id'],\n    messageId = ['message-id'],\n    messageInfo = ['message-info'],\n    messageSubject = ['message-subject'],\n    networkMessageId = ['network-message-id'],\n    originalClientIp =  ['original-client-ip'],\n    originalServerIp = ['original-server-ip'],\n    recipientAddress= ['recipient-address'],\n    recipientCount= ['recipient-count'],\n    recipientStatus= ['recipient-status'],\n    relatedRecipientAddress= ['related-recipient-address'],\n    returnPath= ['return-path'],\n    senderAddress= ['sender-address'],\n    senderHostname= ['server-hostname'],\n    serverIp= ['server-ip'],\n    sourceContext= ['source-context'],\n    schemaVersion=['schema-version'],\n    messageTrackingTenantId = ['tenant-id'],\n    totalBytes = ['total-bytes'],\n    transportTrafficType = ['transport-traffic-type']\n| project-away\n    ['client-ip'],\n    ['client-hostname'],\n    ['connector-id'],\n    ['custom-data'],\n    ['date-time'],\n    ['event-id'],\n    ['internal-message-id'],\n    ['log-id'],\n    ['message-id'],\n    ['message-info'],\n    ['message-subject'],\n    ['network-message-id'],\n    ['original-client-ip'],\n    ['original-server-ip'],\n    ['recipient-address'],\n    ['recipient-count'],\n    ['recipient-status'],\n    ['related-recipient-address'],\n    ['return-path'],\n    ['sender-address'],\n    ['server-hostname'],\n    ['server-ip'],\n    ['source-context'],\n    ['schema-version'],\n    ['tenant-id'],\n    ['total-bytes'],\n    ['transport-traffic-type']*\n\n8. Click 'Run' and after 'Apply'.\n9. Click **Next**, then click **Create**."
                                                            },
                                                            {
                                                              "title": "C. Modify the created DCR, Type Custom log",
                                                              "description": "1.  From the Azure Portal, navigate to [Azure Data collection rules](https://portal.azure.com/#view/Microsoft_Azure_Monitoring/AzureMonitoringBrowseBlade/~/dataCollectionRules).\n2. Select the previously created DCR, like **DCR-Option6-MessageTrackingLogs**.\n3. In the **Resources** tab, enter you Exchange Servers.\n4. In **Data Sources**, add a Data Source type 'Custom Text logs' and enter 'C:\\Program Files\\Microsoft\\Exchange Server\\V15\\TransportRoles\\Logs\\MessageTracking\\*.log' in file pattern, 'MessageTrackingLog_CL' in Table Name.\n6.in Transform field, enter the following KQL request :\n*source\n| extend TimeGenerated = todatetime(['date-time'])\n| extend\n    clientHostname = ['client-hostname'],\n    clientIP = ['client-ip'],\n    connectorId = ['connector-id'],\n    customData = ['custom-data'],\n    eventId = ['event-id'],\n    internalMessageId = ['internal-message-id'],\n    logId = ['log-id'],\n    messageId = ['message-id'],\n    messageInfo = ['message-info'],\n    messageSubject = ['message-subject'],\n    networkMessageId = ['network-message-id'],\n    originalClientIp =  ['original-client-ip'],\n    originalServerIp = ['original-server-ip'],\n    recipientAddress= ['recipient-address'],\n    recipientCount= ['recipient-count'],\n    recipientStatus= ['recipient-status'],\n    relatedRecipientAddress= ['related-recipient-address'],\n    returnPath= ['return-path'],\n    senderAddress= ['sender-address'],\n    senderHostname= ['server-hostname'],\n    serverIp= ['server-ip'],\n    sourceContext= ['source-context'],\n    schemaVersion=['schema-version'],\n    messageTrackingTenantId = ['tenant-id'],\n    totalBytes = ['total-bytes'],\n    transportTrafficType = ['transport-traffic-type']\n| project-away\n    ['client-ip'],\n    ['client-hostname'],\n    ['connector-id'],\n    ['custom-data'],\n    ['date-time'],\n    ['event-id'],\n    ['internal-message-id'],\n    ['log-id'],\n    ['message-id'],\n    ['message-info'],\n    ['message-subject'],\n    ['network-message-id'],\n    ['original-client-ip'],\n    ['original-server-ip'],\n    ['recipient-address'],\n    ['recipient-count'],\n    ['recipient-status'],\n    ['related-recipient-address'],\n    ['return-path'],\n    ['sender-address'],\n    ['server-hostname'],\n    ['server-ip'],\n    ['source-context'],\n    ['schema-version'],\n    ['tenant-id'],\n    ['total-bytes'],\n    ['transport-traffic-type']* \n7. Click on 'Add data source'."
                                                            }
                                                          ]
                                                        },
                                                        "type": "InstructionStepsGroup"
                                                      }
                                                    ]
                                                  }
                                                ]
                                              },
                                              "type": "InstructionStepsGroup"
                                            }
                                          ]
                                        },
                                        {
                                          "title": "Data Collection Rules - When the legacy Azure Log Analytics Agent is used",
                                          "description": "**Configure the logs to be collected**\n\n1.  Under workspace **Settings** part, select **Tables**, click **+ Create** and click on **New custom log (MMA-Based)**.\n2.  Select Sample file **[MessageTracking Sample](https://aka.ms/Sentinel-Sample-ESI-MessageTrackingLogsSampleCSV)** and click Next\n3. Select type **Windows** and enter the path **C:\\Program Files\\Microsoft\\Exchange Server\\V15\\TransportRoles\\Logs\\MessageTracking\\*.log**. Click Next.\n4. Enter **MessageTrackingLog** as Table name and click Next.\n5.  Click **Save**.",
                                          "instructions": [
                                            {
                                              "parameters": {
                                                "linkType": "OpenSyslogSettings"
                                              },
                                              "type": "InstallAgent"
                                            }
                                          ]
                                        }
                                      ]
                                    },
                                    "type": "InstructionStepsGroup"
                                  }
                                ]
                              }
                            ]
                          },
                          "type": "InstructionStepsGroup"
                        },
                        {
                          "parameters": {
                            "instructionSteps": [
                              {
                                "title": "[Option 7] HTTP Proxy of Exchange Servers",
                                "description": "Select how to stream HTTP Proxy of Exchange Servers",
                                "instructions": [
                                  {
                                    "parameters": {
                                      "instructionSteps": [
                                        {
                                          "title": "Data Collection Rules - When Azure Monitor Agent is used",
                                          "description": "**Enable data collection rule**\n> Message Tracking are collected only from **Windows** agents.",
                                          "instructions": [
                                            {
                                              "parameters": {
                                                "text": "**Attention**, Custom logs in Monitor Agent is in Preview. The deployment doesn't work as expected for the moment (March 2023).",
                                                "inline": false
                                              },
                                              "type": "InfoMessage"
                                            },
                                            {
                                              "parameters": {
                                                "instructionSteps": [
                                                  {
                                                    "title": "Option 1 - Azure Resource Manager (ARM) Template",
                                                    "description": "Use this method for automated deployment of the DCE and DCR.",
                                                    "instructions": [
                                                      {
                                                        "parameters": {
                                                          "instructionSteps": [
                                                            {
                                                              "title": "A. Create DCE (If not already created for Exchange Servers)",
                                                              "description": "1. Click the **Deploy to Azure** button below. \n\n\t[![Deploy To Azure](https://aka.ms/deploytoazurebutton)](https://aka.ms/sentinel-ESI-DCEExchangeServers)\n2. Select the preferred **Subscription**, **Resource Group** and **Location**. \n3. You can change the proposed name of the DCE.\n5.  Click **Create** to deploy."
                                                            },
                                                            {
                                                              "title": "B. Deploy Data Connection Rule",
                                                              "description": "1. Click the **Deploy to Azure** button below. \n\n\t[![Deploy To Azure](https://aka.ms/deploytoazurebutton)](https://aka.ms/sentinel-ESI-DCROption7-azuredeploy)\n2. Select the preferred **Subscription**, **Resource Group** and **Location**. \n3. Enter the **Workspace ID** 'and/or Other required fields'.\n>4.  Mark the checkbox labeled **I agree to the terms and conditions stated above**. \n5.  Click **Purchase** to deploy."
                                                            }
                                                          ]
                                                        },
                                                        "type": "InstructionStepsGroup"
                                                      }
                                                    ]
                                                  },
                                                  {
                                                    "title": "Option 2 - Manual Deployment of Azure Automation",
                                                    "description": "Use the following step-by-step instructions to deploy manually a Data Collection Rule.",
                                                    "instructions": [
                                                      {
                                                        "parameters": {
                                                          "instructionSteps": [
                                                            {
                                                              "title": "A. Create DCE (If not already created for Exchange Servers)",
                                                              "description": "1.  From the Azure Portal, navigate to [Azure Data collection Endpoint](https://portal.azure.com/#view/Microsoft_Azure_Monitoring/AzureMonitoringBrowseBlade/~/dataCollectionEndpoints).\n2. Click **+ Create** at the top.\n3. In the **Basics** tab, fill the required fields and give a name to the DCE. \n3. 'Make other preferable configuration changes', if needed, then click **Create**."
                                                            },
                                                            {
                                                              "title": "B. Create Custom DCR Table",
                                                              "description": "1. Download the Example file from [Microsoft Sentinel GitHub](https://aka.ms/Sentinel-Sample-ESI-HTTPProxyExampleFile).\n2.  From the Azure Portal, navigate to [Workspace Analytics](https://portal.azure.com/#view/HubsExtension/BrowseResource/resourceType/Microsoft.OperationalInsights%2Fworkspaces) and select your target Workspace.\n3. Click in 'Tables', click **+ Create** at the top and select **New Custom log (DCR-Based)**.\n4. In the **Basics** tab, enter **ExchangeHttpProxy** on the Table name, create a Data Collection rule with the name **DCR-Option7-HTTPProxyLogs** (for example) and select the previously created Data collection Endpoint.\n5. In the **Schema and Transformation** tab, choose the downloaded sample file and click on **Transformation Editor**.\n6. In the transformation field, enter the following KQL request :\n*source\n| extend TimeGenerated = todatetime(DateTime)\n| project-away DateTime\n*\n\n8. Click 'Run' and after 'Apply'.\n9. Click **Next**, then click **Create**."
                                                            },
                                                            {
                                                              "title": "C. Modify the created DCR, Type Custom log",
                                                              "description": "1.  From the Azure Portal, navigate to [Azure Data collection rules](https://portal.azure.com/#view/Microsoft_Azure_Monitoring/AzureMonitoringBrowseBlade/~/dataCollectionRules).\n2. Select the previously created DCR, like **DCR-Option7-HTTPProxyLogs**.\n3. In the **Resources** tab, enter you Exchange Servers.\n4. In **Data Sources**, add a Data Source type 'Custom Text logs' and enter 'C:\\Program Files\\Microsoft\\Exchange Server\\V15\\Logging\\HttpProxy\\Autodiscover\\*.log' in file pattern, 'ExchangeHttpProxy_CL' in Table Name.\n6.in Transform field, enter the following KQL request :\n*source\n| extend TimeGenerated = todatetime(DateTime)\n| project-away DateTime* \n7. Click on 'Add data source'."
                                                            }
                                                          ]
                                                        },
                                                        "type": "InstructionStepsGroup"
                                                      }
                                                    ]
                                                  }
                                                ]
                                              },
                                              "type": "InstructionStepsGroup"
                                            }
                                          ]
                                        },
                                        {
                                          "title": "Data Collection Rules - When the legacy Azure Log Analytics Agent is used",
                                          "description": "**Configure the logs to be collected**\n\n1.  Under workspace **Settings** part, select **Tables**, click **+ Create** and click on **New custom log (MMA-Based)**.\n2.  Select Sample file **[MessageTracking Sample](https://aka.ms/Sentinel-Sample-ESI-HttpProxySampleCSV)** and click Next\n3. Select type **Windows** and enter all the following paths **C:\\Program Files\\Microsoft\\Exchange Server\\V15\\Logging\\HttpProxy\\Autodiscover\\*.log**, **C:\\Program Files\\Microsoft\\Exchange Server\\V15\\Logging\\HttpProxy\\Eas\\*.log**, **C:\\Program Files\\Microsoft\\Exchange Server\\V15\\Logging\\HttpProxy\\Ecp\\*.log**, **C:\\Program Files\\Microsoft\\Exchange Server\\V15\\Logging\\HttpProxy\\Ews\\*.log**, **C:\\Program Files\\Microsoft\\Exchange Server\\V15\\Logging\\HttpProxy\\Mapi\\*.log**, **C:\\Program Files\\Microsoft\\Exchange Server\\V15\\Logging\\HttpProxy\\Oab\\*.log**, **C:\\Program Files\\Microsoft\\Exchange Server\\V15\\Logging\\HttpProxy\\Owa\\*.log**, **C:\\Program Files\\Microsoft\\Exchange Server\\V15\\Logging\\HttpProxy\\OwaCalendar\\*.log**, **C:\\Program Files\\Microsoft\\Exchange Server\\V15\\Logging\\HttpProxy\\PowerShell\\*.log** and **C:\\Program Files\\Microsoft\\Exchange Server\\V15\\Logging\\HttpProxy\\RpcHttp\\*.log** . Click Next.\n4. Enter **ExchangeHttpProxy** as Table name and click Next.\n5.  Click **Save**.",
                                          "instructions": [
                                            {
                                              "parameters": {
                                                "linkType": "OpenSyslogSettings"
                                              },
                                              "type": "InstallAgent"
                                            }
                                          ]
                                        }
                                      ]
                                    },
                                    "type": "InstructionStepsGroup"
                                  }
                                ]
                              }
                            ]
                          },
                          "type": "InstructionStepsGroup"
                        }
                      ],
                      "title": "2.  Deploy log injestion following choosed options"
                    }
                  ],
                  "metadata": {
                    "id": "5738bef7-b6c0-4fec-ba0b-ac728bef83a9",
                    "version": "2.0.0",
                    "kind": "dataConnector",
                    "source": {
                      "kind": "solution",
                      "name": "ESI - Exchange Security Configuration Analyzer"
                    },
                    "support": {
                        "name": "Community",
                        "tier": "Community",
                        "link": "https://github.com/Azure/Azure-Sentinel/issues"
                    },
                    "author": {
                      "name": "Microsoft"
                    }
                  }
                }
              }
            },
            {
              "type": "Microsoft.OperationalInsights/workspaces/providers/metadata",
              "apiVersion": "2022-01-01-preview",
              "name": "[concat(parameters('workspace'),'/Microsoft.SecurityInsights/',concat('DataConnector-', last(split(variables('_dataConnectorId1'),'/'))))]",
              "properties": {
                "parentId": "[extensionResourceId(resourceId('Microsoft.OperationalInsights/workspaces', parameters('workspace')), 'Microsoft.SecurityInsights/dataConnectors', variables('_dataConnectorContentId1'))]",
                "contentId": "[variables('_dataConnectorContentId1')]",
                "kind": "DataConnector",
                "version": "[variables('dataConnectorVersion1')]",
                "source": {
                  "kind": "Solution",
                  "name": "Microsoft Exchange Security - Exchange On-Premises",
                  "sourceId": "[variables('_solutionId')]"
                },
                "author": {
                  "name": "Microsoft",
                  "email": "[variables('_email')]"
                },
                "support": {
                    "name": "Community",
                    "tier": "Community",
                    "link": "https://github.com/Azure/Azure-Sentinel/issues"
                }
              }
            }
          ]
        }
      }
    },
    {
      "type": "Microsoft.OperationalInsights/workspaces/providers/metadata",
      "apiVersion": "2022-01-01-preview",
      "name": "[concat(parameters('workspace'),'/Microsoft.SecurityInsights/',concat('DataConnector-', last(split(variables('_dataConnectorId1'),'/'))))]",
      "dependsOn": [
        "[variables('_dataConnectorId1')]"
      ],
      "location": "[parameters('workspace-location')]",
      "properties": {
        "parentId": "[extensionResourceId(resourceId('Microsoft.OperationalInsights/workspaces', parameters('workspace')), 'Microsoft.SecurityInsights/dataConnectors', variables('_dataConnectorContentId1'))]",
        "contentId": "[variables('_dataConnectorContentId1')]",
        "kind": "DataConnector",
        "version": "[variables('dataConnectorVersion1')]",
        "source": {
          "kind": "Solution",
          "name": "Microsoft Exchange Security - Exchange On-Premises",
          "sourceId": "[variables('_solutionId')]"
        },
        "author": {
          "name": "Microsoft",
          "email": "[variables('_email')]"
        },
        "support": {
            "name": "Community",
            "tier": "Community",
            "link": "https://github.com/Azure/Azure-Sentinel/issues"
        }
      }
    },
    {
      "name": "[concat(parameters('workspace'),'/Microsoft.SecurityInsights/',variables('_dataConnectorContentId1'))]",
      "apiVersion": "2021-03-01-preview",
      "type": "Microsoft.OperationalInsights/workspaces/providers/dataConnectors",
      "location": "[parameters('workspace-location')]",
      "kind": "GenericUI",
      "properties": {
        "connectorUiConfig": {
          "title": "Microsoft Exchange Logs and Events",
          "publisher": "Microsoft",
          "descriptionMarkdown": "You can stream all Exchange Audit events, IIS Logs, HTTP Proxy logs and Security Event logs from the Windows machines connected to your Microsoft Sentinel workspace using the Windows agent. This connection enables you to view dashboards, create custom alerts, and improve investigation. This is used by Microsoft Exchange Security Workbooks to provide security insights of your On-Premises Exchange environment",
          "graphQueries": [
            {
              "metricName": "Total data received",
              "legend": "[Option1] ExchangeAuditLogs",
              "baseQuery": "Event | where EventLog == 'MSExchange Management'"
            },
            {
              "metricName": "Total data received",
              "legend": "[Option 2] Exchange Eventlogs",
              "baseQuery": "Event | where EventLog == 'Application'"
            },
            {
              "metricName": "Total data received",
              "legend": "[Option 3 & 4] Domain Controllers Security Logs",
              "baseQuery": "SecurityEvents"
            },
            {
              "metricName": "Total data received",
              "legend": "[Option 5] Exchange IIS logs",
              "baseQuery": "Microsoft-W3CIISLog"
            },
            {
              "metricName": "Total data received",
              "legend": "[Option 6] Exchange Message Tracking logs",
              "baseQuery": "MessageTrackingLog_CL"
            },
            {
              "metricName": "Total data received",
              "legend": "[Option 7] Exchange HTTPProxy logs",
              "baseQuery": "ExchangeHttpProxy_CL"
            }
          ],
          "dataTypes": [
            {
              "name": "Event",
              "lastDataReceivedQuery": "Event | where EventLog == 'MSExchange Management'\n  | summarize Time = max(TimeGenerated)\n | where isnotempty(Time)"
            },
            {
              "name": "Microsoft-W3CIISLog",
              "lastDataReceivedQuery": "Microsoft-W3CIISLog  | summarize Time = max(TimeGenerated)\n | where isnotempty(Time)"
            },
            {
              "name": "MessageTrackingLog_CL",
              "lastDataReceivedQuery": "MessageTrackingLog_CL  | summarize Time = max(TimeGenerated)\n | where isnotempty(Time)"
            },
            {
              "name": "ExchangeHttpProxy_CL",
              "lastDataReceivedQuery": "ExchangeHttpProxy_CL  | summarize Time = max(TimeGenerated)\n | where isnotempty(Time)"
            }
          ],
          "connectivityCriterias": [
            "SentinelKindsV2"
          ],
          "sampleQueries": [
            {
              "description": "All Audit logs",
              "query": "Event | where EventLog == 'MSExchange Management'\n  | sort by TimeGenerated"
            }
          ],
          "availability": {
            "status": 1,
            "isPreview": false
          },
          "permissions": {
            "resourceProvider": [
              {
                "provider": "Microsoft.OperationalInsights/workspaces",
                "permissionsDisplayText": "read and write permissions.",
                "providerDisplayName": "Workspace",
                "scope": "Workspace",
                "requiredPermissions": {
                  "read": true,
                  "write": true,
                  "delete": true
                }
              },
              {
                "provider": "Microsoft.OperationalInsights/workspaces/sharedKeys",
                "permissionsDisplayText": "read permissions to shared keys for the workspace are required. [See the documentation to learn more about workspace keys](https://docs.microsoft.com/azure/azure-monitor/platform/agent-windows#obtain-workspace-id-and-key).",
                "providerDisplayName": "Keys",
                "scope": "Workspace",
                "requiredPermissions": {
                  "action": true
                }
              }
            ],
            "customs": [
              {
                "description": "Azure Log Analytics will be deprecated, to collect data from non-Azure VMs, Azure Arc is recommended. [Learn more](https://docs.microsoft.com/azure/azure-monitor/agents/azure-monitor-agent-install?tabs=ARMAgentPowerShell,PowerShellWindows,PowerShellWindowsArc,CLIWindows,CLIWindowsArc)"
              }
            ]
          },
          "instructionSteps": [
            {
              "description": ">**NOTE:** This data connector depends on a parser based on a Kusto Function to work as expected. Follow the steps to create the Kusto Functions alias : [**ExchangeAdminAuditLogs**](https://aka.ms/sentinel-ESI-ExchangeCollector-ExchangeAdminAuditLogs-parser)",
              "instructions": [
                {
                  "parameters": {
                    "title": "Parser deployment (When using Microsoft Exchange Security Solution, Parsers are automatically deployed)",
                    "instructionSteps": [
                      {
                        "title": "1. Download the Parser file",
                        "description": "The latest version of the file [**ExchangeAdminAuditLogs**](https://aka.ms/sentinel-ESI-ExchangeCollector-ExchangeAdminAuditLogs-parser)"
                      },
                      {
                        "title": "2. Create Parser **ExchangeAdminAuditLogs** function",
                        "description": "In 'Logs' explorer of your Microsoft Sentinel's log analytics, copy the content of the file to Log explorer"
                      },
                      {
                        "title": "3. Save Parser **ExchangeAdminAuditLogs** function",
                        "description": "Click on save button.\n No parameter is needed for this parser.\nClick save again."
                      }
                    ]
                  },
                  "type": "InstructionStepsGroup"
                }
              ]
            },
            {
              "description": ">**NOTE:** This solution is based on options. This allows you to choose which data will be ingest as some options can generate a very high volume of data. Depending on what you want to collect, track in your Workbooks, Analytics Rules, Hunting capabilities you will choose the option(s) you will deploy. Each options are independant for one from the other. To learn more about each option: ['Microsoft Exchange Security' wiki](https://aka.ms/ESI_DataConnectorOptions)"
            },
            {
              "description": "Type of servers (Exchange Servers, Domain Controllers linked to Exchange Servers or all Domain Controllers) depends on the option you want to deploy.",
              "instructions": [
                {
                  "parameters": {
                    "instructionSteps": [
                      {
                        "title": "Deploy Monitor Agents",
                        "description": "This step is required only if it's the first time you onboard your Exchange Servers/Domain Controllers",
                        "instructions": [
                          {
                            "parameters": {
                              "title": "Select which agent you want to install in your servers to collect logs:",
                              "instructionSteps": [
                                {
                                  "title": "[Prefered] Azure Monitor Agent via Azure Arc",
                                  "description": "**Deploy the Azure Arc Agent**\n> [Learn more](https://docs.microsoft.com/azure/azure-monitor/agents/azure-monitor-agent-install?tabs=ARMAgentPowerShell,PowerShellWindows,PowerShellWindowsArc,CLIWindows,CLIWindowsArc)"
                                },
                                {
                                  "title": "Install Azure Log Analytics Agent (Deprecated on XX/XX/XXXX)",
                                  "description": "1. Download the Azure Log Analytics Agent and choose the deployment method in the below link.",
                                  "instructions": [
                                    {
                                      "parameters": {
                                        "linkType": "InstallAgentOnNonAzure"
                                      },
                                      "type": "InstallAgent"
                                    }
                                  ]
                                }
                              ]
                            },
                            "type": "InstructionStepsGroup"
                          }
                        ]
                      }
                    ]
                  },
                  "type": "InstructionStepsGroup"
                }
              ],
              "title": "1.  Download and install the agents needed to collect logs for Microsoft Sentinel"
            },
            {
              "instructions": [
                {
                  "parameters": {
                    "instructionSteps": [
                      {
                        "title": "[Option 1] MS Exchange Management Log collection",
                        "description": "Select how to stream MS Exchange Admin Audit event logs",
                        "instructions": [
                          {
                            "parameters": {
                              "title": "MS Exchange Admin Audit event logs",
                              "instructionSteps": [
                                {
                                  "title": "Data Collection Rules - When Azure Monitor Agent is used",
                                  "description": "**Enable data collection rule**\n>  Microsoft Exchange Admin Audit Events logs are collected only from **Windows** agents.\n>1.  Choose 'Custom' type and Enter 'MS Exchange Management' as expression and Add it",
                                  "instructions": [
                                    {
                                      "type": "AdminAuditEvents"
                                    },
                                    {
                                      "parameters": {
                                        "linkType": "OpenCreateDataCollectionRule",
                                        "dataCollectionRuleType": 5
                                      },
                                      "type": "InstallAgent"
                                    }
                                  ]
                                },
                                {
                                  "title": "Data Collection Rules - When the legacy Azure Log Analytics Agent is used",
                                  "description": "**Configure the logs to be collected**\n\nConfigure the Events you want to collect and their severities.\n\n1.  Under workspace advanced settings **Configuration**, select **Data** and then **Windows Event logs**.\n2.  Click **Add Windows event log** and enter **MS Exchange Management** as log name.\n3.  Collect Error, Warning and Information types\n4.  Click **Save**.",
                                  "instructions": [
                                    {
                                      "parameters": {
                                        "linkType": "OpenSyslogSettings"
                                      },
                                      "type": "InstallAgent"
                                    }
                                  ]
                                }
                              ]
                            },
                            "type": "InstructionStepsGroup"
                          }
                        ]
                      }
                    ]
                  },
                  "type": "InstructionStepsGroup"
                },
                {
                  "parameters": {
                    "instructionSteps": [
                      {
                        "title": "[Option 2] Security/Application/System logs of Exchange Servers",
                        "description": "Select how to stream Security/Application/System logs of Exchange Servers",
                        "instructions": [
                          {
                            "parameters": {
                              "title": "Security Event log collection",
                              "instructionSteps": [
                                {
                                  "title": "Data Collection Rules - Security Event logs",
                                  "description": "**Enable data collection rule for Security Logs**\nSecurity Events logs are collected only from **Windows** agents.\n1. Add Exchange Servers on *Resources* tab.\n2. Select Security log level\n\n>  **Common level** is the minimum required. Please select 'Common' or 'All Security Events' on DCR definition.",
                                  "instructions": [
                                    {
                                      "parameters": {
                                        "linkType": "OpenCreateDataCollectionRule",
                                        "dataCollectionRuleType": 0
                                      },
                                      "type": "InstallAgent"
                                    }
                                  ]
                                }
                              ]
                            },
                            "type": "InstructionStepsGroup"
                          },
                          {
                            "parameters": {
                              "title": "Application and System Event log collection",
                              "instructionSteps": [
                                {
                                  "title": "Data Collection Rules - When Azure Monitor Agent is used",
                                  "description": "**Enable data collection rule**\n>  Application and System Events logs are collected only from **Windows** agents.",
                                  "instructions": [
                                    {
                                      "parameters": {
                                        "fillWith": [
                                          "WorkspaceId"
                                        ],
                                        "label": "Workspace ID"
                                      },
                                      "type": "CopyableLabel"
                                    },
                                    {
                                      "parameters": {
                                        "instructionSteps": [
                                          {
                                            "title": "Option 1 - Azure Resource Manager (ARM) Template",
                                            "description": "Use this method for automated deployment of the DCR.\n\n1. Click the **Deploy to Azure** button below. \n\n\t[![Deploy To Azure](https://aka.ms/deploytoazurebutton)](https://aka.ms/sentinel-ESI-DCROption2-azuredeploy)\n2. Select the preferred **Subscription**, **Resource Group** and **Location**. \n3. Enter the **Workspace ID** 'and/or Other required fields'.\n>4.  Mark the checkbox labeled **I agree to the terms and conditions stated above**. \n5.  Click **Purchase** to deploy."
                                          },
                                          {
                                            "title": "Option 2 - Manual Deployment of Azure Automation",
                                            "description": "Use the following step-by-step instructions to deploy manually a Data Collection Rule.",
                                            "instructions": [
                                              {
                                                "parameters": {
                                                  "instructionSteps": [
                                                    {
                                                      "title": "A. Create DCR, Type Event log",
                                                      "description": "1.  From the Azure Portal, navigate to [Azure Data collection rules](https://portal.azure.com/#view/Microsoft_Azure_Monitoring/AzureMonitoringBrowseBlade/~/dataCollectionRules).\n2. Click **+ Create** at the top.\n3. In the **Basics** tab, fill the required fields, Select Windows as platform type and give a name to the DCR. \n4. In the **Resources** tab, enter you Exchange Servers.\n5. In 'Collect and deliver', add a Data Source type 'Windows Event logs' and select 'Basic' option.\n6. For Application, select 'Critical', 'Error' and 'Warning'. For System, select Critical/Error/Warning/Information. \n7. 'Make other preferable configuration changes', if needed, then click **Create**."
                                                    },
                                                    {
                                                      "title": "B. Select Application Event log and System Event log",
                                                      "description": "1. On the Automation Account page, select **Modules**.\n2. Click on **Browse gallery** and search the **ExchangeOnlineManagement** module.\n3. Select it and click on **Select**.\n4. Choose Version **5.1** on Runtime version field and click on Import button.\nRepeat the step for the following modules : 'Microsoft.Graph.Authentication', 'Microsoft.Graph.Users' and 'Microsoft.Graph.Groups. **Attention, you need to wait for Microsoft.Graph.Authentication installation before processing next modules**"
                                                    },
                                                    {
                                                      "title": "C. Assign the DCR to all Exchange Servers",
                                                      "description": "1. On the Automation Account page, select **Modules**.\n2. Click on **Browse gallery** and search the **ExchangeOnlineManagement** module.\n3. Select it and click on **Select**.\n4. Choose Version **5.1** on Runtime version field and click on Import button.\nRepeat the step for the following modules : 'Microsoft.Graph.Authentication', 'Microsoft.Graph.Users' and 'Microsoft.Graph.Groups. **Attention, you need to wait for Microsoft.Graph.Authentication installation before processing next modules**"
                                                    }
                                                  ]
                                                },
                                                "type": "InstructionStepsGroup"
                                              }
                                            ]
                                          }
                                        ]
                                      },
                                      "type": "InstructionStepsGroup"
                                    }
                                  ]
                                },
                                {
                                  "title": "Data Collection Rules - When the legacy Azure Log Analytics Agent is used",
                                  "description": "**Configure the logs to be collected**\n\nConfigure the Events you want to collect and their severities.\n\n1.  Under workspace advanced settings **Configuration**, select **Data** and then **Windows Event logs**.\n2.  Click **Add Windows event log** and search **Application** as log name.\n3.  Click **Add Windows event log** and search **System** as log name.\n4.  Collect Error (for all), Warning (for all) and Information (for System) types\n5.  Click **Save**.",
                                  "instructions": [
                                    {
                                      "parameters": {
                                        "linkType": "OpenSyslogSettings"
                                      },
                                      "type": "InstallAgent"
                                    }
                                  ]
                                }
                              ]
                            },
                            "type": "InstructionStepsGroup"
                          }
                        ]
                      }
                    ]
                  },
                  "type": "InstructionStepsGroup"
                },
                {
                  "parameters": {
                    "instructionSteps": [
                      {
                        "title": "[Option 3 and 4] Security logs of Domain Controllers",
                        "description": "Select how to stream Security logs of Domain Controllers. If you want to implement Option 3, you just need to select DC on same site as Exchange Servers. If you want to implement Option 4, you can select all DCs of your forest.",
                        "instructions": [
                          {
                            "parameters": {
                              "instructionSteps": [
                                {
                                  "title": "[Option 3] List only Domain Controllers on the same site as Exchange Servers for next step",
                                  "description": "**This limits the quantity of data injested but some incident can't be detected.**"
                                },
                                {
                                  "title": "[Option 4] List all Domain Controllers of your Active-Directory Forest for next step",
                                  "description": "**This allows collecting all security events**"
                                }
                              ]
                            },
                            "type": "InstructionStepsGroup"
                          },
                          {
                            "parameters": {
                              "title": "Security Event log collection",
                              "instructionSteps": [
                                {
                                  "title": "Data Collection Rules - Security Event logs",
                                  "description": "**Enable data collection rule for Security Logs**\nSecurity Events logs are collected only from **Windows** agents.\n1. Add chosen DCs on *Resources* tab.\n2. Select Security log level\n\n>  **Common level** is the minimum required. Please select 'Common' or 'All Security Events' on DCR definition.",
                                  "instructions": [
                                    {
                                      "parameters": {
                                        "linkType": "OpenCreateDataCollectionRule",
                                        "dataCollectionRuleType": 0
                                      },
                                      "type": "InstallAgent"
                                    }
                                  ]
                                }
                              ]
                            },
                            "type": "InstructionStepsGroup"
                          }
                        ]
                      }
                    ]
                  },
                  "type": "InstructionStepsGroup"
                },
                {
                  "parameters": {
                    "instructionSteps": [
                      {
                        "title": "[Option 5] IIS logs of Exchange Servers",
                        "description": "Select how to stream IIS logs of Exchange Servers",
                        "instructions": [
                          {
                            "parameters": {
                              "instructionSteps": [
                                {
                                  "title": "Data Collection Rules - When Azure Monitor Agent is used",
                                  "description": "**Enable data collection rule**\n> IIS logs are collected only from **Windows** agents.",
                                  "instructions": [
                                    {
                                      "type": "AdminAuditEvents"
                                    },
                                    {
                                      "parameters": {
                                        "instructionSteps": [
                                          {
                                            "title": "Option 1 - Azure Resource Manager (ARM) Template",
                                            "description": "Use this method for automated deployment of the DCE and DCR.",
                                            "instructions": [
                                              {
                                                "parameters": {
                                                  "instructionSteps": [
                                                    {
                                                      "title": "A. Create DCE (If not already created for Exchange Servers)",
                                                      "description": "1. Click the **Deploy to Azure** button below. \n\n\t[![Deploy To Azure](https://aka.ms/deploytoazurebutton)](https://aka.ms/sentinel-ESI-DCEExchangeServers)\n2. Select the preferred **Subscription**, **Resource Group** and **Location**. \n3. You can change the proposed name of the DCE.\n5.  Click **Create** to deploy."
                                                    },
                                                    {
                                                      "title": "B. Deploy Data Connection Rule",
                                                      "description": "1. Click the **Deploy to Azure** button below. \n\n\t[![Deploy To Azure](https://aka.ms/deploytoazurebutton)](https://aka.ms/sentinel-ESI-DCROption5-azuredeploy)\n2. Select the preferred **Subscription**, **Resource Group** and **Location**. \n3. Enter the **Workspace ID** 'and/or Other required fields'.\n>4.  Mark the checkbox labeled **I agree to the terms and conditions stated above**. \n5.  Click **Purchase** to deploy."
                                                    }
                                                  ]
                                                },
                                                "type": "InstructionStepsGroup"
                                              }
                                            ]
                                          },
                                          {
                                            "title": "Option 2 - Manual Deployment of Azure Automation",
                                            "description": "Use the following step-by-step instructions to deploy manually a Data Collection Rule.",
                                            "instructions": [
                                              {
                                                "parameters": {
                                                  "instructionSteps": [
                                                    {
                                                      "title": "A. Create DCE (If not already created for Exchange Servers)",
                                                      "description": "1.  From the Azure Portal, navigate to [Azure Data collection Endpoint](https://portal.azure.com/#view/Microsoft_Azure_Monitoring/AzureMonitoringBrowseBlade/~/dataCollectionEndpoints).\n2. Click **+ Create** at the top.\n3. In the **Basics** tab, fill the required fields and give a name to the DCE. \n3. 'Make other preferable configuration changes', if needed, then click **Create**."
                                                    },
                                                    {
                                                      "title": "B. Create DCR, Type IIS log",
                                                      "description": "1.  From the Azure Portal, navigate to [Azure Data collection rules](https://portal.azure.com/#view/Microsoft_Azure_Monitoring/AzureMonitoringBrowseBlade/~/dataCollectionRules).\n2. Click **+ Create** at the top.\n3. In the **Basics** tab, fill the required fields, Select Windows as platform type and give a name to the DCR. Select the created DCE. \n4. In the **Resources** tab, enter you Exchange Servers.\n5. In 'Collect and deliver', add a Data Source type 'IIS logs' (Do not enter a path if IIS Logs path is configured by default). Click on 'Add data source'\n6. 'Make other preferable configuration changes', if needed, then click **Create**."
                                                    }
                                                  ]
                                                },
                                                "type": "InstructionStepsGroup"
                                              }
                                            ]
                                          }
                                        ]
                                      },
                                      "type": "InstructionStepsGroup"
                                    }
                                  ]
                                },
                                {
                                  "title": "Data Collection Rules - When the legacy Azure Log Analytics Agent is used",
                                  "description": "**Configure the logs to be collected**\n\nConfigure the Events you want to collect and their severities.\n\n1.  Under workspace advanced settings **Configuration**, select **Data** and then **IIS Logs**.\n2. Check **Collect W3C format IIS log files**\n5.  Click **Save**.",
                                  "instructions": [
                                    {
                                      "parameters": {
                                        "linkType": "OpenSyslogSettings"
                                      },
                                      "type": "InstallAgent"
                                    }
                                  ]
                                }
                              ]
                            },
                            "type": "InstructionStepsGroup"
                          }
                        ]
                      }
                    ]
                  },
                  "type": "InstructionStepsGroup"
                },
                {
                  "parameters": {
                    "instructionSteps": [
                      {
                        "title": "[Option 6] Message Tracking of Exchange Servers",
                        "description": "Select how to stream Message Tracking of Exchange Servers",
                        "instructions": [
                          {
                            "parameters": {
                              "instructionSteps": [
                                {
                                  "title": "Data Collection Rules - When Azure Monitor Agent is used",
                                  "description": "**Enable data collection rule**\n> Message Tracking are collected only from **Windows** agents.",
                                  "instructions": [
                                    {
                                      "parameters": {
                                        "text": "**Attention**, Custom logs in Monitor Agent is in Preview. The deployment doesn't work as expected for the moment (March 2023).",
                                        "inline": false
                                      },
                                      "type": "InfoMessage"
                                    },
                                    {
                                      "parameters": {
                                        "instructionSteps": [
                                          {
                                            "title": "Option 1 - Azure Resource Manager (ARM) Template",
                                            "description": "Use this method for automated deployment of the DCE and DCR.",
                                            "instructions": [
                                              {
                                                "parameters": {
                                                  "instructionSteps": [
                                                    {
                                                      "title": "A. Create DCE (If not already created for Exchange Servers)",
                                                      "description": "1. Click the **Deploy to Azure** button below. \n\n\t[![Deploy To Azure](https://aka.ms/deploytoazurebutton)](https://aka.ms/sentinel-ESI-DCEExchangeServers)\n2. Select the preferred **Subscription**, **Resource Group** and **Location**. \n3. You can change the proposed name of the DCE.\n5.  Click **Create** to deploy."
                                                    },
                                                    {
                                                      "title": "B. Deploy Data Connection Rule and Custom Table",
                                                      "description": "1. Click the **Deploy to Azure** button below. \n\n\t[![Deploy To Azure](https://aka.ms/deploytoazurebutton)](https://aka.ms/sentinel-ESI-DCROption6-azuredeploy)\n2. Select the preferred **Subscription**, **Resource Group** and **Location**. \n3. Enter the **Workspace ID** 'and/or Other required fields'.\n>4.  Mark the checkbox labeled **I agree to the terms and conditions stated above**. \n5.  Click **Purchase** to deploy."
                                                    }
                                                  ]
                                                },
                                                "type": "InstructionStepsGroup"
                                              }
                                            ]
                                          },
                                          {
                                            "title": "Option 2 - Manual Deployment of Azure Automation",
                                            "description": "Use the following step-by-step instructions to deploy manually a Data Collection Rule.",
                                            "instructions": [
                                              {
                                                "parameters": {
                                                  "instructionSteps": [
                                                    {
                                                      "title": "A. Create DCE (If not already created for Exchange Servers)",
                                                      "description": "1.  From the Azure Portal, navigate to [Azure Data collection Endpoint](https://portal.azure.com/#view/Microsoft_Azure_Monitoring/AzureMonitoringBrowseBlade/~/dataCollectionEndpoints).\n2. Click **+ Create** at the top.\n3. In the **Basics** tab, fill the required fields and give a name to the DCE, like ESI-ExchangeServers. \n3. 'Make other preferable configuration changes', if needed, then click **Create**."
                                                    },
                                                    {
                                                      "title": "B. Create Custom DCR Table",
                                                      "description": "1. Download the Example file from [Microsoft Sentinel GitHub](https://aka.ms/Sentinel-Sample-ESI-MessageTrackingExampleFile).\n2.  From the Azure Portal, navigate to [Workspace Analytics](https://portal.azure.com/#view/HubsExtension/BrowseResource/resourceType/Microsoft.OperationalInsights%2Fworkspaces) and select your target Workspace.\n3. Click in 'Tables', click **+ Create** at the top and select **New Custom log (DCR-Based)**.\n4. In the **Basics** tab, enter **MessageTrackingLog** on the Table name, create a Data Collection rule with the name **DCR-Option6-MessageTrackingLogs** (for example) and select the previously created Data collection Endpoint.\n5. In the **Schema and Transformation** tab, choose the downloaded sample file and click on **Transformation Editor**.\n6. In the transformation field, enter the following KQL request :\n*source\n| extend TimeGenerated = todatetime(['date-time'])\n| extend\n    clientHostname = ['client-hostname'],\n    clientIP = ['client-ip'],\n    connectorId = ['connector-id'],\n    customData = ['custom-data'],\n    eventId = ['event-id'],\n    internalMessageId = ['internal-message-id'],\n    logId = ['log-id'],\n    messageId = ['message-id'],\n    messageInfo = ['message-info'],\n    messageSubject = ['message-subject'],\n    networkMessageId = ['network-message-id'],\n    originalClientIp =  ['original-client-ip'],\n    originalServerIp = ['original-server-ip'],\n    recipientAddress= ['recipient-address'],\n    recipientCount= ['recipient-count'],\n    recipientStatus= ['recipient-status'],\n    relatedRecipientAddress= ['related-recipient-address'],\n    returnPath= ['return-path'],\n    senderAddress= ['sender-address'],\n    senderHostname= ['server-hostname'],\n    serverIp= ['server-ip'],\n    sourceContext= ['source-context'],\n    schemaVersion=['schema-version'],\n    messageTrackingTenantId = ['tenant-id'],\n    totalBytes = ['total-bytes'],\n    transportTrafficType = ['transport-traffic-type']\n| project-away\n    ['client-ip'],\n    ['client-hostname'],\n    ['connector-id'],\n    ['custom-data'],\n    ['date-time'],\n    ['event-id'],\n    ['internal-message-id'],\n    ['log-id'],\n    ['message-id'],\n    ['message-info'],\n    ['message-subject'],\n    ['network-message-id'],\n    ['original-client-ip'],\n    ['original-server-ip'],\n    ['recipient-address'],\n    ['recipient-count'],\n    ['recipient-status'],\n    ['related-recipient-address'],\n    ['return-path'],\n    ['sender-address'],\n    ['server-hostname'],\n    ['server-ip'],\n    ['source-context'],\n    ['schema-version'],\n    ['tenant-id'],\n    ['total-bytes'],\n    ['transport-traffic-type']*\n\n8. Click 'Run' and after 'Apply'.\n9. Click **Next**, then click **Create**."
                                                    },
                                                    {
                                                      "title": "C. Modify the created DCR, Type Custom log",
                                                      "description": "1.  From the Azure Portal, navigate to [Azure Data collection rules](https://portal.azure.com/#view/Microsoft_Azure_Monitoring/AzureMonitoringBrowseBlade/~/dataCollectionRules).\n2. Select the previously created DCR, like **DCR-Option6-MessageTrackingLogs**.\n3. In the **Resources** tab, enter you Exchange Servers.\n4. In **Data Sources**, add a Data Source type 'Custom Text logs' and enter 'C:\\Program Files\\Microsoft\\Exchange Server\\V15\\TransportRoles\\Logs\\MessageTracking\\*.log' in file pattern, 'MessageTrackingLog_CL' in Table Name.\n6.in Transform field, enter the following KQL request :\n*source\n| extend TimeGenerated = todatetime(['date-time'])\n| extend\n    clientHostname = ['client-hostname'],\n    clientIP = ['client-ip'],\n    connectorId = ['connector-id'],\n    customData = ['custom-data'],\n    eventId = ['event-id'],\n    internalMessageId = ['internal-message-id'],\n    logId = ['log-id'],\n    messageId = ['message-id'],\n    messageInfo = ['message-info'],\n    messageSubject = ['message-subject'],\n    networkMessageId = ['network-message-id'],\n    originalClientIp =  ['original-client-ip'],\n    originalServerIp = ['original-server-ip'],\n    recipientAddress= ['recipient-address'],\n    recipientCount= ['recipient-count'],\n    recipientStatus= ['recipient-status'],\n    relatedRecipientAddress= ['related-recipient-address'],\n    returnPath= ['return-path'],\n    senderAddress= ['sender-address'],\n    senderHostname= ['server-hostname'],\n    serverIp= ['server-ip'],\n    sourceContext= ['source-context'],\n    schemaVersion=['schema-version'],\n    messageTrackingTenantId = ['tenant-id'],\n    totalBytes = ['total-bytes'],\n    transportTrafficType = ['transport-traffic-type']\n| project-away\n    ['client-ip'],\n    ['client-hostname'],\n    ['connector-id'],\n    ['custom-data'],\n    ['date-time'],\n    ['event-id'],\n    ['internal-message-id'],\n    ['log-id'],\n    ['message-id'],\n    ['message-info'],\n    ['message-subject'],\n    ['network-message-id'],\n    ['original-client-ip'],\n    ['original-server-ip'],\n    ['recipient-address'],\n    ['recipient-count'],\n    ['recipient-status'],\n    ['related-recipient-address'],\n    ['return-path'],\n    ['sender-address'],\n    ['server-hostname'],\n    ['server-ip'],\n    ['source-context'],\n    ['schema-version'],\n    ['tenant-id'],\n    ['total-bytes'],\n    ['transport-traffic-type']* \n7. Click on 'Add data source'."
                                                    }
                                                  ]
                                                },
                                                "type": "InstructionStepsGroup"
                                              }
                                            ]
                                          }
                                        ]
                                      },
                                      "type": "InstructionStepsGroup"
                                    }
                                  ]
                                },
                                {
                                  "title": "Data Collection Rules - When the legacy Azure Log Analytics Agent is used",
                                  "description": "**Configure the logs to be collected**\n\n1.  Under workspace **Settings** part, select **Tables**, click **+ Create** and click on **New custom log (MMA-Based)**.\n2.  Select Sample file **[MessageTracking Sample](https://aka.ms/Sentinel-Sample-ESI-MessageTrackingLogsSampleCSV)** and click Next\n3. Select type **Windows** and enter the path **C:\\Program Files\\Microsoft\\Exchange Server\\V15\\TransportRoles\\Logs\\MessageTracking\\*.log**. Click Next.\n4. Enter **MessageTrackingLog** as Table name and click Next.\n5.  Click **Save**.",
                                  "instructions": [
                                    {
                                      "parameters": {
                                        "linkType": "OpenSyslogSettings"
                                      },
                                      "type": "InstallAgent"
                                    }
                                  ]
                                }
                              ]
                            },
                            "type": "InstructionStepsGroup"
                          }
                        ]
                      }
                    ]
                  },
                  "type": "InstructionStepsGroup"
                },
                {
                  "parameters": {
                    "instructionSteps": [
                      {
                        "title": "[Option 7] HTTP Proxy of Exchange Servers",
                        "description": "Select how to stream HTTP Proxy of Exchange Servers",
                        "instructions": [
                          {
                            "parameters": {
                              "instructionSteps": [
                                {
                                  "title": "Data Collection Rules - When Azure Monitor Agent is used",
                                  "description": "**Enable data collection rule**\n> Message Tracking are collected only from **Windows** agents.",
                                  "instructions": [
                                    {
                                      "parameters": {
                                        "text": "**Attention**, Custom logs in Monitor Agent is in Preview. The deployment doesn't work as expected for the moment (March 2023).",
                                        "inline": false
                                      },
                                      "type": "InfoMessage"
                                    },
                                    {
                                      "parameters": {
                                        "instructionSteps": [
                                          {
                                            "title": "Option 1 - Azure Resource Manager (ARM) Template",
                                            "description": "Use this method for automated deployment of the DCE and DCR.",
                                            "instructions": [
                                              {
                                                "parameters": {
                                                  "instructionSteps": [
                                                    {
                                                      "title": "A. Create DCE (If not already created for Exchange Servers)",
                                                      "description": "1. Click the **Deploy to Azure** button below. \n\n\t[![Deploy To Azure](https://aka.ms/deploytoazurebutton)](https://aka.ms/sentinel-ESI-DCEExchangeServers)\n2. Select the preferred **Subscription**, **Resource Group** and **Location**. \n3. You can change the proposed name of the DCE.\n5.  Click **Create** to deploy."
                                                    },
                                                    {
                                                      "title": "B. Deploy Data Connection Rule",
                                                      "description": "1. Click the **Deploy to Azure** button below. \n\n\t[![Deploy To Azure](https://aka.ms/deploytoazurebutton)](https://aka.ms/sentinel-ESI-DCROption7-azuredeploy)\n2. Select the preferred **Subscription**, **Resource Group** and **Location**. \n3. Enter the **Workspace ID** 'and/or Other required fields'.\n>4.  Mark the checkbox labeled **I agree to the terms and conditions stated above**. \n5.  Click **Purchase** to deploy."
                                                    }
                                                  ]
                                                },
                                                "type": "InstructionStepsGroup"
                                              }
                                            ]
                                          },
                                          {
                                            "title": "Option 2 - Manual Deployment of Azure Automation",
                                            "description": "Use the following step-by-step instructions to deploy manually a Data Collection Rule.",
                                            "instructions": [
                                              {
                                                "parameters": {
                                                  "instructionSteps": [
                                                    {
                                                      "title": "A. Create DCE (If not already created for Exchange Servers)",
                                                      "description": "1.  From the Azure Portal, navigate to [Azure Data collection Endpoint](https://portal.azure.com/#view/Microsoft_Azure_Monitoring/AzureMonitoringBrowseBlade/~/dataCollectionEndpoints).\n2. Click **+ Create** at the top.\n3. In the **Basics** tab, fill the required fields and give a name to the DCE. \n3. 'Make other preferable configuration changes', if needed, then click **Create**."
                                                    },
                                                    {
                                                      "title": "B. Create Custom DCR Table",
                                                      "description": "1. Download the Example file from [Microsoft Sentinel GitHub](https://aka.ms/Sentinel-Sample-ESI-HTTPProxyExampleFile).\n2.  From the Azure Portal, navigate to [Workspace Analytics](https://portal.azure.com/#view/HubsExtension/BrowseResource/resourceType/Microsoft.OperationalInsights%2Fworkspaces) and select your target Workspace.\n3. Click in 'Tables', click **+ Create** at the top and select **New Custom log (DCR-Based)**.\n4. In the **Basics** tab, enter **ExchangeHttpProxy** on the Table name, create a Data Collection rule with the name **DCR-Option7-HTTPProxyLogs** (for example) and select the previously created Data collection Endpoint.\n5. In the **Schema and Transformation** tab, choose the downloaded sample file and click on **Transformation Editor**.\n6. In the transformation field, enter the following KQL request :\n*source\n| extend TimeGenerated = todatetime(DateTime)\n| project-away DateTime\n*\n\n8. Click 'Run' and after 'Apply'.\n9. Click **Next**, then click **Create**."
                                                    },
                                                    {
                                                      "title": "C. Modify the created DCR, Type Custom log",
                                                      "description": "1.  From the Azure Portal, navigate to [Azure Data collection rules](https://portal.azure.com/#view/Microsoft_Azure_Monitoring/AzureMonitoringBrowseBlade/~/dataCollectionRules).\n2. Select the previously created DCR, like **DCR-Option7-HTTPProxyLogs**.\n3. In the **Resources** tab, enter you Exchange Servers.\n4. In **Data Sources**, add a Data Source type 'Custom Text logs' and enter 'C:\\Program Files\\Microsoft\\Exchange Server\\V15\\Logging\\HttpProxy\\Autodiscover\\*.log' in file pattern, 'ExchangeHttpProxy_CL' in Table Name.\n6.in Transform field, enter the following KQL request :\n*source\n| extend TimeGenerated = todatetime(DateTime)\n| project-away DateTime* \n7. Click on 'Add data source'."
                                                    }
                                                  ]
                                                },
                                                "type": "InstructionStepsGroup"
                                              }
                                            ]
                                          }
                                        ]
                                      },
                                      "type": "InstructionStepsGroup"
                                    }
                                  ]
                                },
                                {
                                  "title": "Data Collection Rules - When the legacy Azure Log Analytics Agent is used",
                                  "description": "**Configure the logs to be collected**\n\n1.  Under workspace **Settings** part, select **Tables**, click **+ Create** and click on **New custom log (MMA-Based)**.\n2.  Select Sample file **[MessageTracking Sample](https://aka.ms/Sentinel-Sample-ESI-HttpProxySampleCSV)** and click Next\n3. Select type **Windows** and enter all the following paths **C:\\Program Files\\Microsoft\\Exchange Server\\V15\\Logging\\HttpProxy\\Autodiscover\\*.log**, **C:\\Program Files\\Microsoft\\Exchange Server\\V15\\Logging\\HttpProxy\\Eas\\*.log**, **C:\\Program Files\\Microsoft\\Exchange Server\\V15\\Logging\\HttpProxy\\Ecp\\*.log**, **C:\\Program Files\\Microsoft\\Exchange Server\\V15\\Logging\\HttpProxy\\Ews\\*.log**, **C:\\Program Files\\Microsoft\\Exchange Server\\V15\\Logging\\HttpProxy\\Mapi\\*.log**, **C:\\Program Files\\Microsoft\\Exchange Server\\V15\\Logging\\HttpProxy\\Oab\\*.log**, **C:\\Program Files\\Microsoft\\Exchange Server\\V15\\Logging\\HttpProxy\\Owa\\*.log**, **C:\\Program Files\\Microsoft\\Exchange Server\\V15\\Logging\\HttpProxy\\OwaCalendar\\*.log**, **C:\\Program Files\\Microsoft\\Exchange Server\\V15\\Logging\\HttpProxy\\PowerShell\\*.log** and **C:\\Program Files\\Microsoft\\Exchange Server\\V15\\Logging\\HttpProxy\\RpcHttp\\*.log** . Click Next.\n4. Enter **ExchangeHttpProxy** as Table name and click Next.\n5.  Click **Save**.",
                                  "instructions": [
                                    {
                                      "parameters": {
                                        "linkType": "OpenSyslogSettings"
                                      },
                                      "type": "InstallAgent"
                                    }
                                  ]
                                }
                              ]
                            },
                            "type": "InstructionStepsGroup"
                          }
                        ]
                      }
                    ]
                  },
                  "type": "InstructionStepsGroup"
                }
              ],
              "title": "2.  Deploy log injestion following choosed options"
            }
          ],
          "id": "[variables('_uiConfigId1')]"
        }
      }
    },
    {
      "type": "Microsoft.Resources/templateSpecs",
      "apiVersion": "2022-02-01",
      "name": "[variables('dataConnectorTemplateSpecName2')]",
      "location": "[parameters('workspace-location')]",
      "tags": {
        "hidden-sentinelWorkspaceId": "[variables('workspaceResourceId')]",
        "hidden-sentinelContentType": "DataConnector"
      },
      "properties": {
        "description": "Microsoft Exchange Security - Exchange On-Premises data connector with template",
        "displayName": "Microsoft Exchange Security - Exchange On-Premises template"
      }
    },
    {
      "type": "Microsoft.Resources/templateSpecs/versions",
      "apiVersion": "2022-02-01",
      "name": "[concat(variables('dataConnectorTemplateSpecName2'),'/',variables('dataConnectorVersion2'))]",
      "location": "[parameters('workspace-location')]",
      "tags": {
        "hidden-sentinelWorkspaceId": "[variables('workspaceResourceId')]",
        "hidden-sentinelContentType": "DataConnector"
      },
      "dependsOn": [
        "[resourceId('Microsoft.Resources/templateSpecs', variables('dataConnectorTemplateSpecName2'))]"
      ],
      "properties": {
        "description": "Microsoft Exchange Security - Exchange On-Premises data connector with template version 2.0.0",
        "mainTemplate": {
          "$schema": "https://schema.management.azure.com/schemas/2019-04-01/deploymentTemplate.json#",
          "contentVersion": "[variables('dataConnectorVersion2')]",
          "parameters": {},
          "variables": {},
          "resources": [
            {
              "name": "[concat(parameters('workspace'),'/Microsoft.SecurityInsights/',variables('_dataConnectorContentId2'))]",
              "apiVersion": "2021-03-01-preview",
              "type": "Microsoft.OperationalInsights/workspaces/providers/dataConnectors",
              "location": "[parameters('workspace-location')]",
              "kind": "GenericUI",
              "properties": {
                "connectorUiConfig": {
                  "id": "[variables('_uiConfigId2')]",
                  "title": "Exchange Security Insights On-Premise Collector",
                  "publisher": "Microsoft",
                  "descriptionMarkdown": "Connector used to push Exchange On-Premises Security configuration for Microsoft Sentinel Analysis",
                  "graphQueries": [
                    {
                      "metricName": "Total data received",
                      "legend": "ESIExchangeConfig_CL",
                      "baseQuery": "ESIExchangeConfig_CL"
                    }
                  ],
                  "sampleQueries": [
                    {
                      "description": "View how many Configuration entries exist on the table",
                      "query": "ESIExchangeConfig_CL | summarize by GenerationInstanceID_g, EntryDate_s, ESIEnvironment_s"
                    }
                  ],
                  "dataTypes": [
                    {
                      "name": "ESIExchangeConfig_CL",
                      "lastDataReceivedQuery": "ESIExchangeConfig_CL\n            | summarize Time = max(EntryDate_s) by GenerationInstanceID_g, ESIEnvironment_s\n            | where isnotempty(Time)"
                    }
                  ],
                  "connectivityCriterias": [
                    {
                      "type": "IsConnectedQuery",
                      "value": [
                        "ESIExchangeConfig_CL\n            | summarize LastLogReceived = max(EntryDate_s) by GenerationInstanceID_g, ESIEnvironment_s\n |take 1\n  | project IsConnected = true"
                      ]
                    }
                  ],
                  "availability": {
                    "status": 1,
                    "isPreview": false
                  },
                  "permissions": {
                    "resourceProvider": [
                      {
                        "provider": "Microsoft.OperationalInsights/workspaces",
                        "permissionsDisplayText": "read and write permissions are required.",
                        "providerDisplayName": "Workspace",
                        "scope": "Workspace",
                        "requiredPermissions": {
                          "write": true,
                          "read": true,
                          "delete": true
                        }
                      },
                      {
                        "provider": "Microsoft.OperationalInsights/workspaces/sharedKeys",
                        "permissionsDisplayText": "read permissions to shared keys for the workspace are required. [See the documentation to learn more about workspace keys](https://docs.microsoft.com/azure/azure-monitor/platform/agent-windows#obtain-workspace-id-and-key).",
                        "providerDisplayName": "Keys",
                        "scope": "Workspace",
                        "requiredPermissions": {
                          "action": true
                        }
                      }
                    ],
                    "customs": [
                      {
                        "name": "Service Account with Organization Management role",
                        "description": "The service Account that launch the script as scheduled task needs to be Organization Management to be able to retrieve all the needed security Information."
                      }
                    ]
                  },
                  "instructionSteps": [
                    {
                      "description": ">**NOTE:** This data connector depends on a parser based on a Kusto Function to work as expected. Follow the steps for each Parser to create the Kusto Functions alias : [**ExchangeConfiguration**](https://aka.ms/sentinel-ESI-ExchangeCollector-ExchangeConfiguration-parser) and [**ESI_ExchConfigAvailableEnvironments**](https://aka.ms/sentinel-ESI-ExchangeCollector-ESIExchConfigAvailableEnvironments-parser)",
                      "instructions": [
                        {
                          "parameters": {
                            "title": "Parsers deployment",
                            "instructionSteps": [
                              {
                                "title": "1. Download the Parser files",
                                "description": "The latest version of the 2 files [**ExchangeConfiguration.txt**](https://aka.ms/sentinel-ESI-ExchangeCollector-ExchangeConfiguration-parser) and [**ExchangeEnvironmentList.txt**](https://aka.ms/sentinel-ESI-ExchangeCollector-ESIExchConfigAvailableEnvironments-parser)"
                              },
                              {
                                "title": "2. Create Parser **ExchangeConfiguration** function",
                                "description": "In 'Logs' explorer of your Microsoft Sentinel's log analytics, copy the content of the file to Log explorer"
                              },
                              {
                                "title": "3. Save Parser **ExchangeConfiguration** function",
                                "description": "Click on save button.\n Define the parameters as asked on the header of the parser file.\nClick save again."
                              },
                              {
                                "title": "4. Reproduce the same steps for Parser **ESI_ExchConfigAvailableEnvironments**",
                                "description": "Reproduce the step 2 and 3 with the content of 'ExchangeEnvironmentList.txt' file"
                              }
                            ]
                          },
                          "type": "InstructionStepsGroup"
                        }
                      ],
                      "title": "Parser deployment (When using Microsoft Exchange Security Solution, Parsers are automatically deployed)"
                    },
                    {
                      "description": "This is the script that will collect Exchange Information to push content in Microsoft Sentinel.\n ",
                      "instructions": [
                        {
                          "parameters": {
                            "title": "Script Deployment",
                            "instructionSteps": [
                              {
                                "title": "Download the latest version of ESI Collector",
                                "description": "The latest version can be found here : https://aka.ms/ESI-ExchangeCollector-Script"
                              },
                              {
                                "title": "Copy the script folder",
                                "description": "Unzip the content and copy the script folder on a server where Exchange PowerShell Cmdlets are present."
                              },
                              {
                                "title": "Unlock the PS1 Scripts",
                                "description": "Click right on each PS1 Script and go to Properties tab.\n If the script is marked as locked, unlock it."
                              },
                              {
                                "title": "Configure Network Access ",
                                "description": "Ensure that the script can contact Azure Analytics (*.ods.opinsights.azure.com)."
                              }
                            ]
                          },
                          "type": "InstructionStepsGroup"
                        }
                      ],
                      "title": "1. Install the ESI Collector Script on a server with Exchange Admin PowerShell console"
                    },
                    {
                      "description": "Be sure to be local administrator of the server.\nIn 'Run as Administrator' mode, launch the 'setup.ps1' script to configure the collector.\n Fill the Log Analytics (Microsoft Sentinel) Workspace information.\n Fill the Environment name or leave empty.",
                      "instructions": [
                        {
                          "parameters": {
                            "fillWith": [
                              "WorkspaceId"
                            ],
                            "label": "Workspace ID"
                          },
                          "type": "CopyableLabel"
                        },
                        {
                          "parameters": {
                            "fillWith": [
                              "PrimaryKey"
                            ],
                            "label": "Primary Key"
                          },
                          "type": "CopyableLabel"
                        }
                      ],
                      "title": "2. Configure the ESI Collector Script"
                    },
                    {
                      "description": "The script needs to be scheduled to send Exchange configuration to Microsoft Sentinel.\n We recommend to schedule the script once a day.\n The account used to launch the Script needs the be Exchange Organization Administrator",
                      "title": "3. Schedule the ESI Collector Script (If not done by the Install Script due to lack of permission or ignored during installation)"
                    }
                  ],
                  "metadata": {
                    "id": "ed950fd7-e457-4a59-88f0-b9c949aa280d",
                    "version": "1.1.0",
                    "kind": "dataConnector",
                    "source": {
                      "kind": "solution",
                      "name": "ESI - Exchange Security Configuration Analyzer"
                    },
                    "support": {
                        "name": "Community",
                        "tier": "Community",
                        "link": "https://github.com/Azure/Azure-Sentinel/issues"
                    },
                    "author": {
                      "name": "Microsoft"
                    }
                  }
                }
              }
            },
            {
              "type": "Microsoft.OperationalInsights/workspaces/providers/metadata",
              "apiVersion": "2022-01-01-preview",
              "name": "[concat(parameters('workspace'),'/Microsoft.SecurityInsights/',concat('DataConnector-', last(split(variables('_dataConnectorId2'),'/'))))]",
              "properties": {
                "parentId": "[extensionResourceId(resourceId('Microsoft.OperationalInsights/workspaces', parameters('workspace')), 'Microsoft.SecurityInsights/dataConnectors', variables('_dataConnectorContentId2'))]",
                "contentId": "[variables('_dataConnectorContentId2')]",
                "kind": "DataConnector",
                "version": "[variables('dataConnectorVersion2')]",
                "source": {
                  "kind": "Solution",
                  "name": "Microsoft Exchange Security - Exchange On-Premises",
                  "sourceId": "[variables('_solutionId')]"
                },
                "author": {
                  "name": "Microsoft",
                  "email": "[variables('_email')]"
                },
                "support": {
                    "name": "Community",
                    "tier": "Community",
                    "link": "https://github.com/Azure/Azure-Sentinel/issues"
                }
              }
            }
          ]
        }
      }
    },
    {
      "type": "Microsoft.OperationalInsights/workspaces/providers/metadata",
      "apiVersion": "2022-01-01-preview",
      "name": "[concat(parameters('workspace'),'/Microsoft.SecurityInsights/',concat('DataConnector-', last(split(variables('_dataConnectorId2'),'/'))))]",
      "dependsOn": [
        "[variables('_dataConnectorId2')]"
      ],
      "location": "[parameters('workspace-location')]",
      "properties": {
        "parentId": "[extensionResourceId(resourceId('Microsoft.OperationalInsights/workspaces', parameters('workspace')), 'Microsoft.SecurityInsights/dataConnectors', variables('_dataConnectorContentId2'))]",
        "contentId": "[variables('_dataConnectorContentId2')]",
        "kind": "DataConnector",
        "version": "[variables('dataConnectorVersion2')]",
        "source": {
          "kind": "Solution",
          "name": "Microsoft Exchange Security - Exchange On-Premises",
          "sourceId": "[variables('_solutionId')]"
        },
        "author": {
          "name": "Microsoft",
          "email": "[variables('_email')]"
        },
        "support": {
            "name": "Community",
            "tier": "Community",
            "link": "https://github.com/Azure/Azure-Sentinel/issues"
        }
      }
    },
    {
      "name": "[concat(parameters('workspace'),'/Microsoft.SecurityInsights/',variables('_dataConnectorContentId2'))]",
      "apiVersion": "2021-03-01-preview",
      "type": "Microsoft.OperationalInsights/workspaces/providers/dataConnectors",
      "location": "[parameters('workspace-location')]",
      "kind": "GenericUI",
      "properties": {
        "connectorUiConfig": {
          "title": "Exchange Security Insights On-Premise Collector",
          "publisher": "Microsoft",
          "descriptionMarkdown": "Connector used to push Exchange On-Premises Security configuration for Microsoft Sentinel Analysis",
          "graphQueries": [
            {
              "metricName": "Total data received",
              "legend": "ESIExchangeConfig_CL",
              "baseQuery": "ESIExchangeConfig_CL"
            }
          ],
          "dataTypes": [
            {
              "name": "ESIExchangeConfig_CL",
              "lastDataReceivedQuery": "ESIExchangeConfig_CL\n            | summarize Time = max(EntryDate_s) by GenerationInstanceID_g, ESIEnvironment_s\n            | where isnotempty(Time)"
            }
          ],
          "connectivityCriterias": [
            {
              "type": "IsConnectedQuery",
              "value": [
                "ESIExchangeConfig_CL\n            | summarize LastLogReceived = max(EntryDate_s) by GenerationInstanceID_g, ESIEnvironment_s\n |take 1\n  | project IsConnected = true"
              ]
            }
          ],
          "sampleQueries": [
            {
              "description": "View how many Configuration entries exist on the table",
              "query": "ESIExchangeConfig_CL | summarize by GenerationInstanceID_g, EntryDate_s, ESIEnvironment_s"
            }
          ],
          "availability": {
            "status": 1,
            "isPreview": false
          },
          "permissions": {
            "resourceProvider": [
              {
                "provider": "Microsoft.OperationalInsights/workspaces",
                "permissionsDisplayText": "read and write permissions are required.",
                "providerDisplayName": "Workspace",
                "scope": "Workspace",
                "requiredPermissions": {
                  "write": true,
                  "read": true,
                  "delete": true
                }
              },
              {
                "provider": "Microsoft.OperationalInsights/workspaces/sharedKeys",
                "permissionsDisplayText": "read permissions to shared keys for the workspace are required. [See the documentation to learn more about workspace keys](https://docs.microsoft.com/azure/azure-monitor/platform/agent-windows#obtain-workspace-id-and-key).",
                "providerDisplayName": "Keys",
                "scope": "Workspace",
                "requiredPermissions": {
                  "action": true
                }
              }
            ],
            "customs": [
              {
                "name": "Service Account with Organization Management role",
                "description": "The service Account that launch the script as scheduled task needs to be Organization Management to be able to retrieve all the needed security Information."
              }
            ]
          },
          "instructionSteps": [
            {
              "description": ">**NOTE:** This data connector depends on a parser based on a Kusto Function to work as expected. Follow the steps for each Parser to create the Kusto Functions alias : [**ExchangeConfiguration**](https://aka.ms/sentinel-ESI-ExchangeCollector-ExchangeConfiguration-parser) and [**ESI_ExchConfigAvailableEnvironments**](https://aka.ms/sentinel-ESI-ExchangeCollector-ESIExchConfigAvailableEnvironments-parser)",
              "instructions": [
                {
                  "parameters": {
                    "title": "Parsers deployment",
                    "instructionSteps": [
                      {
                        "title": "1. Download the Parser files",
                        "description": "The latest version of the 2 files [**ExchangeConfiguration.txt**](https://aka.ms/sentinel-ESI-ExchangeCollector-ExchangeConfiguration-parser) and [**ExchangeEnvironmentList.txt**](https://aka.ms/sentinel-ESI-ExchangeCollector-ESIExchConfigAvailableEnvironments-parser)"
                      },
                      {
                        "title": "2. Create Parser **ExchangeConfiguration** function",
                        "description": "In 'Logs' explorer of your Microsoft Sentinel's log analytics, copy the content of the file to Log explorer"
                      },
                      {
                        "title": "3. Save Parser **ExchangeConfiguration** function",
                        "description": "Click on save button.\n Define the parameters as asked on the header of the parser file.\nClick save again."
                      },
                      {
                        "title": "4. Reproduce the same steps for Parser **ESI_ExchConfigAvailableEnvironments**",
                        "description": "Reproduce the step 2 and 3 with the content of 'ExchangeEnvironmentList.txt' file"
                      }
                    ]
                  },
                  "type": "InstructionStepsGroup"
                }
              ],
              "title": "Parser deployment (When using Microsoft Exchange Security Solution, Parsers are automatically deployed)"
            },
            {
              "description": "This is the script that will collect Exchange Information to push content in Microsoft Sentinel.\n ",
              "instructions": [
                {
                  "parameters": {
                    "title": "Script Deployment",
                    "instructionSteps": [
                      {
                        "title": "Download the latest version of ESI Collector",
                        "description": "The latest version can be found here : https://aka.ms/ESI-ExchangeCollector-Script"
                      },
                      {
                        "title": "Copy the script folder",
                        "description": "Unzip the content and copy the script folder on a server where Exchange PowerShell Cmdlets are present."
                      },
                      {
                        "title": "Unlock the PS1 Scripts",
                        "description": "Click right on each PS1 Script and go to Properties tab.\n If the script is marked as locked, unlock it."
                      },
                      {
                        "title": "Configure Network Access ",
                        "description": "Ensure that the script can contact Azure Analytics (*.ods.opinsights.azure.com)."
                      }
                    ]
                  },
                  "type": "InstructionStepsGroup"
                }
              ],
              "title": "1. Install the ESI Collector Script on a server with Exchange Admin PowerShell console"
            },
            {
              "description": "Be sure to be local administrator of the server.\nIn 'Run as Administrator' mode, launch the 'setup.ps1' script to configure the collector.\n Fill the Log Analytics (Microsoft Sentinel) Workspace information.\n Fill the Environment name or leave empty.",
              "instructions": [
                {
                  "parameters": {
                    "fillWith": [
                      "WorkspaceId"
                    ],
                    "label": "Workspace ID"
                  },
                  "type": "CopyableLabel"
                },
                {
                  "parameters": {
                    "fillWith": [
                      "PrimaryKey"
                    ],
                    "label": "Primary Key"
                  },
                  "type": "CopyableLabel"
                }
              ],
              "title": "2. Configure the ESI Collector Script"
            },
            {
              "description": "The script needs to be scheduled to send Exchange configuration to Microsoft Sentinel.\n We recommend to schedule the script once a day.\n The account used to launch the Script needs the be Exchange Organization Administrator",
              "title": "3. Schedule the ESI Collector Script (If not done by the Install Script due to lack of permission or ignored during installation)"
            }
          ],
          "id": "[variables('_uiConfigId2')]"
        }
      }
    },
    {
      "type": "Microsoft.Resources/templateSpecs",
      "apiVersion": "2022-02-01",
      "name": "[variables('parserTemplateSpecName1')]",
      "location": "[parameters('workspace-location')]",
      "tags": {
        "hidden-sentinelWorkspaceId": "[variables('workspaceResourceId')]",
        "hidden-sentinelContentType": "Parser"
      },
      "properties": {
        "description": "ExchangeAdminAuditLogs Data Parser with template",
        "displayName": "ExchangeAdminAuditLogs Data Parser template"
      }
    },
    {
      "type": "Microsoft.Resources/templateSpecs/versions",
      "apiVersion": "2022-02-01",
      "name": "[concat(variables('parserTemplateSpecName1'),'/',variables('parserVersion1'))]",
      "location": "[parameters('workspace-location')]",
      "tags": {
        "hidden-sentinelWorkspaceId": "[variables('workspaceResourceId')]",
        "hidden-sentinelContentType": "Parser"
      },
      "dependsOn": [
        "[resourceId('Microsoft.Resources/templateSpecs', variables('parserTemplateSpecName1'))]"
      ],
      "properties": {
        "description": "ExchangeAdminAuditLogs Data Parser with template version 2.0.0",
        "mainTemplate": {
          "$schema": "https://schema.management.azure.com/schemas/2019-04-01/deploymentTemplate.json#",
          "contentVersion": "[variables('parserVersion1')]",
          "parameters": {},
          "variables": {},
          "resources": [
            {
              "name": "[variables('_parserName1')]",
              "apiVersion": "2020-08-01",
              "type": "Microsoft.OperationalInsights/workspaces/savedSearches",
              "location": "[parameters('workspace-location')]",
              "properties": {
                "eTag": "*",
                "displayName": "ExchangeAdminAuditLogs",
                "category": "Samples",
                "functionAlias": "ExchangeAdminAuditLogs",
                "query": "\nlet cVIPs = _GetWatchlist('ExchangeVIP') | project tostring(canonicalName) ;\r\nlet sVIPs = _GetWatchlist('ExchangeVIP') | project tostring(sAMAccountName) ;\r\nlet CmdletCheck = externaldata (Cmdlet:string, UserOriented:string, RestrictToParameter:string, Parameters:string)[h\"https://raw.githubusercontent.com/nlepagnez/ESI-PublicContent/main/Operations/Watchlists/CmdletWatchlist.csv\"]with(format=\"csv\",ignoreFirstRecord=true);\r\nlet SensitiveCmdlets = externaldata (Cmdlet:string, UserOriented:string, RestrictToParameter:string, Parameters:string)[h\"https://raw.githubusercontent.com/nlepagnez/ESI-PublicContent/main/Operations/Watchlists/CmdletWatchlist.csv\"]with(format=\"csv\",ignoreFirstRecord=true) | project tostring(Cmdlet) ;\r\nlet Env = ExchangeConfiguration(SpecificSectionList=\"ESIEnvironment\")\r\n| extend DomainFQDN_ = tostring(CmdletResultValue.DomainFQDN)\r\n| project DomainFQDN_, ESIEnvironment;\r\nlet MSExchange_Management = (){\r\n    Event\r\n    | where EventLog == 'MSExchange Management'\r\n    | where EventID in (1,6) // 1 = Success, 6 = Failure\r\n    | parse ParameterXml with '<Param>' CmdletName '</Param><Param>' CmdletParameters '</Param><Param>' Caller '</Param><Param>' *\r\n    | extend TargetObject = iif( CmdletParameters has \"-Identity \", split(split(CmdletParameters,'-Identity ')[1],'\"')[1], iif( CmdletParameters has \"-Name \", split(split(CmdletParameters,'-Name ')[1],'\"')[1], \"\"))\r\n    | extend Status = case( EventID == 1, 'Success', 'Failure')\r\n    | extend IsVIP = iif(TargetObject in (cVIPs) or TargetObject in (sVIPs), true, false)\r\n    | extend CmdletNameJoin = tolower(CmdletName)\r\n    | join kind=leftouter  ( \r\n        CmdletCheck\r\n    | extend CmdletNameJoin = tolower(Cmdlet)\r\n    ) on CmdletNameJoin\r\n    | extend DomainEnv = replace_string(Computer,strcat(tostring(split(Computer,'.',0)[0]),'.'),'')\r\n    | join kind=leftouter  ( \r\n        Env\r\n    ) on $left.DomainEnv == $right.DomainFQDN_\r\n    | extend ESIEnvironment = iif (isnotempty(ESIEnvironment), ESIEnvironment, strcat(\"Unknown-\",DomainEnv))\r\n    | extend IsSenstiveCmdlet = iif( isnotempty(CmdletNameJoin1) , true, false) \r\n    | extend IsRestrictedCmdLet = iif(IsSenstiveCmdlet == true, iif( RestrictToParameter == \"Yes\", true, false), dynamic(null))\r\n    | extend RestrictedParameters = iif(IsSenstiveCmdlet == true, split(tolower(Parameters),';'), dynamic(null))\r\n    | extend ExtractedParameters = iif(IsSenstiveCmdlet == true,extract_all(@\"\\B(-\\w+)\", tolower(CmdletParameters)), dynamic(null))\r\n    | extend IsSenstiveCmdletParameters = iif(IsSenstiveCmdlet == true,iif( array_length(set_difference(ExtractedParameters,RestrictedParameters)) == array_length(ExtractedParameters), false, true ) , false)\r\n    | extend IsSensitive = iif( ( IsSenstiveCmdlet == true and IsRestrictedCmdLet == false ) or (IsSenstiveCmdlet == true and IsRestrictedCmdLet == true and IsSenstiveCmdletParameters == true ), true, false )\r\n    //| project TimeGenerated,Computer,Status,Caller,TargetObject,IsVIP,CmdletName,CmdletParameters,IsSenstiveCmdlet,IsRestrictedCmdLet,ExtractedParameters,RestrictedParameters,IsSenstiveCmdletParameters\r\n    | project TimeGenerated,Computer,Status,Caller,TargetObject,IsVIP,CmdletName,CmdletParameters,IsSenstiveCmdlet,IsRestrictedCmdLet,ExtractedParameters,RestrictedParameters,IsSenstiveCmdletParameters,IsSensitive,UserOriented, ESIEnvironment\r\n};\r\nMSExchange_Management\r\n",
                "version": 1,
                "tags": [
                  {
                    "name": "description",
                    "value": "ExchangeAdminAuditLogs"
                  }
                ]
              }
            },
            {
              "type": "Microsoft.OperationalInsights/workspaces/providers/metadata",
              "apiVersion": "2022-01-01-preview",
              "name": "[concat(parameters('workspace'),'/Microsoft.SecurityInsights/',concat('Parser-', last(split(variables('_parserId1'),'/'))))]",
              "dependsOn": [
                "[variables('_parserName1')]"
              ],
              "properties": {
                "parentId": "[resourceId('Microsoft.OperationalInsights/workspaces/savedSearches', parameters('workspace'), variables('parserName1'))]",
                "contentId": "[variables('_parserContentId1')]",
                "kind": "Parser",
                "version": "[variables('parserVersion1')]",
                "source": {
                  "name": "Microsoft Exchange Security - Exchange On-Premises",
                  "kind": "Solution",
                  "sourceId": "[variables('_solutionId')]"
                },
                "author": {
                  "name": "Microsoft",
                  "email": "[variables('_email')]"
                },
                "support": {
                    "name": "Community",
                    "tier": "Community",
                    "link": "https://github.com/Azure/Azure-Sentinel/issues"
                }
              }
            }
          ]
        }
      }
    },
    {
      "type": "Microsoft.OperationalInsights/workspaces/savedSearches",
      "apiVersion": "2022-10-01",
      "name": "[variables('_parserName1')]",
      "location": "[parameters('workspace-location')]",
      "properties": {
        "eTag": "*",
        "displayName": "ExchangeAdminAuditLogs",
        "category": "Samples",
        "functionAlias": "ExchangeAdminAuditLogs",
        "query": "\nlet cVIPs = _GetWatchlist('ExchangeVIP') | project tostring(canonicalName) ;\r\nlet sVIPs = _GetWatchlist('ExchangeVIP') | project tostring(sAMAccountName) ;\r\nlet CmdletCheck = externaldata (Cmdlet:string, UserOriented:string, RestrictToParameter:string, Parameters:string)[h\"https://raw.githubusercontent.com/nlepagnez/ESI-PublicContent/main/Operations/Watchlists/CmdletWatchlist.csv\"]with(format=\"csv\",ignoreFirstRecord=true);\r\nlet SensitiveCmdlets = externaldata (Cmdlet:string, UserOriented:string, RestrictToParameter:string, Parameters:string)[h\"https://raw.githubusercontent.com/nlepagnez/ESI-PublicContent/main/Operations/Watchlists/CmdletWatchlist.csv\"]with(format=\"csv\",ignoreFirstRecord=true) | project tostring(Cmdlet) ;\r\nlet Env = ExchangeConfiguration(SpecificSectionList=\"ESIEnvironment\")\r\n| extend DomainFQDN_ = tostring(CmdletResultValue.DomainFQDN)\r\n| project DomainFQDN_, ESIEnvironment;\r\nlet MSExchange_Management = (){\r\n    Event\r\n    | where EventLog == 'MSExchange Management'\r\n    | where EventID in (1,6) // 1 = Success, 6 = Failure\r\n    | parse ParameterXml with '<Param>' CmdletName '</Param><Param>' CmdletParameters '</Param><Param>' Caller '</Param><Param>' *\r\n    | extend TargetObject = iif( CmdletParameters has \"-Identity \", split(split(CmdletParameters,'-Identity ')[1],'\"')[1], iif( CmdletParameters has \"-Name \", split(split(CmdletParameters,'-Name ')[1],'\"')[1], \"\"))\r\n    | extend Status = case( EventID == 1, 'Success', 'Failure')\r\n    | extend IsVIP = iif(TargetObject in (cVIPs) or TargetObject in (sVIPs), true, false)\r\n    | extend CmdletNameJoin = tolower(CmdletName)\r\n    | join kind=leftouter  ( \r\n        CmdletCheck\r\n    | extend CmdletNameJoin = tolower(Cmdlet)\r\n    ) on CmdletNameJoin\r\n    | extend DomainEnv = replace_string(Computer,strcat(tostring(split(Computer,'.',0)[0]),'.'),'')\r\n    | join kind=leftouter  ( \r\n        Env\r\n    ) on $left.DomainEnv == $right.DomainFQDN_\r\n    | extend ESIEnvironment = iif (isnotempty(ESIEnvironment), ESIEnvironment, strcat(\"Unknown-\",DomainEnv))\r\n    | extend IsSenstiveCmdlet = iif( isnotempty(CmdletNameJoin1) , true, false) \r\n    | extend IsRestrictedCmdLet = iif(IsSenstiveCmdlet == true, iif( RestrictToParameter == \"Yes\", true, false), dynamic(null))\r\n    | extend RestrictedParameters = iif(IsSenstiveCmdlet == true, split(tolower(Parameters),';'), dynamic(null))\r\n    | extend ExtractedParameters = iif(IsSenstiveCmdlet == true,extract_all(@\"\\B(-\\w+)\", tolower(CmdletParameters)), dynamic(null))\r\n    | extend IsSenstiveCmdletParameters = iif(IsSenstiveCmdlet == true,iif( array_length(set_difference(ExtractedParameters,RestrictedParameters)) == array_length(ExtractedParameters), false, true ) , false)\r\n    | extend IsSensitive = iif( ( IsSenstiveCmdlet == true and IsRestrictedCmdLet == false ) or (IsSenstiveCmdlet == true and IsRestrictedCmdLet == true and IsSenstiveCmdletParameters == true ), true, false )\r\n    //| project TimeGenerated,Computer,Status,Caller,TargetObject,IsVIP,CmdletName,CmdletParameters,IsSenstiveCmdlet,IsRestrictedCmdLet,ExtractedParameters,RestrictedParameters,IsSenstiveCmdletParameters\r\n    | project TimeGenerated,Computer,Status,Caller,TargetObject,IsVIP,CmdletName,CmdletParameters,IsSenstiveCmdlet,IsRestrictedCmdLet,ExtractedParameters,RestrictedParameters,IsSenstiveCmdletParameters,IsSensitive,UserOriented, ESIEnvironment\r\n};\r\nMSExchange_Management\r\n",
        "version": 1
      }
    },
    {
      "type": "Microsoft.OperationalInsights/workspaces/providers/metadata",
      "apiVersion": "2022-01-01-preview",
      "location": "[parameters('workspace-location')]",
      "name": "[concat(parameters('workspace'),'/Microsoft.SecurityInsights/',concat('Parser-', last(split(variables('_parserId1'),'/'))))]",
      "dependsOn": [
        "[variables('_parserId1')]"
      ],
      "properties": {
        "parentId": "[resourceId('Microsoft.OperationalInsights/workspaces/savedSearches', parameters('workspace'), variables('parserName1'))]",
        "contentId": "[variables('_parserContentId1')]",
        "kind": "Parser",
        "version": "[variables('parserVersion1')]",
        "source": {
          "kind": "Solution",
          "name": "Microsoft Exchange Security - Exchange On-Premises",
          "sourceId": "[variables('_solutionId')]"
        },
        "author": {
          "name": "Microsoft",
          "email": "[variables('_email')]"
        },
        "support": {
            "name": "Community",
            "tier": "Community",
            "link": "https://github.com/Azure/Azure-Sentinel/issues"
        }
      }
    },
    {
      "type": "Microsoft.Resources/templateSpecs",
      "apiVersion": "2022-02-01",
      "name": "[variables('parserTemplateSpecName2')]",
      "location": "[parameters('workspace-location')]",
      "tags": {
        "hidden-sentinelWorkspaceId": "[variables('workspaceResourceId')]",
        "hidden-sentinelContentType": "Parser"
      },
      "properties": {
        "description": "ExchangeConfiguration Data Parser with template",
        "displayName": "ExchangeConfiguration Data Parser template"
      }
    },
    {
      "type": "Microsoft.Resources/templateSpecs/versions",
      "apiVersion": "2022-02-01",
      "name": "[concat(variables('parserTemplateSpecName2'),'/',variables('parserVersion2'))]",
      "location": "[parameters('workspace-location')]",
      "tags": {
        "hidden-sentinelWorkspaceId": "[variables('workspaceResourceId')]",
        "hidden-sentinelContentType": "Parser"
      },
      "dependsOn": [
        "[resourceId('Microsoft.Resources/templateSpecs', variables('parserTemplateSpecName2'))]"
      ],
      "properties": {
        "description": "ExchangeConfiguration Data Parser with template version 2.0.0",
        "mainTemplate": {
          "$schema": "https://schema.management.azure.com/schemas/2019-04-01/deploymentTemplate.json#",
          "contentVersion": "[variables('parserVersion2')]",
          "parameters": {},
          "variables": {},
          "resources": [
            {
              "name": "[variables('_parserName2')]",
              "apiVersion": "2020-08-01",
              "type": "Microsoft.OperationalInsights/workspaces/savedSearches",
              "location": "[parameters('workspace-location')]",
              "properties": {
                "eTag": "*",
                "displayName": "ExchangeConfiguration",
                "category": "Samples",
                "functionAlias": "ExchangeConfiguration",
                "functionParameters": "SpecificSectionList:string = \"\", SpecificConfigurationDate:string = \"lastdate\", Target:string = \"On-Premises\", SpecificConfigurationEnv:string = \"All\"",
                "query": "\nlet _SpecificSectionList = split(SpecificSectionList,',');\r\nlet _configurationDate = iff(isnull(SpecificConfigurationDate) or isempty(SpecificConfigurationDate),\"lastdate\",tostring(SpecificConfigurationDate));\r\nlet _configurationEnv = split(iff(isnull(SpecificConfigurationEnv) or isempty(SpecificConfigurationEnv) or tolower(SpecificConfigurationEnv) == \"all\",\"All\",tostring(SpecificConfigurationEnv)),',');\r\nlet _target = iff(isnull(Target) or isempty(Target),\"On-Premises\",Target);\r\nlet _targetDate = iff(_configurationDate == \"lastdate\", ago(7d), iif(_configurationDate == \"alllife\",ago(1080d),todatetime(_configurationDate)));\r\nlet baseRequest = materialize (union isfuzzy=true withsource=TableName ESIAPIExchange*,ESIExchange* \r\n    | where TimeGenerated > _targetDate\r\n    | extend Source = iff (TableName contains \"Online\", \"Online\", \"On-Premises\")\r\n    | where _target == 'All' or Source == _target\r\n    | extend ScopedEnvironment = iff(_configurationEnv contains \"All\", \"All\",ESIEnvironment_s) \r\n    | where ScopedEnvironment in (_configurationEnv)\r\n    | extend EntryDate = todatetime(EntryDate_s)\r\n    | project-away EntryDate_s);\r\nlet findConfigDate = baseRequest\r\n    | extend Env =strcat(Source, \"_\",ESIEnvironment_s)\r\n    | summarize count() by GenerationInstanceID_g,Env,EntryDate\r\n    | extend distance = iff(_configurationDate == \"lastdate\" or _configurationDate == \"alllife\", now() - EntryDate, (EntryDate - todatetime(_configurationDate)))\r\n    | top-nested of Env by Ignore0=max(1), \r\n        top-nested 1 of distance by Ignore1 = min(distance) asc nulls last, \r\n        top-nested of GenerationInstanceID_g by Ignore2=max(2) \r\n    | project GenerationInstanceID_g;\r\nlet ParseExchangeConfig = () { baseRequest \r\n | join kind=leftsemi (findConfigDate) on $left.GenerationInstanceID_g == $right.GenerationInstanceID_g\r\n | where isempty(_SpecificSectionList[0]) or Section_s in (_SpecificSectionList)\r\n | extend TimeGenerated = EntryDate\r\n | extend Identity = IdentityString_s\r\n | extend CmdletResultValue = parse_json(rawData_s)\r\n | project-rename ConfigurationInstanceID = GenerationInstanceID_g, ESIEnvironment = ESIEnvironment_s, Section = Section_s, PSCmdlet = PSCmdL_s, CmdletResultType = ExecutionResult_s, WhenChanged = WhenChanged_t, WhenCreated = WhenCreated_t, Name = Name_s\r\n | project-away TenantId,SourceSystem,Type,EntryDate\r\n};\r\nParseExchangeConfig",
                "version": 1,
                "tags": [
                  {
                    "name": "description",
                    "value": "ExchangeConfiguration"
                  }
                ]
              }
            },
            {
              "type": "Microsoft.OperationalInsights/workspaces/providers/metadata",
              "apiVersion": "2022-01-01-preview",
              "name": "[concat(parameters('workspace'),'/Microsoft.SecurityInsights/',concat('Parser-', last(split(variables('_parserId2'),'/'))))]",
              "dependsOn": [
                "[variables('_parserName2')]"
              ],
              "properties": {
                "parentId": "[resourceId('Microsoft.OperationalInsights/workspaces/savedSearches', parameters('workspace'), variables('parserName2'))]",
                "contentId": "[variables('_parserContentId2')]",
                "kind": "Parser",
                "version": "[variables('parserVersion2')]",
                "source": {
                  "name": "Microsoft Exchange Security - Exchange On-Premises",
                  "kind": "Solution",
                  "sourceId": "[variables('_solutionId')]"
                },
                "author": {
                  "name": "Microsoft",
                  "email": "[variables('_email')]"
                },
                "support": {
                    "name": "Community",
                    "tier": "Community",
                    "link": "https://github.com/Azure/Azure-Sentinel/issues"
                }
              }
            }
          ]
        }
      }
    },
    {
      "type": "Microsoft.OperationalInsights/workspaces/savedSearches",
      "apiVersion": "2022-10-01",
      "name": "[variables('_parserName2')]",
      "location": "[parameters('workspace-location')]",
      "properties": {
        "eTag": "*",
        "displayName": "ExchangeConfiguration",
        "category": "Samples",
        "functionAlias": "ExchangeConfiguration",
		    "functionParameters": "SpecificSectionList:string = \"\", SpecificConfigurationDate:string = \"lastdate\", Target:string = \"On-Premises\", SpecificConfigurationEnv:string = \"All\"",
        "query": "\nlet _SpecificSectionList = split(SpecificSectionList,',');\r\nlet _configurationDate = iff(isnull(SpecificConfigurationDate) or isempty(SpecificConfigurationDate),\"lastdate\",tostring(SpecificConfigurationDate));\r\nlet _configurationEnv = split(iff(isnull(SpecificConfigurationEnv) or isempty(SpecificConfigurationEnv) or tolower(SpecificConfigurationEnv) == \"all\",\"All\",tostring(SpecificConfigurationEnv)),',');\r\nlet _target = iff(isnull(Target) or isempty(Target),\"On-Premises\",Target);\r\nlet _targetDate = iff(_configurationDate == \"lastdate\", ago(7d), iif(_configurationDate == \"alllife\",ago(1080d),todatetime(_configurationDate)));\r\nlet baseRequest = materialize (union isfuzzy=true withsource=TableName ESIAPIExchange*,ESIExchange* \r\n    | where TimeGenerated > _targetDate\r\n    | extend Source = iff (TableName contains \"Online\", \"Online\", \"On-Premises\")\r\n    | where _target == 'All' or Source == _target\r\n    | extend ScopedEnvironment = iff(_configurationEnv contains \"All\", \"All\",ESIEnvironment_s) \r\n    | where ScopedEnvironment in (_configurationEnv)\r\n    | extend EntryDate = todatetime(EntryDate_s)\r\n    | project-away EntryDate_s);\r\nlet findConfigDate = baseRequest\r\n    | extend Env =strcat(Source, \"_\",ESIEnvironment_s)\r\n    | summarize count() by GenerationInstanceID_g,Env,EntryDate\r\n    | extend distance = iff(_configurationDate == \"lastdate\" or _configurationDate == \"alllife\", now() - EntryDate, (EntryDate - todatetime(_configurationDate)))\r\n    | top-nested of Env by Ignore0=max(1), \r\n        top-nested 1 of distance by Ignore1 = min(distance) asc nulls last, \r\n        top-nested of GenerationInstanceID_g by Ignore2=max(2) \r\n    | project GenerationInstanceID_g;\r\nlet ParseExchangeConfig = () { baseRequest \r\n | join kind=leftsemi (findConfigDate) on $left.GenerationInstanceID_g == $right.GenerationInstanceID_g\r\n | where isempty(_SpecificSectionList[0]) or Section_s in (_SpecificSectionList)\r\n | extend TimeGenerated = EntryDate\r\n | extend Identity = IdentityString_s\r\n | extend CmdletResultValue = parse_json(rawData_s)\r\n | project-rename ConfigurationInstanceID = GenerationInstanceID_g, ESIEnvironment = ESIEnvironment_s, Section = Section_s, PSCmdlet = PSCmdL_s, CmdletResultType = ExecutionResult_s, WhenChanged = WhenChanged_t, WhenCreated = WhenCreated_t, Name = Name_s\r\n | project-away TenantId,SourceSystem,Type,EntryDate\r\n};\r\nParseExchangeConfig",
        "version": 1
      }
    },
    {
      "type": "Microsoft.OperationalInsights/workspaces/providers/metadata",
      "apiVersion": "2022-01-01-preview",
      "location": "[parameters('workspace-location')]",
      "name": "[concat(parameters('workspace'),'/Microsoft.SecurityInsights/',concat('Parser-', last(split(variables('_parserId2'),'/'))))]",
      "dependsOn": [
        "[variables('_parserId2')]"
      ],
      "properties": {
        "parentId": "[resourceId('Microsoft.OperationalInsights/workspaces/savedSearches', parameters('workspace'), variables('parserName2'))]",
        "contentId": "[variables('_parserContentId2')]",
        "kind": "Parser",
        "version": "[variables('parserVersion2')]",
        "source": {
          "kind": "Solution",
          "name": "Microsoft Exchange Security - Exchange On-Premises",
          "sourceId": "[variables('_solutionId')]"
        },
        "author": {
          "name": "Microsoft",
          "email": "[variables('_email')]"
        },
        "support": {
            "name": "Community",
            "tier": "Community",
            "link": "https://github.com/Azure/Azure-Sentinel/issues"
        }
      }
    },
    {
      "type": "Microsoft.Resources/templateSpecs",
      "apiVersion": "2022-02-01",
      "name": "[variables('parserTemplateSpecName3')]",
      "location": "[parameters('workspace-location')]",
      "tags": {
        "hidden-sentinelWorkspaceId": "[variables('workspaceResourceId')]",
        "hidden-sentinelContentType": "Parser"
      },
      "properties": {
        "description": "ExchangeEnvironmentList Data Parser with template",
        "displayName": "ExchangeEnvironmentList Data Parser template"
      }
    },
    {
      "type": "Microsoft.Resources/templateSpecs/versions",
      "apiVersion": "2022-02-01",
      "name": "[concat(variables('parserTemplateSpecName3'),'/',variables('parserVersion3'))]",
      "location": "[parameters('workspace-location')]",
      "tags": {
        "hidden-sentinelWorkspaceId": "[variables('workspaceResourceId')]",
        "hidden-sentinelContentType": "Parser"
      },
      "dependsOn": [
        "[resourceId('Microsoft.Resources/templateSpecs', variables('parserTemplateSpecName3'))]"
      ],
      "properties": {
        "description": "ExchangeEnvironmentList Data Parser with template version 2.0.0",
        "mainTemplate": {
          "$schema": "https://schema.management.azure.com/schemas/2019-04-01/deploymentTemplate.json#",
          "contentVersion": "[variables('parserVersion3')]",
          "parameters": {},
          "variables": {},
          "resources": [
            {
              "name": "[variables('_parserName3')]",
              "apiVersion": "2020-08-01",
              "type": "Microsoft.OperationalInsights/workspaces/savedSearches",
              "location": "[parameters('workspace-location')]",
              "properties": {
                "eTag": "*",
                "displayName": "ExchangeEnvironmentList",
                "category": "Samples",
                "functionAlias": "ExchangeEnvironmentList",
                "functionParameters": "Target:string = \"On-Premises\"",
                "query": "\nlet _target = iff(isnull(Target) or isempty(Target),\"On-Premises\",Target);\r\nlet ScalarbaseRequest = union isfuzzy=true withsource=TableName ESIAPIExchange*,ESIExchange*\r\n    | extend Source = iff (TableName contains \"Online\", \"Online\", \"On-Premises\")\r\n    | where _target == 'All' or Source == _target;\r\nScalarbaseRequest | summarize by ESIEnvironment_s | project-rename ESIEnvironment = ESIEnvironment_s",
                "version": 1,
                "tags": [
                  {
                    "name": "description",
                    "value": "ExchangeEnvironmentList"
                  }
                ]
              }
            },
            {
              "type": "Microsoft.OperationalInsights/workspaces/providers/metadata",
              "apiVersion": "2022-01-01-preview",
              "name": "[concat(parameters('workspace'),'/Microsoft.SecurityInsights/',concat('Parser-', last(split(variables('_parserId3'),'/'))))]",
              "dependsOn": [
                "[variables('_parserName3')]"
              ],
              "properties": {
                "parentId": "[resourceId('Microsoft.OperationalInsights/workspaces/savedSearches', parameters('workspace'), variables('parserName3'))]",
                "contentId": "[variables('_parserContentId3')]",
                "kind": "Parser",
                "version": "[variables('parserVersion3')]",
                "source": {
                  "name": "Microsoft Exchange Security - Exchange On-Premises",
                  "kind": "Solution",
                  "sourceId": "[variables('_solutionId')]"
                },
                "author": {
                  "name": "Microsoft",
                  "email": "[variables('_email')]"
                },
                "support": {
                    "name": "Community",
                    "tier": "Community",
                    "link": "https://github.com/Azure/Azure-Sentinel/issues"
                }
              }
            }
          ]
        }
      }
    },
    {
      "type": "Microsoft.OperationalInsights/workspaces/savedSearches",
      "apiVersion": "2022-10-01",
      "name": "[variables('_parserName3')]",
      "location": "[parameters('workspace-location')]",
      "properties": {
        "eTag": "*",
        "displayName": "ExchangeEnvironmentList",
        "category": "Samples",
        "functionAlias": "ExchangeEnvironmentList",
        "functionParameters": "Target:string = \"On-Premises\"",
        "query": "\nlet _target = iff(isnull(Target) or isempty(Target),\"On-Premises\",Target);\r\nlet ScalarbaseRequest = union isfuzzy=true withsource=TableName ESIAPIExchange*,ESIExchange*\r\n    | extend Source = iff (TableName contains \"Online\", \"Online\", \"On-Premises\")\r\n    | where _target == 'All' or Source == _target;\r\nScalarbaseRequest | summarize by ESIEnvironment_s | project-rename ESIEnvironment = ESIEnvironment_s",
        "version": 1
      }
    },
    {
      "type": "Microsoft.OperationalInsights/workspaces/providers/metadata",
      "apiVersion": "2022-01-01-preview",
      "location": "[parameters('workspace-location')]",
      "name": "[concat(parameters('workspace'),'/Microsoft.SecurityInsights/',concat('Parser-', last(split(variables('_parserId3'),'/'))))]",
      "dependsOn": [
        "[variables('_parserId3')]"
      ],
      "properties": {
        "parentId": "[resourceId('Microsoft.OperationalInsights/workspaces/savedSearches', parameters('workspace'), variables('parserName3'))]",
        "contentId": "[variables('_parserContentId3')]",
        "kind": "Parser",
        "version": "[variables('parserVersion3')]",
        "source": {
          "kind": "Solution",
          "name": "Microsoft Exchange Security - Exchange On-Premises",
          "sourceId": "[variables('_solutionId')]"
        },
        "author": {
          "name": "Microsoft",
          "email": "[variables('_email')]"
        },
        "support": {
            "name": "Community",
            "tier": "Community",
            "link": "https://github.com/Azure/Azure-Sentinel/issues"
        }
      }
    },
    {
      "type": "Microsoft.Resources/templateSpecs",
      "apiVersion": "2022-02-01",
      "name": "[variables('workbookTemplateSpecName1')]",
      "location": "[parameters('workspace-location')]",
      "tags": {
        "hidden-sentinelWorkspaceId": "[variables('workspaceResourceId')]",
        "hidden-sentinelContentType": "Workbook"
      },
      "properties": {
        "description": "Microsoft Exchange Security - On-Premises Workbook with template",
        "displayName": "Microsoft Exchange Security - On-Premises workbook template"
      }
    },
    {
      "type": "Microsoft.Resources/templateSpecs/versions",
      "apiVersion": "2022-02-01",
      "name": "[concat(variables('workbookTemplateSpecName1'),'/',variables('workbookVersion1'))]",
      "location": "[parameters('workspace-location')]",
      "tags": {
        "hidden-sentinelWorkspaceId": "[variables('workspaceResourceId')]",
        "hidden-sentinelContentType": "Workbook"
      },
      "dependsOn": [
        "[resourceId('Microsoft.Resources/templateSpecs', variables('workbookTemplateSpecName1'))]"
      ],
      "properties": {
        "description": "Microsoft Exchange Least Privilege with RBAC Workbook with template version 2.0.0",
        "mainTemplate": {
          "$schema": "https://schema.management.azure.com/schemas/2019-04-01/deploymentTemplate.json#",
          "contentVersion": "[variables('workbookVersion1')]",
          "parameters": {},
          "variables": {},
          "resources": [
            {
              "type": "Microsoft.Insights/workbooks",
              "name": "[variables('workbookContentId1')]",
              "location": "[parameters('workspace-location')]",
              "kind": "shared",
              "apiVersion": "2021-08-01",
              "metadata": {
                "description": "This Workbook, dedicated to On-Premises environments is built to have a simple view of non-standard RBAC delegations on an On-Premises Exchange environment. This Workbook allow you to go deep dive on custom delegation and roles and also members of each delegation, including the nested level and the group imbrication on your environment."
              },
              "properties": {
                "displayName": "[parameters('workbook1-name')]",
                "serializedData": "{\"version\":\"Notebook/1.0\",\"items\":[{\"type\":9,\"content\":{\"version\":\"KqlParameterItem/1.0\",\"parameters\":[{\"id\":\"743317e2-ebcf-4958-861d-4ff97fc7cce1\",\"version\":\"KqlParameterItem/1.0\",\"name\":\"EnvironmentList\",\"label\":\"Environment\",\"type\":2,\"isRequired\":true,\"multiSelect\":true,\"quote\":\"'\",\"delimiter\":\",\",\"query\":\"ESI_ExchConfigAvailableEnvironments(Target=\\\"On-Premises\\\") | where ESIEnvironment != \\\"\\\"\",\"typeSettings\":{\"limitSelectTo\":1,\"showDefault\":false},\"queryType\":0,\"resourceType\":\"microsoft.operationalinsights/workspaces\"},{\"id\":\"a88b4e41-eb2f-41bf-92d8-27c83650a4b8\",\"version\":\"KqlParameterItem/1.0\",\"name\":\"DateOfConfiguration\",\"label\":\"Collection time\",\"type\":2,\"isRequired\":true,\"query\":\"let _configurationEnv = split(iff(isnull({EnvironmentList}) or isempty({EnvironmentList}) or tolower({EnvironmentList}) == \\\"all\\\",\\\"All\\\",tostring({EnvironmentList})),',');\\r\\nESIExchangeConfig_CL\\r\\n| extend ScopedEnvironment = iff(_configurationEnv contains \\\"All\\\", \\\"All\\\",ESIEnvironment_s) \\r\\n| where ScopedEnvironment in (_configurationEnv)\\r\\n| extend Collection = format_datetime(todatetime(EntryDate_s), 'yyyy-MM-dd')\\r\\n| summarize Collection = max(Collection)\\r\\n| project Collection = \\\"lastdate\\\", Selected = true\\r\\n| join kind= fullouter  ( ESIExchangeConfig_CL | extend ScopedEnvironment = iff(_configurationEnv contains \\\"All\\\", \\\"All\\\",ESIEnvironment_s) \\r\\n    | where ScopedEnvironment in (_configurationEnv)\\r\\n    | where TimeGenerated > ago(90d)\\r\\n    | extend Collection = format_datetime(todatetime(EntryDate_s), 'yyyy-MM-dd')\\r\\n    | summarize by Collection \\r\\n    | join kind= fullouter ( ESIExchangeConfig_CL | extend ScopedEnvironment = iff(_configurationEnv contains \\\"All\\\", \\\"All\\\",ESIEnvironment_s) \\r\\n        | where ScopedEnvironment in (_configurationEnv)\\r\\n        | where TimeGenerated > ago(90d)\\r\\n        | extend Collection = format_datetime(todatetime(EntryDate_s), 'yyyy-MM-dd')\\r\\n        | extend PreciseCollection = format_datetime(todatetime(EntryDate_s), 'yyyy-MM-dd HH:mm ')\\r\\n        | summarize by PreciseCollection, Collection \\r\\n        | join kind=leftouter (\\r\\n            ESIExchangeConfig_CL | extend ScopedEnvironment = iff(_configurationEnv contains \\\"All\\\", \\\"All\\\",ESIEnvironment_s) \\r\\n            | where ScopedEnvironment in (_configurationEnv)\\r\\n            | where TimeGenerated > ago(90d)\\r\\n            | extend Collection = format_datetime(todatetime(EntryDate_s), 'yyyy-MM-dd')\\r\\n            | extend PreciseCollection = format_datetime(todatetime(EntryDate_s), 'yyyy-MM-dd HH:mm')\\r\\n            | summarize by PreciseCollection, Collection \\r\\n            | summarize count() by Collection\\r\\n        ) on Collection\\r\\n    ) on Collection\\r\\n) on Collection\\r\\n| project Value = iif(Selected,Collection,iif(count_ > 1,PreciseCollection,Collection1)), Label = iif(Selected,\\\"Last Known date\\\",iif(count_ > 1,PreciseCollection,Collection1)), Selected\\r\\n| sort by Selected, Value desc\",\"typeSettings\":{\"showDefault\":false},\"queryType\":0,\"resourceType\":\"microsoft.operationalinsights/workspaces\"},{\"id\":\"8ac96eb3-918b-4a36-bcc4-df50d8f46175\",\"version\":\"KqlParameterItem/1.0\",\"name\":\"Help\",\"label\":\"Show Help\",\"type\":10,\"isRequired\":true,\"query\":\"{\\\"version\\\":\\\"1.0.0\\\",\\\"content\\\":\\\"[\\\\r\\\\n { \\\\\\\"value\\\\\\\": \\\\\\\"Yes\\\\\\\", \\\\\\\"label\\\\\\\": \\\\\\\"Yes\\\\\\\"},\\\\r\\\\n {\\\\\\\"value\\\\\\\": \\\\\\\"No\\\\\\\", \\\\\\\"label\\\\\\\": \\\\\\\"No\\\\\\\", \\\\\\\"selected\\\\\\\":true }\\\\r\\\\n]\\\\r\\\\n\\\"}\",\"timeContext\":{\"durationMs\":2592000000},\"queryType\":8}],\"style\":\"above\",\"queryType\":0,\"resourceType\":\"microsoft.operationalinsights/workspaces\"},\"name\":\"TimeRange\"},{\"type\":1,\"content\":{\"json\":\"This workbook displayed the custom RBAC delegations: on default groups, on Custom Roles groups, Using custom roles.</BR>\\r\\nSelect your Exchange Organization and adjust the time range.\\r\\nBy default, the Help won't be displayed. To display the help, choose Yes on the toogle buttom \\\"Show Help\\\"\",\"style\":\"info\"},\"name\":\"text - 8\"},{\"type\":11,\"content\":{\"version\":\"LinkItem/1.0\",\"style\":\"tabs\",\"links\":[{\"id\":\"e59f0f7f-fd05-4ec8-9f59-e4d9c3b589f2\",\"cellValue\":\"selected\",\"linkTarget\":\"parameter\",\"linkLabel\":\"Current RBAC Delegation\",\"subTarget\":\"RBACDelegation\",\"preText\":\"RBAC Delegation\",\"postText\":\"\",\"style\":\"link\"},{\"id\":\"67739913-b364-4071-864d-faf4d94c9ad6\",\"cellValue\":\"selected\",\"linkTarget\":\"parameter\",\"linkLabel\":\"Custom Roles\",\"subTarget\":\"CustomRole\",\"style\":\"link\"},{\"id\":\"8def944a-53fe-4544-bc8f-5b3ca66eda34\",\"cellValue\":\"selected\",\"linkTarget\":\"parameter\",\"linkLabel\":\"Default Groups content\",\"subTarget\":\"DefaultGroup\",\"preText\":\"Default Group\",\"style\":\"link\"},{\"id\":\"5eeebe10-be67-4f8a-9d91-4bc6c70c3e16\",\"cellValue\":\"selected\",\"linkTarget\":\"parameter\",\"linkLabel\":\"Workbook Help\",\"subTarget\":\"start\",\"style\":\"link\"}]},\"name\":\"links - 3\"},{\"type\":12,\"content\":{\"version\":\"NotebookGroup/1.0\",\"groupType\":\"editable\",\"title\":\"Custom Delegations\",\"items\":[{\"type\":1,\"content\":{\"json\":\"The current delegations are compared to an export of default delegations done on Exchange 2019.\\r\\nTo find which is used for the comparaison please follow this link.\\r\\nThe export is located on the public GitHub of the project.\\r\\n\\r\\ncheck this link : <a href=\\\"https://aka.ms/esiwatchlist\\\" target=\\\"_blank\\\\\\\">https://aka.ms/esiwatchlist</a>\\r\\n\\r\\nIt will be updated by the team project.\\r\\n\",\"style\":\"info\"},\"name\":\"text - 2\"},{\"type\":12,\"content\":{\"version\":\"NotebookGroup/1.0\",\"groupType\":\"editable\",\"title\":\"Custom Delegations on User Accounts\",\"items\":[{\"type\":1,\"content\":{\"json\":\"This section displays custom delegations set directly on User Accounts.\"},\"name\":\"text - 2 - Copy\"},{\"type\":1,\"content\":{\"json\":\"This section displays all the nonstandard delegations done directly to a user account.\\r\\n\\r\\nDetailed information for the user accounts will be displayed.\\r\\n\\r\\nThis status is done by comparing current delegation with the default delegations for latest export of default Exchange 2019 delegation located in the public GitHub of the project.\\r\\n\\r\\nThese types of delegations are not visible on the Exchange Admin Center.\\r\\n\\r\\nUsual results :\\r\\n\\r\\n  - Delegations done directly to service account. Being able to see this delegation will help to sanityze the environment as some delegations may be no more necessary\\r\\n\\r\\n  - Delegation done by mistake directly to Administrator Accounts\\r\\n\\r\\n  - Suspicious delegations\\r\\n\\r\\nDetailed information for the user accounts will be displayed in the sections below.\\r\\n\\r\\n<a href=\\\"https://learn.microsoft.com/exchange/view-effective-permissions-exchange-2013-help\\\" target=\\\"_blank\\\">View RBAC effective permissions</a>\\r\\n\\r\\n<a href=\\\"https://learn.microsoft.com/powershell/module/exchange/get-managementroleassignment?view=exchange-ps\\\" target=\\\"_blank\\\">Get-ManagementRoleAssignment</a>\\r\\n\\r\\n<a href=\\\"https://learn.microsoft.com/exchange/understanding-role-based-access-control-exchange-2013-help \\\" target=\\\"_blank\\\">Understanding Role Based Access Control</a>\\r\\n\",\"style\":\"info\"},\"conditionalVisibility\":{\"parameterName\":\"Help\",\"comparison\":\"isEqualTo\",\"value\":\"Yes\"},\"name\":\"text - 3\"},{\"type\":9,\"content\":{\"version\":\"KqlParameterItem/1.0\",\"parameters\":[{\"id\":\"d9d4e0a2-b75d-4825-9f4e-7606516500e1\",\"version\":\"KqlParameterItem/1.0\",\"name\":\"RoleAssignee\",\"type\":2,\"query\":\"let DefMRA = externaldata (Name:string)[h\\\"https://raw.githubusercontent.com/nlepagnez/ESI-PublicContent/main/Operations/Watchlists/StandardMRA.csv\\\"]with(format=\\\"csv\\\",ignoreFirstRecord=true)| summarize make_list(Name);\\r\\nExchangeConfiguration(SpecificSectionList=\\\"MRA\\\",SpecificConfigurationDate=\\\"{DateOfConfiguration:value}\\\",SpecificConfigurationEnv={EnvironmentList})\\r\\n| where CmdletResultValue.Name !in (DefMRA) and CmdletResultValue.RoleAssigneeType == \\\"0\\\"\\r\\n| project CmdletResultValue\\r\\n| extend RoleAssigneeName = tostring(CmdletResultValue.RoleAssigneeName)\\r\\n| distinct RoleAssigneeName\\r\\n\",\"typeSettings\":{\"showDefault\":false},\"queryType\":0,\"resourceType\":\"microsoft.operationalinsights/workspaces\"},{\"id\":\"46c608de-033d-4c4f-99e6-2784439cfa18\",\"version\":\"KqlParameterItem/1.0\",\"name\":\"Role\",\"type\":2,\"query\":\"ExchangeConfiguration(SpecificSectionList=\\\"MRA\\\",SpecificConfigurationDate=\\\"{DateOfConfiguration:value}\\\",SpecificConfigurationEnv={EnvironmentList})\\r\\n|extend Role=tostring (CmdletResultValue.Role.Name)\\r\\n| distinct Role\\r\\n| sort by Role asc\",\"typeSettings\":{\"showDefault\":false},\"queryType\":0,\"resourceType\":\"microsoft.operationalinsights/workspaces\"}],\"style\":\"pills\",\"queryType\":0,\"resourceType\":\"microsoft.operationalinsights/workspaces\"},\"name\":\"parameters - 5\"},{\"type\":3,\"content\":{\"version\":\"KqlItem/1.0\",\"query\":\"let DefMRA = externaldata (Name:string)[h\\\"https://raw.githubusercontent.com/nlepagnez/ESI-PublicContent/main/Operations/Watchlists/StandardMRA.csv\\\"]with(format=\\\"csv\\\",ignoreFirstRecord=true)| summarize make_list(Name);\\r\\nExchangeConfiguration(SpecificSectionList=\\\"MRA\\\",SpecificConfigurationDate=\\\"{DateOfConfiguration:value}\\\",SpecificConfigurationEnv={EnvironmentList})\\r\\n| where  CmdletResultValue.RoleAssigneeName endswith  \\\"{RoleAssignee}\\\" \\r\\n| where  CmdletResultValue.Role.Name contains \\\"{Role}\\\"\\r\\n| where CmdletResultValue.Name !in (DefMRA) and CmdletResultValue.RoleAssigneeType == \\\"0\\\" and CmdletResultValue.Name !contains \\\"Deleg\\\"\\r\\n| extend Name = tostring(CmdletResultValue.Name)\\r\\n| extend Role = tostring(CmdletResultValue.Role.Name)\\r\\n| extend RoleAssigneeName = tostring(CmdletResultValue.RoleAssigneeName)\\r\\n| extend CustomRecipientWriteScope = tostring(CmdletResultValue.CustomRecipientWriteScope.Name)\\r\\n| extend CustomConfigWriteScope = tostring(CmdletResultValue.CustomConfigWriteScope.Name)\\r\\n| extend RecipientWriteScope = case(CmdletResultValue.RecipientWriteScope==\\\"0\\\",\\\"None\\\",CmdletResultValue.RecipientWriteScope==\\\"2\\\",\\\"Organization\\\",CmdletResultValue.RecipientWriteScope==\\\"3\\\",\\\"MyGAL\\\", CmdletResultValue.RecipientWriteScope==\\\"4\\\",\\\"Self\\\",CmdletResultValue.RecipientWriteScope==\\\"7\\\", \\\"CustomRecipientScope\\\",CmdletResultValue.RecipientWriteScope==\\\"8\\\",\\\"MyDistributionGroups\\\",\\\"NotApplicable\\\")\\r\\n| extend ConfigWriteScope = case(CmdletResultValue.ConfigWriteScope==\\\"0\\\",\\\"None\\\",CmdletResultValue.ConfigWriteScope==\\\"7\\\",\\\"CustomConfigScope\\\",CmdletResultValue.ConfigWriteScope==\\\"10\\\",\\\"OrganizationConfig\\\",\\\"NotApplicable\\\")\\r\\n| extend ConfigReadScope = iff(CmdletResultValue.ConfigReadScope == \\\"0\\\" , \\\"None\\\", \\\"OrganizationConfig\\\")\\r\\n| extend RecipientReadScope = case(CmdletResultValue.RecipientReadScope==\\\"2\\\",\\\"Organization\\\",CmdletResultValue.RecipientReadScope==\\\"3\\\",\\\"MyGAL\\\",CmdletResultValue.RecipientReadScope==\\\"4\\\",\\\"Self\\\",\\\"NotApplicable\\\")\\r\\n| extend Status= tostring(CmdletResultValue.Enabled)\\r\\n| extend RoleAssignmentDelegationType = iff(CmdletResultValue.RoleAssignmentDelegationType ==\\\"6\\\" , \\\"Delegating\\\", \\\"Regular\\\")\\r\\n| project Name,Role,RoleAssigneeName, RoleAssignmentDelegationType,Status,CustomRecipientWriteScope, CustomConfigWriteScope, RecipientWriteScope, ConfigWriteScope, ConfigReadScope, RecipientReadScope,WhenCreated, WhenChanged\\r\\n| sort by RoleAssigneeName asc\\r\\n\",\"size\":1,\"showAnalytics\":true,\"showExportToExcel\":true,\"queryType\":0,\"resourceType\":\"microsoft.operationalinsights/workspaces\",\"gridSettings\":{\"formatters\":[{\"columnMatch\":\"CmdletName\",\"formatter\":0,\"formatOptions\":{\"customColumnWidthSetting\":\"31.5ch\"}},{\"columnMatch\":\"Total\",\"formatter\":0,\"formatOptions\":{\"customColumnWidthSetting\":\"9.3ch\"}},{\"columnMatch\":\"Count\",\"formatter\":21,\"formatOptions\":{\"palette\":\"blue\",\"customColumnWidthSetting\":\"330px\"}},{\"columnMatch\":\"Anomalies\",\"formatter\":10,\"formatOptions\":{\"palette\":\"redBright\",\"customColumnWidthSetting\":\"330px\"}}],\"rowLimit\":10000,\"filter\":true,\"sortBy\":[{\"itemKey\":\"RoleAssigneeName\",\"sortOrder\":1}]},\"sortBy\":[{\"itemKey\":\"RoleAssigneeName\",\"sortOrder\":1}]},\"name\":\"query - 2\",\"styleSettings\":{\"showBorder\":true}}]},\"name\":\"Custom Delegations on User Accounts\"},{\"type\":12,\"content\":{\"version\":\"NotebookGroup/1.0\",\"groupType\":\"editable\",\"title\":\"Custom Delegation on Groups\",\"items\":[{\"type\":1,\"content\":{\"json\":\"This section displays custom delegations set  on groups.\"},\"name\":\"text - 2\"},{\"type\":1,\"content\":{\"json\":\"This section displays all the nonstandard delegations done for standard and nonstandard groups. Indeed, default groups have a list of default delegations but an Exchange administrators can add also new roles to the default groups.\\r\\n\\r\\nThis status is done by comparing current delegation with the default delegations for latest export of default Exchange 2019 delegation located in the public GitHub of the project.\\r\\n\\r\\n\\r\\nUsual results :\\r\\n\\r\\n  - Delegations done for role group Organization Management to role like Mailbox Import Export or Mailbox Search (by default this delegation is not configured)\\r\\n\\r\\n  - Delegation done by mistake\\r\\n\\r\\n  - Suspicious delegations\\r\\n\\r\\nDetailed information for the user accounts present in the groups will be displayed in the sections below.\\r\\n\\r\\n<a href=\\\"https://learn.microsoft.com/exchange/view-effective-permissions-exchange-2013-help\\\" target=\\\"_blank\\\">View RBAC effective permissions</a>\\r\\n\\r\\n<a href=\\\"https://learn.microsoft.com/powershell/module/exchange/get-managementroleassignment?view=exchange-ps\\\" target=\\\"_blank\\\">Get-ManagementRoleAssignment</a>\\r\\n\\r\\n<a href=\\\"https://learn.microsoft.com/exchange/understanding-role-based-access-control-exchange-2013-help \\\" target=\\\"_blank\\\">Understanding Role Based Access Control </a>\\r\\n\",\"style\":\"info\"},\"conditionalVisibility\":{\"parameterName\":\"Help\",\"comparison\":\"isEqualTo\",\"value\":\"Yes\"},\"name\":\"text - 3\"},{\"type\":9,\"content\":{\"version\":\"KqlParameterItem/1.0\",\"parameters\":[{\"id\":\"c548eb09-54e3-41bf-a99d-be3534f7018b\",\"version\":\"KqlParameterItem/1.0\",\"name\":\"RoleAssignee\",\"type\":2,\"query\":\"let DefMRA = externaldata (Name:string)[h\\\"https://raw.githubusercontent.com/nlepagnez/ESI-PublicContent/main/Operations/Watchlists/StandardMRA.csv\\\"]with(format=\\\"csv\\\",ignoreFirstRecord=true)| summarize make_list(Name);\\r\\nExchangeConfiguration(SpecificSectionList=\\\"MRA\\\",SpecificConfigurationDate=\\\"{DateOfConfiguration:value}\\\",SpecificConfigurationEnv={EnvironmentList})\\r\\n| where CmdletResultValue.Name !in (DefMRA) and CmdletResultValue.RoleAssigneeType == \\\"10\\\" or CmdletResultValue.RoleAssigneeType == \\\"2\\\" or CmdletResultValue.RoleAssigneeType == \\\"12\\\"\\r\\n| project CmdletResultValue\\r\\n| extend RoleAssigneeName = tostring(CmdletResultValue.RoleAssigneeName)\\r\\n| distinct RoleAssigneeName\",\"typeSettings\":{\"showDefault\":false},\"queryType\":0,\"resourceType\":\"microsoft.operationalinsights/workspaces\",\"rowLimit\":10000},{\"id\":\"4194717a-4a09-4c73-b02d-b1ac8587619d\",\"version\":\"KqlParameterItem/1.0\",\"name\":\"Role\",\"type\":2,\"query\":\"ExchangeConfiguration(SpecificSectionList=\\\"MRA\\\",SpecificConfigurationDate=\\\"{DateOfConfiguration:value}\\\",SpecificConfigurationEnv={EnvironmentList})\\r\\n|extend Role=tostring (CmdletResultValue.Role.Name)\\r\\n| distinct Role\\r\\n| sort by Role asc\",\"queryType\":0,\"resourceType\":\"microsoft.operationalinsights/workspaces\"}],\"style\":\"pills\",\"queryType\":0,\"resourceType\":\"microsoft.operationalinsights/workspaces\"},\"name\":\"parameters - 4\"},{\"type\":3,\"content\":{\"version\":\"KqlItem/1.0\",\"query\":\"let DefMRA = externaldata (Name:string)[h\\\"https://raw.githubusercontent.com/nlepagnez/ESI-PublicContent/main/Operations/Watchlists/StandardMRA.csv\\\"]with(format=\\\"csv\\\",ignoreFirstRecord=true)| summarize make_list(Name);\\r\\nlet RoleG = ExchangeConfiguration(SpecificSectionList=\\\"MRA\\\",SpecificConfigurationDate=\\\"{DateOfConfiguration:value}\\\",SpecificConfigurationEnv={EnvironmentList})\\r\\n| project RoleAssigneeName=tostring(CmdletResultValue.Name);\\r\\nExchangeConfiguration(SpecificSectionList=\\\"MRA\\\",SpecificConfigurationDate=\\\"{DateOfConfiguration:value}\\\",SpecificConfigurationEnv={EnvironmentList})\\r\\n| where  CmdletResultValue.RoleAssigneeName endswith  \\\"{RoleAssignee}\\\" \\r\\n| where  CmdletResultValue.Role.Name contains \\\"{Role}\\\"\\r\\n| where CmdletResultValue.Name !in (DefMRA) and CmdletResultValue.RoleAssigneeType == \\\"10\\\" or CmdletResultValue.RoleAssigneeType == \\\"2\\\" or CmdletResultValue.RoleAssigneeType == \\\"12\\\"\\r\\n| extend Name = tostring(CmdletResultValue.Name)\\r\\n| extend Role = tostring(CmdletResultValue.Role.Name)\\r\\n| extend RoleAssigneeName = tostring(CmdletResultValue.RoleAssigneeName)\\r\\n| extend LinkedGroup = iff(tostring(CmdletResultValue.RoleAssigneeType)==\\\"12\\\", \\\"Yes\\\",\\\"No\\\")\\r\\n|lookup RoleG on RoleAssigneeName \\r\\n//| extend LinkedGroup = iff(tostring(LinkedGroup)==\\\"12\\\", \\\"Yes\\\",\\\"No\\\")\\r\\n| extend RoleAssignmentDelegationType = iff(CmdletResultValue.RoleAssignmentDelegationType ==\\\"6\\\" , \\\"Delegating\\\", \\\"Regular\\\")\\r\\n| extend CustomRecipientWriteScope = tostring(CmdletResultValue.CustomRecipientWriteScope.Name)\\r\\n| extend CustomConfigWriteScope = tostring(CmdletResultValue.CustomConfigWriteScope.Name)\\r\\n| extend RecipientWriteScope = case(CmdletResultValue.RecipientWriteScope==\\\"0\\\",\\\"None\\\",CmdletResultValue.RecipientWriteScope==\\\"2\\\",\\\"Organization\\\",CmdletResultValue.RecipientWriteScope==\\\"3\\\",\\\"MyGAL\\\", CmdletResultValue.RecipientWriteScope==\\\"4\\\",\\\"Self\\\",CmdletResultValue.RecipientWriteScope==\\\"7\\\", \\\"CustomRecipientScope\\\",CmdletResultValue.RecipientWriteScope==\\\"8\\\",\\\"MyDistributionGroups\\\",\\\"NotApplicable\\\")\\r\\n| extend ConfigWriteScope = case(CmdletResultValue.ConfigWriteScope==\\\"0\\\",\\\"None\\\",CmdletResultValue.ConfigWriteScope==\\\"7\\\",\\\"CustomConfigScope\\\",CmdletResultValue.ConfigWriteScope==\\\"10\\\",\\\"OrganizationConfig\\\",\\\"NotApplicable\\\")\\r\\n| extend ConfigReadScope = iff(CmdletResultValue.ConfigReadScope == \\\"0\\\" , \\\"None\\\", \\\"OrganizationConfig\\\")\\r\\n| extend RecipientReadScope = case(CmdletResultValue.RecipientReadScope==\\\"2\\\",\\\"Organization\\\",CmdletResultValue.RecipientReadScope==\\\"3\\\",\\\"MyGAL\\\",CmdletResultValue.RecipientReadScope==\\\"4\\\",\\\"Self\\\",\\\"NotApplicable\\\")\\r\\n| extend Status= tostring(CmdletResultValue.Enabled)\\r\\n| project Name,Role,RoleAssigneeName,LinkedGroup, RoleAssignmentDelegationType,Status,CustomRecipientWriteScope, CustomConfigWriteScope, RecipientWriteScope, ConfigWriteScope, ConfigReadScope, RecipientReadScope,WhenCreated, WhenChanged\\r\\n| sort by RoleAssigneeName asc\",\"size\":1,\"showAnalytics\":true,\"showExportToExcel\":true,\"queryType\":0,\"resourceType\":\"microsoft.operationalinsights/workspaces\",\"gridSettings\":{\"rowLimit\":10000,\"filter\":true}},\"name\":\"query - 1\",\"styleSettings\":{\"showBorder\":true}}]},\"name\":\"Custom Delegation on Groups\"}]},\"conditionalVisibility\":{\"parameterName\":\"selected\",\"comparison\":\"isEqualTo\",\"value\":\"RBACDelegation\"},\"name\":\"Custom Delegation\"},{\"type\":12,\"content\":{\"version\":\"NotebookGroup/1.0\",\"groupType\":\"editable\",\"title\":\"Information for Role Assignee\",\"items\":[{\"type\":12,\"content\":{\"version\":\"NotebookGroup/1.0\",\"groupType\":\"editable\",\"title\":\"Information for Role Assignee User account\",\"items\":[{\"type\":1,\"content\":{\"json\":\"In the previous section, custom delegations for user have been displayed.\\r\\n\\r\\nThis section display detailed information for the accounts found in the previous. Once you know that an account has a high privilege delegations, you may want to have additional information like Last Logon, Password Last Set...\\r\\n\\r\\nSelect a user un the dropdown list.\\r\\n\\r\\n❌ : for last logon displayed when user logged or the last logon is greater than 180 days\\r\\n\\r\\n❌ : for password last set displayed when last password set greater than 366 days\"},\"name\":\"text - 0\"},{\"type\":1,\"content\":{\"json\":\"This section displays details information for user accounts found with non standard delegations :\\r\\n  - Last logon\\r\\n  - Last Password changed\\r\\n  - Account enabled\\r\\n\\r\\nYou may find old service accounts that are no more used, or with a last password set very old...\",\"style\":\"info\"},\"conditionalVisibility\":{\"parameterName\":\"Help\",\"comparison\":\"isEqualTo\",\"value\":\"Yes\"},\"name\":\"text - 3\"},{\"type\":9,\"content\":{\"version\":\"KqlParameterItem/1.0\",\"parameters\":[{\"id\":\"27e4c2e9-d113-4bf9-808f-0f8f68b5152e\",\"version\":\"KqlParameterItem/1.0\",\"name\":\"RoleAssignee\",\"type\":2,\"isRequired\":true,\"query\":\"let DefMRA = externaldata (Name:string)[h\\\"https://raw.githubusercontent.com/nlepagnez/ESI-PublicContent/main/Operations/Watchlists/StandardMRA.csv\\\"]with(format=\\\"csv\\\",ignoreFirstRecord=true)| summarize make_list(Name);\\r\\nExchangeConfiguration(SpecificSectionList=\\\"MRA\\\",SpecificConfigurationDate=\\\"{DateOfConfiguration:value}\\\",SpecificConfigurationEnv={EnvironmentList})\\r\\n| where CmdletResultValue.Name !in (DefMRA) and CmdletResultValue.RoleAssigneeType == \\\"0\\\"\\r\\n| project CmdletResultValue\\r\\n| extend RoleAssigneeName = tostring(CmdletResultValue.RoleAssigneeName)\\r\\n| distinct RoleAssigneeName\",\"typeSettings\":{\"showDefault\":false},\"queryType\":0,\"resourceType\":\"microsoft.operationalinsights/workspaces\"},{\"id\":\"10c2eb2f-2cf2-4650-a9f1-3ee646acaebb\",\"version\":\"KqlParameterItem/1.0\",\"name\":\"LastLogon\",\"label\":\"Last Logon\",\"type\":10,\"isRequired\":true,\"jsonData\":\"[ {\\\"value\\\": \\\"0d\\\", \\\"label\\\": \\\"No filter\\\",\\\"selected\\\":true},\\r\\n{ \\\"value\\\": \\\"90d\\\", \\\"label\\\": \\\"90d\\\" },\\r\\n    { \\\"value\\\": \\\"180d\\\", \\\"label\\\": \\\"6m\\\" },\\r\\n    { \\\"value\\\": \\\"365d\\\", \\\"label\\\": \\\"1y\\\" },\\r\\n{ \\\"value\\\": \\\"730d\\\", \\\"label\\\": \\\"2y\\\" },\\r\\n{ \\\"value\\\": \\\"1085d\\\", \\\"label\\\": \\\"3y\\\" },\\r\\n{ \\\"value\\\": \\\"1097d\\\", \\\"label\\\": \\\"more than 3y\\\"},\\r\\n{ \\\"value\\\": \\\"3650d\\\", \\\"label\\\": \\\"more than 10y\\\"}\\r\\n]\"},{\"id\":\"6f7128ee-2f2c-421d-bc9f-37aee85fb214\",\"version\":\"KqlParameterItem/1.0\",\"name\":\"PasswordLast\",\"label\":\"Password Last Set\",\"type\":10,\"isRequired\":true,\"jsonData\":\"[{ \\\"value\\\": \\\"0d\\\", \\\"label\\\": \\\"No filter\\\",\\\"selected\\\":true },\\r\\n    { \\\"value\\\": \\\"365d\\\", \\\"label\\\": \\\"1y\\\" },\\r\\n{ \\\"value\\\": \\\"730d\\\", \\\"label\\\": \\\"2y\\\" },\\r\\n{ \\\"value\\\": \\\"1095d\\\", \\\"label\\\": \\\"3y\\\" },\\r\\n{ \\\"value\\\": \\\"1097d\\\", \\\"label\\\": \\\"more than 3y\\\"},\\r\\n{ \\\"value\\\": \\\"3650d\\\", \\\"label\\\": \\\"more than 10y\\\"}\\r\\n]\"}],\"style\":\"pills\",\"queryType\":0,\"resourceType\":\"microsoft.operationalinsights/workspaces\"},\"name\":\"parameters - 1\"},{\"type\":3,\"content\":{\"version\":\"KqlItem/1.0\",\"query\":\"ExchangeConfiguration(SpecificSectionList=\\\"DirectRoleAssignments\\\",SpecificConfigurationDate=\\\"{DateOfConfiguration:value}\\\",SpecificConfigurationEnv={EnvironmentList})\\r\\n| where CmdletResultValue.SamAccountName contains \\\"{RoleAssignee}\\\"\\r\\n| where todatetime (CmdletResultValue.LastPwdSetString) < ago({PasswordLast}) or tostring (CmdletResultValue.LastPwdSetString) == \\\"\\\"\\r\\n| where todatetime (CmdletResultValue.LastLogonString) < ago({LastLogon}) or tostring (CmdletResultValue.LastLogonString) == \\\"\\\"\\r\\n| project CmdletResultValue\\r\\n| extend ManagementRoleAssignment = tostring(CmdletResultValue.Parentgroup)\\r\\n| extend Account = tostring(CmdletResultValue.SamAccountName)\\r\\n| extend ObjectClass = tostring(CmdletResultValue.ObjectClass)\\r\\n| extend LastLogon = tostring(CmdletResultValue.LastLogonString)\\r\\n| extend LastLogon = iif(ObjectClass==\\\"group\\\" or ObjectClass==\\\"computer\\\" or ObjectClass==\\\"Local User\\\" or ObjectClass==\\\"computer\\\",\\\"N/A\\\", iif ( todatetime (CmdletResultValue.LastLogonString) > ago(180d), CmdletResultValue.LastLogonString,iff (LastLogon==\\\"\\\", \\\"❌ Never logged\\\",strcat(\\\"❌\\\",LastLogon))))\\r\\n| extend LastPwdSet = CmdletResultValue.LastPwdSetString\\r\\n| extend LastPwdSet = iif(ObjectClass==\\\"group\\\" or ObjectClass==\\\"computer\\\" or ObjectClass==\\\"Local User\\\" or ObjectClass==\\\"computer\\\",\\\"N/A\\\",iif ( todatetime (CmdletResultValue.LastPwdSetString) >  ago(366d), CmdletResultValue.LastPwdSetString,iff (LastPwdSet==\\\"\\\", \\\"❌ Password never set\\\",strcat(\\\"❌\\\",LastPwdSet))))\\r\\n| extend Enabled = tostring(CmdletResultValue.Enabled)\\r\\n| extend DN = tostring(CmdletResultValue.DN)\\r\\n| project-away  CmdletResultValue\\r\\n| sort by Account asc\",\"size\":1,\"showAnalytics\":true,\"color\":\"green\",\"showExportToExcel\":true,\"queryType\":0,\"resourceType\":\"microsoft.operationalinsights/workspaces\",\"gridSettings\":{\"rowLimit\":10000,\"filter\":true,\"sortBy\":[{\"itemKey\":\"ManagementRoleAssignment\",\"sortOrder\":1}]},\"sortBy\":[{\"itemKey\":\"ManagementRoleAssignment\",\"sortOrder\":1}]},\"name\":\"query - 2\",\"styleSettings\":{\"showBorder\":true}}]},\"name\":\"Information for Role Assignee User account\"},{\"type\":12,\"content\":{\"version\":\"NotebookGroup/1.0\",\"groupType\":\"editable\",\"title\":\"Information for Role Assignee group\",\"items\":[{\"type\":1,\"content\":{\"json\":\"Details information for Group delegation\\r\\nIn the previous section, custom delegations for groups have been displayed.\\r\\n\\r\\nThis section display detailed information for the accounts found in the group displayed in the previuos section. Once you know that an account has a high privilege delegations, you may want to have additional information like Last Logon, Password Last Set...\\r\\n\\r\\nSelect a group un the dropdown list.\\r\\n\\r\\n❌ : for last logon displayed when user logged or the last logon is greater than 180 days\\r\\n\\r\\n❌ : for password last set displayed when last password set greater than 366 days\"},\"name\":\"text - 0\"},{\"type\":1,\"content\":{\"json\":\"This section displays details information for user accounts included in the found groups with non standard delegation : \\r\\n\\r\\n  - Last logon\\r\\n  - Last Password changed\\r\\n  - Account enabled\\r\\n\\r\\nYou may find old service accounts that are no more used, or with a last password set very old...\",\"style\":\"info\"},\"conditionalVisibility\":{\"parameterName\":\"Help\",\"comparison\":\"isEqualTo\",\"value\":\"Yes\"},\"name\":\"text - 3\"},{\"type\":9,\"content\":{\"version\":\"KqlParameterItem/1.0\",\"parameters\":[{\"id\":\"75c3cdf3-d0c3-46c3-83ae-429979774234\",\"version\":\"KqlParameterItem/1.0\",\"name\":\"RoleAssignee\",\"type\":2,\"isRequired\":true,\"query\":\"let DefMRA = externaldata (Name:string)[h\\\"https://raw.githubusercontent.com/nlepagnez/ESI-PublicContent/main/Operations/Watchlists/StandardMRA.csv\\\"]with(format=\\\"csv\\\",ignoreFirstRecord=true)| summarize make_list(Name);\\r\\nExchangeConfiguration(SpecificSectionList=\\\"MRA\\\",SpecificConfigurationDate=\\\"{DateOfConfiguration:value}\\\",SpecificConfigurationEnv={EnvironmentList})\\r\\n| where CmdletResultValue.Name !in (DefMRA) and CmdletResultValue.RoleAssigneeType == \\\"10\\\" or CmdletResultValue.RoleAssigneeType == \\\"2\\\"\\r\\n| project CmdletResultValue\\r\\n| extend RoleAssigneeName = tostring(CmdletResultValue.RoleAssigneeName)\\r\\n| distinct RoleAssigneeName\",\"typeSettings\":{\"showDefault\":false},\"queryType\":0,\"resourceType\":\"microsoft.operationalinsights/workspaces\"},{\"id\":\"1a3b374c-0467-4fd9-b2fc-edebd0a97302\",\"version\":\"KqlParameterItem/1.0\",\"name\":\"LastLogon\",\"label\":\"Last Logon\",\"type\":10,\"isRequired\":true,\"typeSettings\":{\"showDefault\":false},\"jsonData\":\"[ {\\\"value\\\": \\\"0d\\\", \\\"label\\\": \\\"No filter\\\",\\\"selected\\\":true},\\r\\n{ \\\"value\\\": \\\"90d\\\", \\\"label\\\": \\\"90d\\\" },\\r\\n    { \\\"value\\\": \\\"180d\\\", \\\"label\\\": \\\"6m\\\" },\\r\\n    { \\\"value\\\": \\\"365d\\\", \\\"label\\\": \\\"1y\\\" },\\r\\n{ \\\"value\\\": \\\"730d\\\", \\\"label\\\": \\\"2y\\\" },\\r\\n{ \\\"value\\\": \\\"1085d\\\", \\\"label\\\": \\\"3y\\\" },\\r\\n{ \\\"value\\\": \\\"1097d\\\", \\\"label\\\": \\\"more than 3y\\\"},\\r\\n{ \\\"value\\\": \\\"3650d\\\", \\\"label\\\": \\\"more than 10y\\\"}\\r\\n]\"},{\"id\":\"170db194-195f-4991-b726-6c0658562616\",\"version\":\"KqlParameterItem/1.0\",\"name\":\"PasswordLast\",\"type\":10,\"isRequired\":true,\"jsonData\":\"[{ \\\"value\\\": \\\"0d\\\", \\\"label\\\": \\\"No filter\\\",\\\"selected\\\":true },\\r\\n    { \\\"value\\\": \\\"365d\\\", \\\"label\\\": \\\"1y\\\" },\\r\\n{ \\\"value\\\": \\\"730d\\\", \\\"label\\\": \\\"2y\\\" },\\r\\n{ \\\"value\\\": \\\"1095d\\\", \\\"label\\\": \\\"3y\\\" },\\r\\n{ \\\"value\\\": \\\"1097d\\\", \\\"label\\\": \\\"more than 3y\\\"},\\r\\n{ \\\"value\\\": \\\"3650d\\\", \\\"label\\\": \\\"more than 10y\\\"}\\r\\n]\"}],\"style\":\"pills\",\"queryType\":0,\"resourceType\":\"microsoft.operationalinsights/workspaces\"},\"name\":\"parameters - 1\"},{\"type\":3,\"content\":{\"version\":\"KqlItem/1.0\",\"query\":\"ExchangeConfiguration(SpecificSectionList=\\\"ExGroup\\\",SpecificConfigurationDate=\\\"{DateOfConfiguration:value}\\\",SpecificConfigurationEnv={EnvironmentList})\\r\\n| where CmdletResultValue.Parentgroup contains \\\"{RoleAssignee}\\\"\\r\\n| where todatetime (CmdletResultValue.LastPwdSetString) < ago({PasswordLast}) or tostring (CmdletResultValue.LastPwdSetString) == \\\"\\\"\\r\\n| where todatetime (CmdletResultValue.LastLogonString) < ago({LastLogon}) or tostring (CmdletResultValue.LastLogonString) == \\\"\\\"\\r\\n| where CmdletResultValue.Level != 0\\r\\n| project CmdletResultValue\\r\\n| extend Level_ = tostring(CmdletResultValue.Level)\\r\\n| extend Parentgroup = tostring(CmdletResultValue.Parentgroup)\\r\\n| extend MemberPath = tostring(CmdletResultValue.MemberPath)\\r\\n| extend ObjectClass = tostring(CmdletResultValue.ObjectClass)\\r\\n| extend LastLogon = tostring(CmdletResultValue.LastLogonString)\\r\\n| extend LastLogon = iif(ObjectClass==\\\"group\\\" or ObjectClass==\\\"computer\\\" or ObjectClass==\\\"Local User\\\" or ObjectClass==\\\"computer\\\",\\\"N/A\\\", iif ( todatetime (CmdletResultValue.LastLogonString) > ago(180d), CmdletResultValue.LastLogonString,iff (LastLogon==\\\"\\\", \\\"❌ Never logged\\\",strcat(\\\"❌\\\",LastLogon))))\\r\\n| extend LastPwdSet = CmdletResultValue.LastPwdSetString\\r\\n| extend LastPwdSet = iif(ObjectClass==\\\"group\\\" or ObjectClass==\\\"computer\\\" or ObjectClass==\\\"Local User\\\" or ObjectClass==\\\"computer\\\",\\\"N/A\\\",iif ( todatetime (CmdletResultValue.LastPwdSetString) >  ago(366d), CmdletResultValue.LastPwdSetString,iff (LastPwdSet==\\\"\\\", \\\"❌ Password never set\\\",strcat(\\\"❌\\\",LastPwdSet))))\\r\\n| extend Enabled = tostring(CmdletResultValue.Enabled)\\r\\n| extend DN = tostring(CmdletResultValue.DN)\\r\\n| project-away  CmdletResultValue, Level_,Parentgroup\\r\\n| sort by MemberPath asc\",\"size\":1,\"showAnalytics\":true,\"showExportToExcel\":true,\"queryType\":0,\"resourceType\":\"microsoft.operationalinsights/workspaces\",\"gridSettings\":{\"rowLimit\":10000,\"filter\":true}},\"name\":\"query - 2\",\"styleSettings\":{\"showBorder\":true}}]},\"name\":\"Information for Role Assignee group\"}]},\"conditionalVisibility\":{\"parameterName\":\"selected\",\"comparison\":\"isEqualTo\",\"value\":\"RBACDelegation\"},\"name\":\"Information for Role Assignee\"},{\"type\":12,\"content\":{\"version\":\"NotebookGroup/1.0\",\"groupType\":\"editable\",\"title\":\"Linked Groups information\",\"items\":[{\"type\":12,\"content\":{\"version\":\"NotebookGroup/1.0\",\"groupType\":\"editable\",\"title\":\"Information for Linked Groups\",\"items\":[{\"type\":1,\"content\":{\"json\":\"Display associated remote forest's  group for Linked Group\"},\"name\":\"text - 0\"},{\"type\":3,\"content\":{\"version\":\"KqlItem/1.0\",\"query\":\"ExchangeConfiguration(SpecificSectionList=\\\"RoleGroup\\\",SpecificConfigurationDate=\\\"{DateOfConfiguration:value}\\\",SpecificConfigurationEnv={EnvironmentList})\\r\\n| where  CmdletResultValue.RoleGroupType == \\\"1\\\"\\r\\n//| extend ManagementRoleAssignment = tostring(CmdletResultValue.Name)\\r\\n| extend RoleAssigneeName = tostring(CmdletResultValue.Name)\\r\\n| extend LinkedGroup = tostring(CmdletResultValue.LinkedGroup)\\r\\n//| extend LinkedGroup = iff(tostring(CmdletResultValue.RoleAssigneeType)==\\\"12\\\", \\\"Yes\\\",\\\"No\\\")\\r\\n//|lookup RoleG on RoleAssigneeName \\r\\n//| extend LinkedGroup = iff(tostring(LinkedGroup)==\\\"12\\\", \\\"Yes\\\",\\\"No\\\")\\r\\n| project RoleAssigneeName, LinkedGroup, WhenCreated, WhenChanged\\r\\n| sort by RoleAssigneeName asc\",\"size\":1,\"showAnalytics\":true,\"color\":\"green\",\"showExportToExcel\":true,\"queryType\":0,\"resourceType\":\"microsoft.operationalinsights/workspaces\",\"gridSettings\":{\"rowLimit\":10000,\"filter\":true}},\"name\":\"query - 2\",\"styleSettings\":{\"showBorder\":true}}]},\"name\":\"Information for Linked Groups\"}]},\"conditionalVisibility\":{\"parameterName\":\"selected\",\"comparison\":\"isEqualTo\",\"value\":\"RBACDelegation\"},\"name\":\"Linked Groups information\",\"styleSettings\":{\"showBorder\":true}},{\"type\":12,\"content\":{\"version\":\"NotebookGroup/1.0\",\"groupType\":\"editable\",\"items\":[{\"type\":12,\"content\":{\"version\":\"NotebookGroup/1.0\",\"groupType\":\"editable\",\"items\":[{\"type\":3,\"content\":{\"version\":\"KqlItem/1.0\",\"query\":\"let StandardGroup = dynamic([\\\"Compliance Management\\\", \\\"Delegated Setup\\\",\\\"Discovery Management\\\",\\\"Help Desk\\\",\\\"Hygiene Management\\\",\\\"Organization Management\\\",\\\"Public Folder Management\\\",\\\"Recipient Management\\\",\\\"Records Management\\\",\\\"Security Administrator\\\",\\\"Security Reader\\\",\\\"Server Management\\\",\\\"UM Management\\\",\\\"View-Only Organization Management\\\"]);\\r\\nExchangeConfiguration(SpecificSectionList=\\\"ExGroup\\\",SpecificConfigurationDate=\\\"{DateOfConfiguration:value}\\\",SpecificConfigurationEnv={EnvironmentList})\\r\\n| where CmdletResultValue.Parentgroup in (StandardGroup)\\r\\n| project CmdletResultValue\\r\\n| extend Parentgroup = tostring(CmdletResultValue.Parentgroup)\\r\\n| summarize Total = count()-1 by Parentgroup\\r\\n| extend Comment = case (Total>0 and Parentgroup contains \\\"Discovery Management\\\", \\\"❌ This group should be empty Just in time should be used\\\", Total>5 and Parentgroup contains \\\"Organization Management\\\", \\\"❌ The content of this group should limited to only Level 3 Administrators\\\", Total>0 and Parentgroup contains \\\"Hygiene Management\\\", \\\"❌ This group should be empty or only contains Exchange server and/or Exchange antivirus Spam accounts\\\", \\\"Remember to regularly review the content of the group\\\")\\r\\n| sort by Parentgroup asc\",\"size\":3,\"showAnalytics\":true,\"title\":\"Numbers of members for high privileges groups\",\"showExportToExcel\":true,\"queryType\":0,\"resourceType\":\"microsoft.operationalinsights/workspaces\",\"gridSettings\":{\"rowLimit\":10000,\"filter\":true}},\"name\":\"query - 1\",\"styleSettings\":{\"showBorder\":true}},{\"type\":12,\"content\":{\"version\":\"NotebookGroup/1.0\",\"groupType\":\"editable\",\"title\":\"Explanations\",\"expandable\":true,\"items\":[{\"type\":1,\"content\":{\"json\":\"All the default Exchange groups located in the default Exchange OU : Microsoft Exchange Security Groups are displayed with their number of members.\\r\\n\\r\\nIt is very important to monitor the content of Exchange groups and raise an alert when a new member is added.\\r\\n\\r\\nFor critical groups, a warning is display if the number exceeded a define thresold :\\r\\n  - Discovery Management: This group should be empty, so a warning is displayed when the group is not empty\\r\\n\\r\\n  - Organization Management : This group should only contain only Exchange expert. No service account should be member of this groupe. A warning is display when the total numer of member exceeded 5\\r\\n  - Hygiene Management : This group can acces and moidify the content of all mailboxes using EWS. A warning is display when the group is not empty. This warning can be ignored if the accounts are the Antispam service account or Exchange servers Computer accounts\"},\"name\":\"text - 0\"}]},\"name\":\"group - 1\"}]},\"name\":\"Summarize Number of Member Per Group\"},{\"type\":1,\"content\":{\"json\":\"❌ : for last logon displayed when user logged or the last logon is greater than 180 days\\r\\n\\r\\n❌ : for password last set displayed when last password set greater than 366 days\"},\"name\":\"text - 3\"},{\"type\":9,\"content\":{\"version\":\"KqlParameterItem/1.0\",\"parameters\":[{\"id\":\"7c281d60-8434-4636-b85e-aef6296f1107\",\"version\":\"KqlParameterItem/1.0\",\"name\":\"LastLogon\",\"label\":\"Last Logon\",\"type\":10,\"isRequired\":true,\"jsonData\":\"[ {\\\"value\\\": \\\"0d\\\", \\\"label\\\": \\\"No filter\\\",\\\"selected\\\":true},\\r\\n{ \\\"value\\\": \\\"90d\\\", \\\"label\\\": \\\"90d\\\" },\\r\\n    { \\\"value\\\": \\\"180d\\\", \\\"label\\\": \\\"6m\\\" },\\r\\n    { \\\"value\\\": \\\"365d\\\", \\\"label\\\": \\\"1y\\\" },\\r\\n{ \\\"value\\\": \\\"730d\\\", \\\"label\\\": \\\"2y\\\" },\\r\\n{ \\\"value\\\": \\\"1085d\\\", \\\"label\\\": \\\"3y\\\" },\\r\\n{ \\\"value\\\": \\\"1097d\\\", \\\"label\\\": \\\"more than 3y\\\"},\\r\\n{ \\\"value\\\": \\\"3650d\\\", \\\"label\\\": \\\"more than 10y\\\"}\\r\\n]\",\"timeContext\":{\"durationMs\":86400000}},{\"id\":\"e122a0de-1395-4002-96f9-cc057c257518\",\"version\":\"KqlParameterItem/1.0\",\"name\":\"PasswordLast\",\"label\":\"Password Last Set\",\"type\":10,\"isRequired\":true,\"jsonData\":\"[{ \\\"value\\\": \\\"0d\\\", \\\"label\\\": \\\"No filter\\\",\\\"selected\\\":true },\\r\\n    { \\\"value\\\": \\\"365d\\\", \\\"label\\\": \\\"1y\\\" },\\r\\n{ \\\"value\\\": \\\"730d\\\", \\\"label\\\": \\\"2y\\\" },\\r\\n{ \\\"value\\\": \\\"1095d\\\", \\\"label\\\": \\\"3y\\\" },\\r\\n{ \\\"value\\\": \\\"1097d\\\", \\\"label\\\": \\\"more than 3y\\\"},\\r\\n{ \\\"value\\\": \\\"3650d\\\", \\\"label\\\": \\\"more than 10y\\\"}\\r\\n]\",\"timeContext\":{\"durationMs\":86400000}}],\"style\":\"pills\",\"queryType\":0,\"resourceType\":\"microsoft.operationalinsights/workspaces\"},\"name\":\"parameters - 4\"},{\"type\":3,\"content\":{\"version\":\"KqlItem/1.0\",\"query\":\"let StandardGroup = dynamic([\\\"Compliance Management\\\", \\\"Delegated Setup\\\",\\\"Discovery Management\\\",\\\"Help Desk\\\",\\\"Hygiene Management\\\",\\\"Organization Management\\\",\\\"Public Folder Management\\\",\\\"Recipient Management\\\",\\\"Records Management\\\",\\\"Security Administrator\\\",\\\"Security Reader\\\",\\\"Server Management\\\",\\\"UM Management\\\",\\\"View-Only Organization Management\\\"]);\\r\\nExchangeConfiguration(SpecificSectionList=\\\"ExGroup\\\",SpecificConfigurationDate=\\\"{DateOfConfiguration:value}\\\",SpecificConfigurationEnv={EnvironmentList})\\r\\n| where CmdletResultValue.Parentgroup in (StandardGroup)\\r\\n| where todatetime (CmdletResultValue.LastPwdSetString) < ago({PasswordLast}) or tostring (CmdletResultValue.LastPwdSetString) == \\\"\\\"\\r\\n| where todatetime (CmdletResultValue.LastLogonString) < ago({LastLogon}) or tostring (CmdletResultValue.LastLogonString) == \\\"\\\"\\r\\n| project CmdletResultValue\\r\\n| extend Parentgroup = tostring(CmdletResultValue.Parentgroup)\\r\\n| extend MemberPath = tostring(CmdletResultValue.MemberPath)\\r\\n| extend Level = tostring(CmdletResultValue.Level)\\r\\n| where Level !=0\\r\\n| extend ObjectClass = tostring(CmdletResultValue.ObjectClass)\\r\\n| extend LastLogon = tostring(CmdletResultValue.LastLogonString)\\r\\n| extend LastLogon = iif(ObjectClass==\\\"group\\\" or ObjectClass==\\\"computer\\\" or ObjectClass==\\\"Local User\\\" or ObjectClass==\\\"computer\\\",\\\"N/A\\\", iif ( todatetime (CmdletResultValue.LastLogonString) > ago(180d), CmdletResultValue.LastLogonString,iff (LastLogon==\\\"\\\", \\\"❌ Never logged\\\",strcat(\\\"❌\\\",LastLogon))))\\r\\n| extend LastPwdSet = CmdletResultValue.LastPwdSetString\\r\\n| extend LastPwdSet = iif(ObjectClass==\\\"group\\\" or ObjectClass==\\\"computer\\\" or ObjectClass==\\\"Local User\\\" or ObjectClass==\\\"computer\\\",\\\"N/A\\\",iif ( todatetime (CmdletResultValue.LastPwdSetString) >  ago(366d), CmdletResultValue.LastPwdSetString,iff (LastPwdSet==\\\"\\\", \\\"❌ Password never set\\\",strcat(\\\"❌\\\",LastPwdSet))))\\r\\n| extend Enabled = tostring(CmdletResultValue.Enabled)\\r\\n| extend DN = tostring(CmdletResultValue.DN)\\r\\n| project-away  CmdletResultValue\\r\\n| sort by MemberPath asc\",\"size\":3,\"showAnalytics\":true,\"title\":\"Default Exchange groups content\",\"queryType\":0,\"resourceType\":\"microsoft.operationalinsights/workspaces\",\"gridSettings\":{\"formatters\":[{\"columnMatch\":\"$gen_group\",\"formatter\":1},{\"columnMatch\":\"ParentGroup\",\"formatter\":1},{\"columnMatch\":\"Parentgroup\",\"formatter\":5},{\"columnMatch\":\"Group\",\"formatter\":1}],\"rowLimit\":10000,\"filter\":true,\"hierarchySettings\":{\"treeType\":1,\"groupBy\":[\"Parentgroup\"],\"finalBy\":\"Parentgroup\"},\"labelSettings\":[{\"columnId\":\"Parentgroup\",\"label\":\"ParentGroup\"}]}},\"name\":\"query - 1\",\"styleSettings\":{\"showBorder\":true}},{\"type\":12,\"content\":{\"version\":\"NotebookGroup/1.0\",\"groupType\":\"editable\",\"title\":\"Explanations\",\"expandable\":true,\"items\":[{\"type\":1,\"content\":{\"json\":\"This section the content of the groups with details informations.\\r\\n\\r\\nIt is recommended to check the Last logon and last password change informations.\"},\"name\":\"text - 0\"}]},\"name\":\"group - 2\"}]},\"conditionalVisibility\":{\"parameterName\":\"selected\",\"comparison\":\"isEqualTo\",\"value\":\"DefaultGroup\"},\"name\":\"group - 4\"},{\"type\":12,\"content\":{\"version\":\"NotebookGroup/1.0\",\"groupType\":\"editable\",\"title\":\"Let start with Least Privileges with RBAC\",\"items\":[{\"type\":1,\"content\":{\"json\":\"# Workbook goals\\r\\nThe goals of this workbook is to show you the current RBAC delegation\\r\\n\\r\\n\\r\\nThis workbook will display :\\r\\n\\r\\n  - NonStandrd RBAC delegation\\r\\n\\r\\n  - Exchange default group content\\r\\n\\r\\n  - Analysis of the actions performed by Organization Management members to remove them from the groups\\r\\n\\r\\n----\\r\\n\\r\\n## Tabs\\r\\n\\r\\n### Current RBAC Delegation\\r\\n\\r\\nThis tab will show all the nonstandard RBAC delegation.\\r\\n\\r\\n**Most of the time RBAC are done and forgotten... This tab will provide a clear statut of the delegation and help with the remediation.**\\r\\n\\r\\nBy nonstandard, it means that the current delegation are compared to the delegation from Exchange 2019 CU11.\\r\\n\\r\\nNonstandard delegation for standard groups like Organization Management will also be displayed.\\r\\n\\r\\nDetail information for  found will be displayed : Last logon, last password changed...\\r\\n\\r\\n### Default Group content\\r\\n\\r\\nThis tab will show the number of members for default Exchange groups and their content.\\r\\n\\r\\nMost of the time, the content of common Exchange groups but Exchange is shipped with many groups that have very high privileges and its interesting to see that they are not empty as expected.\"},\"name\":\"text - 0\"}]},\"conditionalVisibility\":{\"parameterName\":\"selected\",\"comparison\":\"isEqualTo\",\"value\":\"start\"},\"name\":\"group - 6\"},{\"type\":12,\"content\":{\"version\":\"NotebookGroup/1.0\",\"groupType\":\"editable\",\"title\":\"Custom Role details\",\"items\":[{\"type\":12,\"content\":{\"version\":\"NotebookGroup/1.0\",\"groupType\":\"editable\",\"title\":\"List of Custom Roles\",\"items\":[{\"type\":1,\"content\":{\"json\":\"This section shows the Custom management roles that exist in your environnment and the name of the parent's role\"},\"name\":\"text - 0\"},{\"type\":1,\"content\":{\"json\":\"Liste of existing Custom roles\"},\"customWidth\":\"50\",\"name\":\"text - 5\"},{\"type\":1,\"content\":{\"json\":\"List of Custom with a Management Role Assignement (associated with a group or a user). Display the target account and scope if set\"},\"customWidth\":\"50\",\"name\":\"text - 6\"},{\"type\":3,\"content\":{\"version\":\"KqlItem/1.0\",\"query\":\"ExchangeConfiguration(SpecificSectionList=\\\"MRCustom\\\",SpecificConfigurationDate=\\\"{DateOfConfiguration:value}\\\",SpecificConfigurationEnv={EnvironmentList},Target = \\\"On-Premises\\\")\\r\\n| extend Identity = CmdletResultValue.Name\\r\\n| extend ParentRole = CmdletResultValue.Parent.Name\\r\\n| extend WhenCreated = WhenCreated\\r\\n| project Identity, ParentRole, WhenCreated, WhenChanged\",\"size\":0,\"showAnalytics\":true,\"timeContext\":{\"durationMs\":86400000},\"showExportToExcel\":true,\"queryType\":0,\"resourceType\":\"microsoft.operationalinsights/workspaces\",\"gridSettings\":{\"rowLimit\":10000,\"filter\":true}},\"customWidth\":\"50\",\"name\":\"query - 1\",\"styleSettings\":{\"showBorder\":true}},{\"type\":3,\"content\":{\"version\":\"KqlItem/1.0\",\"query\":\"ExchangeConfiguration(SpecificSectionList=\\\"MRA\\\",SpecificConfigurationDate=\\\"{DateOfConfiguration:value}\\\",SpecificConfigurationEnv={EnvironmentList},Target = \\\"On-Premises\\\")\\r\\n| where CmdletResultValue.Role.Parent.Parent == \\\"Roles\\\"\\r\\n| where CmdletResultValue.RoleAssignmentDelegationType <> 6\\r\\n| extend RoleAssigneeName = tostring(CmdletResultValue.RoleAssigneeName)\\r\\n| extend Role = tostring(CmdletResultValue.Role.Name)\\r\\n//| extend Scope = tostring(CmdletResultValue.RecipientWriteScope)\\r\\n| extend Scope = tostring(CmdletResultValue.CustomRecipientWriteScope.Name)\\r\\n//| project Role = tostring(CmdletResultValue.Role.Name)\\r\\n| distinct Role,RoleAssigneeName,Scope\\r\\n| project Role,RoleAssigneeName,Scope\",\"size\":1,\"showAnalytics\":true,\"timeContext\":{\"durationMs\":86400000},\"showExportToExcel\":true,\"queryType\":0,\"resourceType\":\"microsoft.operationalinsights/workspaces\",\"gridSettings\":{\"rowLimit\":10000,\"filter\":true}},\"customWidth\":\"50\",\"name\":\"query - 4\",\"styleSettings\":{\"showBorder\":true}},{\"type\":3,\"content\":{\"version\":\"KqlItem/1.0\",\"query\":\"let MRcustomRoles = (ExchangeConfiguration(SpecificSectionList=\\\"MRCustom\\\", SpecificConfigurationDate=\\\"{DateOfConfiguration:value}\\\",SpecificConfigurationEnv={EnvironmentList},Target = \\\"On-Premises\\\")\\r\\n| project Role = tostring(CmdletResultValue.Name));\\r\\nExchangeConfiguration(SpecificSectionList=\\\"MRA\\\", SpecificConfigurationDate=\\\"{DateOfConfiguration:value}\\\",SpecificConfigurationEnv={EnvironmentList},Target = \\\"On-Premises\\\")\\r\\n| where CmdletResultValue.Role.Parent.Parent == \\\"Roles\\\"\\r\\n| where CmdletResultValue.RoleAssignmentDelegationType <> 6\\r\\n| extend RoleAssigneeName = tostring(CmdletResultValue.RoleAssigneeName)\\r\\n| extend Scope = tostring(CmdletResultValue.CustomRecipientWriteScope.Name)\\r\\n| project Role = tostring(CmdletResultValue.Role.Name), Scope, RoleAssigneeName\\r\\n| join  kind=fullouter (MRcustomRoles) on Role\\r\\n| project Role = Role1, Scope, RoleAssigneeName,Comment = iff(Role == \\\"\\\", \\\"⚠️ No existing delegation for this role\\\", \\\"✅ This role is delegated with a Management Role Assignment\\\")\",\"size\":0,\"showAnalytics\":true,\"timeContext\":{\"durationMs\":86400000},\"showExportToExcel\":true,\"queryType\":0,\"resourceType\":\"microsoft.operationalinsights/workspaces\",\"gridSettings\":{\"rowLimit\":10000,\"filter\":true}},\"customWidth\":\"50\",\"name\":\"query - 2\",\"styleSettings\":{\"showBorder\":true}},{\"type\":3,\"content\":{\"version\":\"KqlItem/1.0\",\"query\":\"let MRcustomRoles = (ExchangeConfiguration(SpecificSectionList=\\\"MRCustom\\\", SpecificConfigurationDate=\\\"{DateOfConfiguration:value}\\\",SpecificConfigurationEnv={EnvironmentList},Target = \\\"On-Premises\\\")\\r\\n    | project Role = tostring(CmdletResultValue.Name));\\r\\nExchangeConfiguration(SpecificSectionList=\\\"MRA\\\", SpecificConfigurationDate=\\\"{DateOfConfiguration:value}\\\",SpecificConfigurationEnv={EnvironmentList},Target = \\\"On-Premises\\\")\\r\\n| where CmdletResultValue.Role.Parent.Parent == \\\"Roles\\\"\\r\\n| where CmdletResultValue.RoleAssignmentDelegationType <> 6\\r\\n| project Role = tostring(CmdletResultValue.Role.Name)\\r\\n| join  kind=fullouter (MRcustomRoles) on Role\\r\\n| summarize acount = count() by iff( Role==\\\"\\\",\\\"Number of non assigned roles\\\", Role)\",\"size\":0,\"showAnalytics\":true,\"timeContext\":{\"durationMs\":86400000},\"showExportToExcel\":true,\"queryType\":0,\"resourceType\":\"microsoft.operationalinsights/workspaces\",\"visualization\":\"piechart\"},\"customWidth\":\"50\",\"name\":\"query - 3\"}]},\"name\":\"List of Custom Roles\"},{\"type\":12,\"content\":{\"version\":\"NotebookGroup/1.0\",\"groupType\":\"editable\",\"title\":\"Custom Roles delegation on group\",\"items\":[{\"type\":1,\"content\":{\"json\":\"This section shows delegation associated with the Custom Roles\"},\"name\":\"text - 0\"},{\"type\":3,\"content\":{\"version\":\"KqlItem/1.0\",\"query\":\"ExchangeConfiguration(SpecificSectionList=\\\"MRA\\\",SpecificConfigurationDate=\\\"{DateOfConfiguration:value}\\\",SpecificConfigurationEnv={EnvironmentList},Target = \\\"On-Premises\\\")\\r\\n| where CmdletResultValue.Role.Parent.Parent == \\\"Roles\\\"\\r\\n| where CmdletResultValue.RoleAssignmentDelegationType <> 6\\r\\n| extend Role = tostring(CmdletResultValue.Role.Name)\\r\\n| extend RoleAssigneeType = case(CmdletResultValue.RoleAssigneeType== \\\"0\\\" or CmdletResultValue.RoleAssigneeType== \\\"2\\\" , \\\"User\\\", CmdletResultValue.RoleAssigneeType== \\\"10\\\",\\\"Group\\\",\\\"LinkedGroup\\\")\\r\\n| extend CustomRecipientWriteScope = tostring(CmdletResultValue.CustomRecipientWriteScope.Name)\\r\\n| extend CustomConfigWriteScope = tostring(CmdletResultValue.CustomConfigWriteScope.Name)\\r\\n| extend RecipientWriteScope = case(CmdletResultValue.RecipientWriteScope==\\\"0\\\",\\\"None\\\",CmdletResultValue.RecipientWriteScope==\\\"2\\\",\\\"Organization\\\",CmdletResultValue.RecipientWriteScope==\\\"3\\\",\\\"MyGAL\\\", CmdletResultValue.RecipientWriteScope==\\\"4\\\",\\\"Self\\\",CmdletResultValue.RecipientWriteScope==\\\"7\\\", \\\"CustomRecipientScope\\\",CmdletResultValue.RecipientWriteScope==\\\"8\\\",\\\"MyDistributionGroups\\\",\\\"NotApplicable\\\")\\r\\n| extend ConfigWriteScope = case(CmdletResultValue.ConfigWriteScope==\\\"0\\\",\\\"None\\\",CmdletResultValue.ConfigWriteScope==\\\"7\\\",\\\"CustomConfigScope\\\",CmdletResultValue.ConfigWriteScope==\\\"10\\\",\\\"OrganizationConfig\\\",\\\"NotApplicable\\\")\\r\\n| extend ConfigReadScope = iff(CmdletResultValue.ConfigReadScope == \\\"0\\\" , \\\"None\\\", \\\"OrganizationConfig\\\")\\r\\n| extend RecipientReadScope = case(CmdletResultValue.RecipientReadScope==\\\"2\\\",\\\"Organization\\\",CmdletResultValue.RecipientReadScope==\\\"3\\\",\\\"MyGAL\\\",CmdletResultValue.RecipientReadScope==\\\"4\\\",\\\"Self\\\",\\\"NotApplicable\\\")\\r\\n| extend ManagementRoleAssignement = tostring(CmdletResultValue.Name)\\r\\n| extend RoleAssignmentDelegationType = iff(CmdletResultValue.RoleAssignmentDelegationType ==\\\"6\\\" , \\\"Delegating\\\", \\\"Regular\\\") \\r\\n| extend RoleAssigneeName = iff( RoleAssigneeType == \\\"User\\\", strcat(\\\"🧑‍🦰 \\\",tostring(CmdletResultValue.RoleAssigneeName)), strcat(\\\"👪 \\\", tostring(CmdletResultValue.RoleAssigneeName)) )\\r\\n| project RoleAssigneeName, Role, RoleAssigneeType, CustomRecipientWriteScope, CustomConfigWriteScope, RecipientWriteScope, ConfigWriteScope, ConfigReadScope, RecipientReadScope, ManagementRoleAssignement, RoleAssignmentDelegationType, WhenCreated, WhenChanged\\r\\n\",\"size\":1,\"showAnalytics\":true,\"timeContext\":{\"durationMs\":86400000},\"showExportToExcel\":true,\"queryType\":0,\"resourceType\":\"microsoft.operationalinsights/workspaces\",\"gridSettings\":{\"rowLimit\":10000,\"filter\":true}},\"name\":\"query - 1\"}]},\"name\":\"group - 2\"},{\"type\":12,\"content\":{\"version\":\"NotebookGroup/1.0\",\"groupType\":\"editable\",\"title\":\"Details for Custom Roles Cmdlets \",\"items\":[{\"type\":1,\"content\":{\"json\":\"This section displays for the chosen custom management roles all Cmdlets and their parameters associated with this custom role.\\r\\nRemember that for a cmdlet, some parameters can be removed.\"},\"name\":\"text - 0\"},{\"type\":9,\"content\":{\"version\":\"KqlParameterItem/1.0\",\"parameters\":[{\"id\":\"07c8ac83-371d-4702-ab66-72aeb2a20053\",\"version\":\"KqlParameterItem/1.0\",\"name\":\"CustomRole\",\"type\":2,\"isRequired\":true,\"query\":\" ExchangeConfiguration(SpecificSectionList=\\\"MRCustom\\\",SpecificConfigurationDate=\\\"{DateOfConfiguration:value}\\\",SpecificConfigurationEnv={EnvironmentList},Target = \\\"On-Premises\\\")\\r\\n| extend Identity = CmdletResultValue.Name\\r\\n| project Identity\",\"typeSettings\":{\"showDefault\":false},\"timeContext\":{\"durationMs\":86400000},\"queryType\":0,\"resourceType\":\"microsoft.operationalinsights/workspaces\"}],\"style\":\"pills\",\"queryType\":0,\"resourceType\":\"microsoft.operationalinsights/workspaces\"},\"name\":\"parameters - 2\"},{\"type\":3,\"content\":{\"version\":\"KqlItem/1.0\",\"query\":\"let SelectedRole = toscalar ( ExchangeConfiguration(SpecificSectionList=\\\"MRCustom\\\",SpecificConfigurationDate=\\\"{DateOfConfiguration:value}\\\",SpecificConfigurationEnv={EnvironmentList},Target = \\\"On-Premises\\\")\\r\\n| extend Identity = CmdletResultValue.Name\\r\\n| where Identity contains \\\"{CustomRole}\\\"\\r\\n| extend ParentRole = CmdletResultValue.Parent.Name\\r\\n| project ParentRole);\\r\\nlet DefMRA = externaldata (Role:string,CmdletCount:string,Parameters:string )[h\\\"https://raw.githubusercontent.com/nlepagnez/ESI-PublicContent/main/Operations/Watchlists/RBACRoleCmdlet.csv\\\"]with(format=\\\"csv\\\",ignoreFirstRecord=true)| where Role == SelectedRole | summarize CmdletCount=count() by  Role;\\r\\nExchangeConfiguration(SpecificSectionList=\\\"MRCustomDetails\\\",SpecificConfigurationDate=\\\"{DateOfConfiguration:value}\\\",SpecificConfigurationEnv={EnvironmentList},Target = \\\"On-Premises\\\")\\r\\n| where (replace_string(replace_string(tostring(split(CmdletResultValue.Role.DistinguishedName,\\\",\\\",0)),\\\"[\\\\\\\"CN=\\\",\\\"\\\"),\\\"\\\\\\\"]\\\",\\\"\\\")) contains \\\"{CustomRole}\\\"\\r\\n| extend CustomRoleName = replace_string(replace_string(tostring(split(CmdletResultValue.Role.DistinguishedName,\\\",\\\",0)),\\\"[\\\\\\\"CN=\\\",\\\"\\\"),\\\"\\\\\\\"]\\\",\\\"\\\")\\r\\n| extend CmdletName = CmdletResultValue.Name\\r\\n| extend Parameters = CmdletResultValue.Parameters\\r\\n| project CmdletName,Parameters,ParentRole = SelectedRole\",\"size\":1,\"showAnalytics\":true,\"timeContext\":{\"durationMs\":86400000},\"showExportToExcel\":true,\"queryType\":0,\"resourceType\":\"microsoft.operationalinsights/workspaces\",\"gridSettings\":{\"formatters\":[{\"columnMatch\":\"Parameters\",\"formatter\":0,\"formatOptions\":{\"customColumnWidthSetting\":\"100ch\"}}],\"rowLimit\":10000,\"filter\":true}},\"customWidth\":\"70\",\"name\":\"query - 1\",\"styleSettings\":{\"showBorder\":true}},{\"type\":3,\"content\":{\"version\":\"KqlItem/1.0\",\"query\":\"let SelectedRole = toscalar ( ExchangeConfiguration(SpecificSectionList=\\\"MRCustom\\\",SpecificConfigurationDate=\\\"{DateOfConfiguration:value}\\\",SpecificConfigurationEnv={EnvironmentList},Target = \\\"On-Premises\\\")\\r\\n| extend Identity = CmdletResultValue.Name\\r\\n| where Identity contains \\\"{CustomRole}\\\"\\r\\n| extend ParentRole = CmdletResultValue.Parent.Name\\r\\n| project ParentRole);\\r\\nlet DefMRA = externaldata (Role:string,CmdletCount:string,Parameters:string )[h\\\"https://raw.githubusercontent.com/nlepagnez/ESI-PublicContent/main/Operations/Watchlists/RBACRoleCmdlet.csv\\\"]with(format=\\\"csv\\\",ignoreFirstRecord=true)| where Role == SelectedRole | summarize CmdletCount=count() by  Role;\\r\\nlet MRCustomD = ExchangeConfiguration(SpecificSectionList=\\\"MRCustomDetails\\\",SpecificConfigurationDate=\\\"{DateOfConfiguration:value}\\\",SpecificConfigurationEnv={EnvironmentList},Target = \\\"On-Premises\\\")\\r\\n| where (replace_string(replace_string(tostring(split(CmdletResultValue.Role.DistinguishedName,\\\",\\\",0)),\\\"[\\\\\\\"CN=\\\",\\\"\\\"),\\\"\\\\\\\"]\\\",\\\"\\\")) contains \\\"{CustomRole}\\\"\\r\\n| extend Role = replace_string(replace_string(tostring(split(CmdletResultValue.Role.DistinguishedName,\\\",\\\",0)),\\\"[\\\\\\\"CN=\\\",\\\"\\\"),\\\"\\\\\\\"]\\\",\\\"\\\")\\r\\n| extend CmdletName = CmdletResultValue.Name\\r\\n| extend ParentRole = tostring(SelectedRole)\\r\\n| summarize CmdletCount = count() by  Role, ParentRole\\r\\n| project Role,CmdletCount;\\r\\nunion MRCustomD, DefMRA\",\"size\":0,\"timeContext\":{\"durationMs\":86400000},\"queryType\":0,\"resourceType\":\"microsoft.operationalinsights/workspaces\",\"visualization\":\"piechart\"},\"customWidth\":\"30\",\"name\":\"query - 3\"},{\"type\":1,\"content\":{\"json\":\"List of Cmdlets ( Get- command have been removed to clarify the information) with :\\r\\nCustomParamCount : number of parameters for the Cmdlet in the custom role\\r\\nDefaultCmdletNumberofParam : number of parameters for the Cmdlet in the default role\\r\\n\"},\"name\":\"text - 5\"},{\"type\":3,\"content\":{\"version\":\"KqlItem/1.0\",\"query\":\"let SelectedRole = toscalar ( ExchangeConfiguration(SpecificSectionList=\\\"MRCustom\\\",SpecificConfigurationDate=\\\"{DateOfConfiguration:value}\\\",SpecificConfigurationEnv={EnvironmentList},Target = \\\"On-Premises\\\")\\r\\n| extend Identity = CmdletResultValue.Name\\r\\n| where Identity contains \\\"{CustomRole}\\\"\\r\\n| extend ParentRole = CmdletResultValue.Parent.Name\\r\\n| project ParentRole);\\r\\nlet DefMRA = externaldata (Role:string,Name:string,Parameters:string )[h\\\"https://raw.githubusercontent.com/nlepagnez/ESI-PublicContent/main/Operations/Watchlists/RBACRoleCmdlet.csv\\\"]with(format=\\\"csv\\\",ignoreFirstRecord=true)| where Role == SelectedRole | mv-expand split(todynamic(Parameters),\\\";\\\")| summarize ParamCount = count() by  Name;\\r\\nExchangeConfiguration(SpecificSectionList=\\\"MRCustomDetails\\\",SpecificConfigurationDate=\\\"{DateOfConfiguration:value}\\\",SpecificConfigurationEnv={EnvironmentList},Target = \\\"On-Premises\\\")\\r\\n| where (replace_string(replace_string(tostring(split(CmdletResultValue.Role.DistinguishedName,\\\",\\\",0)),\\\"[\\\\\\\"CN=\\\",\\\"\\\"),\\\"\\\\\\\"]\\\",\\\"\\\")) contains \\\"{CustomRole}\\\"\\r\\n| extend CustomRoleName = replace_string(replace_string(tostring(split(CmdletResultValue.Role.DistinguishedName,\\\",\\\",0)),\\\"[\\\\\\\"CN=\\\",\\\"\\\"),\\\"\\\\\\\"]\\\",\\\"\\\")\\r\\n| extend CmdletName = tostring(CmdletResultValue.Name)\\r\\n| where CmdletName !contains \\\"get-\\\"\\r\\n| extend Parameters = CmdletResultValue.Parameters\\r\\n| extend ParentRole = tostring(SelectedRole)\\r\\n| mv-expand split(todynamic(Parameters),\\\";\\\")\\r\\n| summarize ParamCount = count() by CmdletName, ParentRole\\r\\n| join (DefMRA) on $left.CmdletName == $right.Name\\r\\n| project CmdletName, CustomParamCount = ParamCount , DefaultCmdletNumberofParam = ParamCount1\",\"size\":1,\"showAnalytics\":true,\"timeContext\":{\"durationMs\":86400000},\"showExportToExcel\":true,\"queryType\":0,\"resourceType\":\"microsoft.operationalinsights/workspaces\",\"gridSettings\":{\"rowLimit\":10000,\"filter\":true,\"sortBy\":[{\"itemKey\":\"DefaultCmdletNumberofParam\",\"sortOrder\":1}]},\"sortBy\":[{\"itemKey\":\"DefaultCmdletNumberofParam\",\"sortOrder\":1}]},\"name\":\"query - 4\",\"styleSettings\":{\"showBorder\":true}}]},\"name\":\"Details for Custom Roles Cmdlets \"}]},\"conditionalVisibility\":{\"parameterName\":\"selected\",\"comparison\":\"isEqualTo\",\"value\":\"CustomRole\"},\"name\":\"Custom Role\",\"styleSettings\":{\"showBorder\":true}}],\"fromTemplateId\":\"sentinel-MicrosoftExchangeLeastPrivilegewithRBAC\",\"$schema\":\"https://github.com/Microsoft/Application-Insights-Workbooks/blob/master/schema/workbook.json\"}\r\n",
                "version": "1.0",
                "sourceId": "[variables('workspaceResourceId')]",
                "category": "sentinel"
              }
            },
            {
              "type": "Microsoft.OperationalInsights/workspaces/providers/metadata",
              "apiVersion": "2022-01-01-preview",
              "name": "[concat(parameters('workspace'),'/Microsoft.SecurityInsights/',concat('Workbook-', last(split(variables('workbookId1'),'/'))))]",
              "properties": {
                "description": "@{workbookKey=MicrosoftExchangeLeastPrivilegewithRBAC; logoFileName=Azure_Sentinel.svg; description=This Workbook, dedicated to On-Premises environments is built to have a simple view of non-standard RBAC delegations on an On-Premises Exchange environment. This Workbook allow you to go deep dive on custom delegation and roles and also members of each delegation, including the nested level and the group imbrication on your environment.; dataTypesDependencies=System.Object[]; dataConnectorsDependencies=System.Object[]; previewImagesFileNames=System.Object[]; version=1.0.0; title=Microsoft Exchange Least Privilege with RBAC; templateRelativePath=Microsoft Exchange Least Privilege with RBAC.json; subtitle=; provider=Microsoft}.description",
                "parentId": "[variables('workbookId1')]",
                "contentId": "[variables('_workbookContentId1')]",
                "kind": "Workbook",
                "version": "[variables('workbookVersion1')]",
                "source": {
                  "kind": "Solution",
                  "name": "Microsoft Exchange Security - Exchange On-Premises",
                  "sourceId": "[variables('_solutionId')]"
                },
                "author": {
                  "name": "Microsoft",
                  "email": "[variables('_email')]"
                },
                "support": {
                    "name": "Community",
                    "tier": "Community",
                    "link": "https://github.com/Azure/Azure-Sentinel/issues"
                },
                "dependencies": {
                  "operator": "AND",
                  "criteria": [
                    {
                      "contentId": "ESIExchangeConfig_CL",
                      "kind": "DataType"
                    },
                    {
                      "contentId": "ESI-ExchangeOnPremisesCollector",
                      "kind": "DataConnector"
                    },
                    {
                      "contentId": "ESI-ExchangeAdminAuditLogEvents",
                      "kind": "DataConnector"
                    }
                  ]
                }
              }
            }
          ]
        }
      }
    },
    {
      "type": "Microsoft.Resources/templateSpecs",
      "apiVersion": "2022-02-01",
      "name": "[variables('workbookTemplateSpecName2')]",
      "location": "[parameters('workspace-location')]",
      "tags": {
        "hidden-sentinelWorkspaceId": "[variables('workspaceResourceId')]",
        "hidden-sentinelContentType": "Workbook"
      },
      "properties": {
        "description": "Microsoft Exchange Security - On-Premises Workbook with template",
        "displayName": "Microsoft Exchange Security - On-Premises workbook template"
      }
    },
    {
      "type": "Microsoft.Resources/templateSpecs/versions",
      "apiVersion": "2022-02-01",
      "name": "[concat(variables('workbookTemplateSpecName2'),'/',variables('workbookVersion2'))]",
      "location": "[parameters('workspace-location')]",
      "tags": {
        "hidden-sentinelWorkspaceId": "[variables('workspaceResourceId')]",
        "hidden-sentinelContentType": "Workbook"
      },
      "dependsOn": [
        "[resourceId('Microsoft.Resources/templateSpecs', variables('workbookTemplateSpecName2'))]"
      ],
      "properties": {
        "description": "Microsoft Exchange Search AdminAuditLog Workbook with template version 2.0.0",
        "mainTemplate": {
          "$schema": "https://schema.management.azure.com/schemas/2019-04-01/deploymentTemplate.json#",
          "contentVersion": "[variables('workbookVersion2')]",
          "parameters": {},
          "variables": {},
          "resources": [
            {
              "type": "Microsoft.Insights/workbooks",
              "name": "[variables('workbookContentId2')]",
              "location": "[parameters('workspace-location')]",
              "kind": "shared",
              "apiVersion": "2021-08-01",
              "metadata": {
                "description": "This workbook is dedicated to On-Premises Exchange organizations. It uses the MSExchange Management event logs to give you a simple way to view administrators’ activities in your Exchange environment with Cmdlets usage statistics and multiple pivots to understand who and/or what is affected to modifications on your environment."
              },
              "properties": {
                "displayName": "[parameters('workbook2-name')]",
                "serializedData": "{\"version\":\"Notebook/1.0\",\"items\":[{\"type\":1,\"content\":{\"json\":\"## Admin Audit Log\\r\\n\\r\\n** This workbook requires Option 1**\"},\"name\":\"text - 6\"},{\"type\":9,\"content\":{\"version\":\"KqlParameterItem/1.0\",\"parameters\":[{\"id\":\"79f1e435-df12-4c83-9967-501ab5f6ad6a\",\"version\":\"KqlParameterItem/1.0\",\"name\":\"TimeRange\",\"type\":4,\"isRequired\":true,\"typeSettings\":{\"selectableValues\":[{\"durationMs\":14400000},{\"durationMs\":43200000},{\"durationMs\":86400000},{\"durationMs\":172800000},{\"durationMs\":259200000},{\"durationMs\":604800000},{\"durationMs\":1209600000},{\"durationMs\":2419200000},{\"durationMs\":2592000000},{\"durationMs\":5184000000},{\"durationMs\":7776000000}],\"allowCustom\":true},\"timeContext\":{\"durationMs\":86400000}},{\"id\":\"59486bcb-db99-43b3-97dc-a63b271a91d1\",\"version\":\"KqlParameterItem/1.0\",\"name\":\"EnvironmentList\",\"label\":\"Environment\",\"type\":2,\"isRequired\":true,\"query\":\"ExchangeAdminAuditLogs | where TimeGenerated {TimeRange}\\r\\n | summarize by ESIEnvironment\",\"typeSettings\":{\"showDefault\":false},\"queryType\":0,\"resourceType\":\"microsoft.operationalinsights/workspaces\"}],\"style\":\"pills\",\"queryType\":0,\"resourceType\":\"microsoft.operationalinsights/workspaces\"},\"name\":\"parameters - 4\"},{\"type\":11,\"content\":{\"version\":\"LinkItem/1.0\",\"style\":\"tabs\",\"links\":[{\"id\":\"9d830b00-95f4-4fd5-8cfb-95c2e63f5d0b\",\"cellValue\":\"selected\",\"linkTarget\":\"parameter\",\"linkLabel\":\"Cmdlets Analysis\",\"subTarget\":\"CmdletAna\",\"style\":\"link\"},{\"id\":\"944a83ef-377f-4374-83e8-46816b6ce570\",\"cellValue\":\"selected\",\"linkTarget\":\"parameter\",\"linkLabel\":\"Admin Audit Log - All Admins\",\"subTarget\":\"AllAAL\",\"style\":\"link\"},{\"id\":\"beb06fb7-fd78-4048-a0d9-01960cbd0c66\",\"cellValue\":\"selected\",\"linkTarget\":\"parameter\",\"linkLabel\":\"Admin Audit Log - Members of Organization Management\",\"subTarget\":\"AALOM\",\"preText\":\"AdminAuditLog Org Mgmt\",\"style\":\"link\"},{\"id\":\"cdab541f-8d91-4882-ba46-7c04cdff257b\",\"cellValue\":\"selected\",\"linkTarget\":\"parameter\",\"linkLabel\":\"Workbook Help\",\"subTarget\":\"Start\",\"style\":\"link\"}]},\"name\":\"links - 1\"},{\"type\":12,\"content\":{\"version\":\"NotebookGroup/1.0\",\"groupType\":\"editable\",\"title\":\"Search in AdminAudit log focused on Organization Management members\",\"items\":[{\"type\":12,\"content\":{\"version\":\"NotebookGroup/1.0\",\"groupType\":\"editable\",\"items\":[{\"type\":12,\"content\":{\"version\":\"NotebookGroup/1.0\",\"groupType\":\"editable\",\"title\":\"How to understand the data\",\"expandable\":true,\"items\":[{\"type\":1,\"content\":{\"json\":\"These information are extracted from the log MSExchange Management.\\r\\n\\r\\nEach entry is analyzed regarding the following conditions :\\r\\n\\r\\n  - Check if the Target Object is a VIP. The VIP list is based on the watchlist \\\"Exchange VIP\\\".\\r\\n\\r\\n  - Check if the Cdmlet is a Sensitive Cmdlet. The Sensitive Cmdlet list is based on the watchlist \\\"Monitored Exchange Cmdlets\\\". \\r\\n   - This list contains the list of Cmdlet that are considered as Sensitive. \\r\\n   - Some Cmdlet will be considered as Sensitive only if some specific parameters defined in the \\\"Monitored Exchange Cmdlets\\\" watchlist are used.\\r\\n\\r\\nColumn explainatations : \\r\\n  - Caller : Named of the Administrators that used this cmdlet\\r\\n  - TargetObject : Object modified by the cmdlet\\r\\n  - IsVIP : If the Target Object part of the \\\"Exchange VIP\\\" watchlist\\r\\n  - CmdletName : Name of the cmdlet that was used\\r\\n  - CmdletParameters : Cmdlet parameters used with the command\\r\\n  - IsSenstiveCmdlet : \\r\\n   - true : the Cmdlet is part of the \\\"Monitored Exchange Cmdlets\\\" watchlist\\r\\n   - false : the Cmdlet is not part of the \\\"Monitored Exchange Cmdlets\\\" watchlist\\r\\n  - IsRestrictedCmdLet : This cmdlet is considered as sentisitve only when some specifc parameters are used\\r\\n  - ExtractedParameters : List of parameters used by the cmdlet\\r\\n  - IsSenstiveCmdletParameters :\\r\\n   - true : Sensitive parameters have been used\\r\\n   - false : Sensitive parameters have not been used\\r\\n  - RestrictedParameters : List of restricted parameters used\\r\\n  - IsSensitive :\\r\\n   - true : This cmdlet is Sensitive because it was part of the list of the \\\"Monitored Exchange Cmdlets\\\" watchlist and Sensitive parameters have been used for cmdlet with specifc sensitive parameters \\r\\n  - UserOriented : The Sensitive cmdlet used is a user cmdlet and not a general configuration cmdlet. This information is part of the list of the \\\"Monitored Exchange Cmdlets\\\" watchlist\\r\\n\\r\\n\"},\"name\":\"text - 0\"}]},\"name\":\"group - 2\"},{\"type\":1,\"content\":{\"json\":\"If needed, select an item in the dropdownlist. Dropdownlist are independent.\"},\"name\":\"text - 4\"},{\"type\":9,\"content\":{\"version\":\"KqlParameterItem/1.0\",\"parameters\":[{\"id\":\"d9d4e0a2-b75d-4825-9f4e-7606516500e1\",\"version\":\"KqlParameterItem/1.0\",\"name\":\"OrgMAdm\",\"type\":2,\"query\":\"ExchangeConfiguration(SpecificSectionList=\\\"ExGroup\\\",SpecificConfigurationDate=\\\"lastdate\\\",SpecificConfigurationEnv=\\\"{EnvironmentList:Value}\\\")\\r\\n| where CmdletResultValue.Parentgroup == \\\"Organization Management\\\" and CmdletResultValue.Level != 0\\r\\n| where TimeGenerated {TimeRange}\\r\\n| project CmdletResultValue\\r\\n| extend Members = tostring(CmdletResultValue.SamAccountName)\\r\\n| distinct Members\\r\\n| sort by Members asc\\r\\n\",\"typeSettings\":{\"showDefault\":false},\"queryType\":0,\"resourceType\":\"microsoft.operationalinsights/workspaces\"},{\"id\":\"b11b4ca7-2ce0-4116-b9ed-d3a514db354d\",\"version\":\"KqlParameterItem/1.0\",\"name\":\"Cmdlet\",\"type\":2,\"query\":\"let ExcludedCmdlet = externaldata (Cmdlet:string)[h\\\"https://raw.githubusercontent.com/nlepagnez/ESI-PublicContent/main/Operations/Watchlists/ExcludedCmdletWatchlist.csv\\\"]with(format=\\\"csv\\\",ignoreFirstRecord=true)| project Cmdlet;\\r\\nExchangeAdminAuditLogs\\r\\n| where TimeGenerated {TimeRange}\\r\\n| where Status == \\\"Success\\\"\\r\\n| where CmdletName  !in (ExcludedCmdlet)\\r\\n| distinct CmdletName\",\"typeSettings\":{\"showDefault\":false},\"queryType\":0,\"resourceType\":\"microsoft.operationalinsights/workspaces\"}],\"style\":\"pills\",\"queryType\":0,\"resourceType\":\"microsoft.operationalinsights/workspaces\"},\"name\":\"parameters - 5\"},{\"type\":3,\"content\":{\"version\":\"KqlItem/1.0\",\"query\":\"let ExcludedCmdlet = externaldata (Cmdlet:string)[h\\\"https://raw.githubusercontent.com/nlepagnez/ESI-PublicContent/main/Operations/Watchlists/ExcludedCmdletWatchlist.csv\\\"]with(format=\\\"csv\\\",ignoreFirstRecord=true)| project Cmdlet;\\r\\nExchangeAdminAuditLogs\\r\\n| where TimeGenerated {TimeRange}\\r\\n| where ESIEnvironment in ('{EnvironmentList}')\\r\\n| where Caller contains \\\"{OrgMAdm}\\\" and CmdletName contains \\\"{Cmdlet}\\\"\\r\\n| where Status == \\\"Success\\\"\\r\\n| where CmdletName  !in (ExcludedCmdlet)\\r\\n| extend IsVIP = iif(IsVIP == true and TargetObject !=\\\"\\\" , strcat(\\\"👑 \\\",tostring(IsVIP)), tostring(IsVIP ))\\r\\n| extend IsSensitive = iif(IsSensitive == true and TargetObject !=\\\"\\\", strcat(\\\"💥 \\\",tostring(IsSenstiveCmdlet)), tostring(IsSenstiveCmdlet))\\r\\n| project TimeGenerated, Caller,IsVIP,TargetObject,IsSensitive,CmdletName,CmdletParameters,ExtractedParameters,IsSenstiveCmdlet,IsRestrictedCmdLet,IsSenstiveCmdletParameters,RestrictedParameters,UserOriented\\r\\n| sort by TimeGenerated desc\\r\\n\",\"size\":0,\"showAnalytics\":true,\"title\":\"To manually search in AdminAuditLog action perfrom by Organization Management members. The list of user is only members of Organization Mangement\",\"showExportToExcel\":true,\"queryType\":0,\"resourceType\":\"microsoft.operationalinsights/workspaces\",\"gridSettings\":{\"formatters\":[{\"columnMatch\":\"CmdletName\",\"formatter\":0,\"formatOptions\":{\"customColumnWidthSetting\":\"31.5ch\"}},{\"columnMatch\":\"Total\",\"formatter\":0,\"formatOptions\":{\"customColumnWidthSetting\":\"9.3ch\"}},{\"columnMatch\":\"Count\",\"formatter\":21,\"formatOptions\":{\"palette\":\"blue\",\"customColumnWidthSetting\":\"330px\"}},{\"columnMatch\":\"Anomalies\",\"formatter\":10,\"formatOptions\":{\"palette\":\"redBright\",\"customColumnWidthSetting\":\"330px\"}}],\"rowLimit\":10000,\"filter\":true}},\"name\":\"query - 2\",\"styleSettings\":{\"showBorder\":true}},{\"type\":12,\"content\":{\"version\":\"NotebookGroup/1.0\",\"groupType\":\"editable\",\"title\":\"Explanations\",\"expandable\":true,\"items\":[{\"type\":1,\"content\":{\"json\":\"This section display all the information of the Admin Audit Log for the defined time range.\\r\\n\\r\\nUsing the dropdownlist you are able to tack which Cmdlet has been used, by whom and on which object.\\r\\n\\r\\nSensitive Cmdlet or a VIP user, will be displayed\"},\"name\":\"text - 0\"}]},\"name\":\"group - 3\"}]},\"name\":\"Manual Search AAL\"}]},\"conditionalVisibility\":{\"parameterName\":\"selected\",\"comparison\":\"isEqualTo\",\"value\":\"AALOM\"},\"name\":\"Search Admin Audit Log\"},{\"type\":12,\"content\":{\"version\":\"NotebookGroup/1.0\",\"groupType\":\"editable\",\"title\":\"Global Admin Audit Log Search\",\"items\":[{\"type\":1,\"content\":{\"json\":\"If needed, select an item in the dropdownlist. Dropdownlist are independent.\"},\"name\":\"text - 4\"},{\"type\":9,\"content\":{\"version\":\"KqlParameterItem/1.0\",\"parameters\":[{\"id\":\"e100ee8b-d63b-4c49-9004-6555b56051aa\",\"version\":\"KqlParameterItem/1.0\",\"name\":\"Admin\",\"type\":2,\"query\":\"let ExcludedCmdlet = externaldata (Cmdlet:string)[h\\\"https://raw.githubusercontent.com/nlepagnez/ESI-PublicContent/main/Operations/Watchlists/ExcludedCmdletWatchlist.csv\\\"]with(format=\\\"csv\\\",ignoreFirstRecord=true)| project Cmdlet;\\r\\nExchangeAdminAuditLogs\\r\\n| where TimeGenerated {TimeRange}\\r\\n| where ESIEnvironment in ('{EnvironmentList}')\\r\\n| where Status == \\\"Success\\\"\\r\\n| where CmdletName  !in (ExcludedCmdlet)\\r\\n| extend admin = tostring(split(Caller,\\\"/\\\")[countof(Caller,\\\"/\\\")])\\r\\n| distinct admin\\r\\n\\r\\n\",\"typeSettings\":{\"showDefault\":false},\"queryType\":0,\"resourceType\":\"microsoft.operationalinsights/workspaces\"},{\"id\":\"0d7c1223-d108-4d10-bb24-50891a3415fd\",\"version\":\"KqlParameterItem/1.0\",\"name\":\"CmdLet\",\"type\":2,\"query\":\"let ExcludedCmdlet = externaldata (Cmdlet:string)[h\\\"https://raw.githubusercontent.com/nlepagnez/ESI-PublicContent/main/Operations/Watchlists/ExcludedCmdletWatchlist.csv\\\"]with(format=\\\"csv\\\",ignoreFirstRecord=true)| project Cmdlet;\\r\\nExchangeAdminAuditLogs\\r\\n| where TimeGenerated {TimeRange}\\r\\n| where Status == \\\"Success\\\"\\r\\n| where ESIEnvironment in ('{EnvironmentList}')\\r\\n| where CmdletName  !in (ExcludedCmdlet)\\r\\n| distinct CmdletName\",\"typeSettings\":{\"showDefault\":false},\"queryType\":0,\"resourceType\":\"microsoft.operationalinsights/workspaces\"}],\"style\":\"pills\",\"queryType\":0,\"resourceType\":\"microsoft.operationalinsights/workspaces\"},\"name\":\"parameters - 1\"},{\"type\":12,\"content\":{\"version\":\"NotebookGroup/1.0\",\"groupType\":\"editable\",\"title\":\"How to understand the data\",\"expandable\":true,\"items\":[{\"type\":1,\"content\":{\"json\":\"These information are extracted from the log MSExchange Management.\\r\\n\\r\\nEach entry is analyzed regarding the following conditions :\\r\\n\\r\\n  - Check if the Target Object is a VIP. The VIP list is based on the watchlist \\\"Exchange VIP\\\".\\r\\n\\r\\n  - Check if the Cdmlet is a Sensitive Cmdlet. The Sensitive Cmdlet list is based on the watchlist \\\"Monitored Exchange Cmdlets\\\". \\r\\n   - This list contains the list of Cmdlet that are considered as Sensitive. \\r\\n   - Some Cmdlet will be considered as Sensitive only if some specific parameters defined in the \\\"Monitored Exchange Cmdlets\\\" watchlist are used.\\r\\n\\r\\nColumn explainatations : \\r\\n  - Caller : Named of the Administrators that used this cmdlet\\r\\n  - TargetObject : Object modified by the cmdlet\\r\\n  - IsVIP : If the Target Object part of the \\\"Exchange VIP\\\" watchlist\\r\\n  - CmdletName : Name of the cmdlet that was used\\r\\n  - CmdletParameters : Cmdlet parameters used with the command\\r\\n  - IsSenstiveCmdlet : \\r\\n   - true : the Cmdlet is part of the \\\"Monitored Exchange Cmdlets\\\" watchlist\\r\\n   - false : the Cmdlet is not part of the \\\"Monitored Exchange Cmdlets\\\" watchlist\\r\\n  - IsRestrictedCmdLet : This cmdlet is considered as sentisitve only when some specifc parameters are used\\r\\n  - ExtractedParameters : List of parameters used by the cmdlet\\r\\n  - IsSenstiveCmdletParameters :\\r\\n   - true : Sensitive parameters have been used\\r\\n   - false : Sensitive parameters have not been used\\r\\n  - RestrictedParameters : List of restricted parameters used\\r\\n  - IsSensitive :\\r\\n   - true : This cmdlet is Sensitive because it was part of the list of the \\\"Monitored Exchange Cmdlets\\\" watchlist and Sensitive parameters have been used for cmdlet with specifc sensitive parameters \\r\\n  - UserOriented : The Sensitive cmdlet used is a user cmdlet and not a general configuration cmdlet. This information is part of the list of the \\\"Monitored Exchange Cmdlets\\\" watchlist\\r\\n\\r\\n\"},\"name\":\"text - 0\"}]},\"name\":\"group - 3\"},{\"type\":3,\"content\":{\"version\":\"KqlItem/1.0\",\"query\":\"let ExcludedCmdlet = externaldata (Cmdlet:string)[h\\\"https://raw.githubusercontent.com/nlepagnez/ESI-PublicContent/main/Operations/Watchlists/ExcludedCmdletWatchlist.csv\\\"]with(format=\\\"csv\\\",ignoreFirstRecord=true)| project Cmdlet;\\r\\nExchangeAdminAuditLogs\\r\\n| where TimeGenerated {TimeRange}\\r\\n| where ESIEnvironment in ('{EnvironmentList}')\\r\\n| where Caller contains \\\"{Admin}\\\" and CmdletName contains \\\"{CmdLet}\\\"\\r\\n| where Status == \\\"Success\\\"\\r\\n| where CmdletName  !in (ExcludedCmdlet)\\r\\n| extend IsVIP = iif(IsVIP == true and TargetObject !=\\\"\\\" , strcat(\\\"👑 \\\",tostring(IsVIP)), tostring(IsVIP ))\\r\\n| extend IsSensitive = iif(IsSensitive == true and TargetObject !=\\\"\\\", strcat(\\\"💥 \\\",tostring(IsSenstiveCmdlet)), tostring(IsSenstiveCmdlet))\\r\\n| project TimeGenerated, Caller,IsVIP,TargetObject,IsSensitive,CmdletName,CmdletParameters,ExtractedParameters,IsSenstiveCmdlet,IsRestrictedCmdLet,IsSenstiveCmdletParameters,RestrictedParameters,UserOriented\\r\\n| sort by TimeGenerated desc\",\"size\":0,\"showAnalytics\":true,\"showExportToExcel\":true,\"queryType\":0,\"resourceType\":\"microsoft.operationalinsights/workspaces\",\"gridSettings\":{\"rowLimit\":10000,\"filter\":true}},\"name\":\"query - 2\",\"styleSettings\":{\"showBorder\":true}},{\"type\":12,\"content\":{\"version\":\"NotebookGroup/1.0\",\"groupType\":\"editable\",\"title\":\"Explanations\",\"expandable\":true,\"items\":[{\"type\":1,\"content\":{\"json\":\"This section display all the information of the Admin Audit Log for the defined time range.\\r\\n\\r\\nUsing the dropdownlist you are able to tack which Cmdlet has been used, by whom and on which object.\\r\\n\\r\\nSensitive Cmdlet or a VIP user, will be displayed\"},\"name\":\"text - 0\"}]},\"name\":\"group - 4\"}]},\"conditionalVisibility\":{\"parameterName\":\"selected\",\"comparison\":\"isEqualTo\",\"value\":\"AllAAL\"},\"name\":\"Global Admin Audit Log\"},{\"type\":12,\"content\":{\"version\":\"NotebookGroup/1.0\",\"groupType\":\"editable\",\"title\":\"Analysis of Administrators actions\",\"items\":[{\"type\":12,\"content\":{\"version\":\"NotebookGroup/1.0\",\"groupType\":\"editable\",\"title\":\"Total Cmdlets for the Time Range\",\"items\":[{\"type\":3,\"content\":{\"version\":\"KqlItem/1.0\",\"query\":\"let ExcludedCmdlet = externaldata (Cmdlet:string)[h\\\"https://raw.githubusercontent.com/nlepagnez/ESI-PublicContent/main/Operations/Watchlists/ExcludedCmdletWatchlist.csv\\\"]with(format=\\\"csv\\\",ignoreFirstRecord=true)| project Cmdlet;\\r\\nExchangeAdminAuditLogs\\r\\n| where TimeGenerated {TimeRange}\\r\\n| where ESIEnvironment in ('{EnvironmentList}')\\r\\n| where Status == \\\"Success\\\"\\r\\n| where CmdletName  !in (ExcludedCmdlet)\\r\\n| extend Caller\\r\\n| extend CmdletName\\r\\n| summarize Count=count() by CmdletName\",\"size\":2,\"showAnalytics\":true,\"showExportToExcel\":true,\"queryType\":0,\"resourceType\":\"microsoft.operationalinsights/workspaces\",\"visualization\":\"piechart\",\"chartSettings\":{\"createOtherGroup\":10}},\"customWidth\":\"50\",\"name\":\"query - 0\"},{\"type\":3,\"content\":{\"version\":\"KqlItem/1.0\",\"query\":\"let ExcludedCmdlet = externaldata (Cmdlet:string)[h\\\"https://raw.githubusercontent.com/nlepagnez/ESI-PublicContent/main/Operations/Watchlists/ExcludedCmdletWatchlist.csv\\\"]with(format=\\\"csv\\\",ignoreFirstRecord=true)| project Cmdlet;\\r\\nExchangeAdminAuditLogs\\r\\n| where TimeGenerated {TimeRange}\\r\\n| where ESIEnvironment in ('{EnvironmentList}')\\r\\n| where Status == \\\"Success\\\"\\r\\n| where CmdletName  !in (ExcludedCmdlet)\\r\\n| extend Account = tostring(split(Caller,\\\"/\\\")[countof(Caller,\\\"/\\\")])\\r\\n| extend CmdletName\\r\\n| summarize Count=dcount(CmdletName) by Account,CmdletName\",\"size\":2,\"showAnalytics\":true,\"title\":\"Total Unique Cmdlet per Account for the Time Range\",\"showExportToExcel\":true,\"queryType\":0,\"resourceType\":\"microsoft.operationalinsights/workspaces\",\"visualization\":\"piechart\",\"tileSettings\":{\"showBorder\":false,\"titleContent\":{\"columnMatch\":\"Account\",\"formatter\":1},\"leftContent\":{\"columnMatch\":\"Count\",\"formatter\":12,\"formatOptions\":{\"palette\":\"auto\"},\"numberFormat\":{\"unit\":17,\"options\":{\"maximumSignificantDigits\":3,\"maximumFractionDigits\":2}}}}},\"customWidth\":\"50\",\"name\":\"query - 1\"}]},\"name\":\"group - 1\"},{\"type\":12,\"content\":{\"version\":\"NotebookGroup/1.0\",\"groupType\":\"editable\",\"items\":[{\"type\":3,\"content\":{\"version\":\"KqlItem/1.0\",\"query\":\"let ExcludedCmdlet = externaldata (Cmdlet:string)[h\\\"https://raw.githubusercontent.com/nlepagnez/ESI-PublicContent/main/Operations/Watchlists/ExcludedCmdletWatchlist.csv\\\"]with(format=\\\"csv\\\",ignoreFirstRecord=true)| project Cmdlet;\\r\\nExchangeAdminAuditLogs\\r\\n| where TimeGenerated {TimeRange}\\r\\n| where ESIEnvironment in ('{EnvironmentList}')\\r\\n| where Status == \\\"Success\\\"\\r\\n| where CmdletName  !in (ExcludedCmdlet)\\r\\n| extend Caller\\r\\n| extend CmdletName\\r\\n| summarize Count=count() by CmdletName\\r\\n| sort by CmdletName asc\",\"size\":0,\"showAnalytics\":true,\"title\":\"Total List of Cmdlets\",\"showExportToExcel\":true,\"queryType\":0,\"resourceType\":\"microsoft.operationalinsights/workspaces\",\"gridSettings\":{\"filter\":true}},\"customWidth\":\"50\",\"name\":\"query - 2\"},{\"type\":3,\"content\":{\"version\":\"KqlItem/1.0\",\"query\":\"let ExcludedCmdlet = externaldata (Cmdlet:string)[h\\\"https://raw.githubusercontent.com/nlepagnez/ESI-PublicContent/main/Operations/Watchlists/ExcludedCmdletWatchlist.csv\\\"]with(format=\\\"csv\\\",ignoreFirstRecord=true)| project Cmdlet;\\r\\nExchangeAdminAuditLogs\\r\\n| where TimeGenerated {TimeRange}\\r\\n| where ESIEnvironment in ('{EnvironmentList}')\\r\\n| where Status == \\\"Success\\\"\\r\\n| where CmdletName  !in (ExcludedCmdlet)\\r\\n| extend Account = tostring(split(Caller,\\\"/\\\")[countof(Caller,\\\"/\\\")])\\r\\n| extend CmdletName\\r\\n| summarize Count=count() by CmdletName, Account\\r\\n| sort by Count asc\",\"size\":0,\"showAnalytics\":true,\"title\":\"List of Cmdlet per Account\",\"showExportToExcel\":true,\"queryType\":0,\"resourceType\":\"microsoft.operationalinsights/workspaces\",\"gridSettings\":{\"rowLimit\":10000,\"filter\":true}},\"customWidth\":\"50\",\"name\":\"query - 1\"},{\"type\":12,\"content\":{\"version\":\"NotebookGroup/1.0\",\"groupType\":\"editable\",\"title\":\"Explanations\",\"expandable\":true,\"items\":[{\"type\":1,\"content\":{\"json\":\"This section displayed the list of Cmdlet used in your environment for the defined period of time with the number of time they have been used.\"},\"name\":\"text - 0\"}]},\"customWidth\":\"50\",\"name\":\"group - 2\"},{\"type\":12,\"content\":{\"version\":\"NotebookGroup/1.0\",\"groupType\":\"editable\",\"title\":\"Explanations\",\"expandable\":true,\"items\":[{\"type\":1,\"content\":{\"json\":\"This section will display the list of Cmdlet launch by Administrators for the defined period of time and the number of time they have been used\"},\"name\":\"text - 0\"}]},\"customWidth\":\"50\",\"name\":\"group - 3\"}]},\"name\":\"Result Analysis\"}]},\"conditionalVisibility\":{\"parameterName\":\"selected\",\"comparison\":\"isEqualTo\",\"value\":\"CmdletAna\"},\"name\":\"Analysis of actions performed\"},{\"type\":12,\"content\":{\"version\":\"NotebookGroup/1.0\",\"groupType\":\"editable\",\"items\":[{\"type\":1,\"content\":{\"json\":\"# Workbook goals\\r\\nThe goals of this workbook is to allow search in the Exchange Admin Audit log.\\r\\n\\r\\nThe source of this workbook is not an export of the Admin Audit log mailbox but an export of the MSExchange Management for each Exchange servers.\\r\\n\\r\\nIf the Admin Audit Log is bypassed, the information won't be displayed in this workbook as there is  no method to track this data.\\r\\n\\r\\n## Tabs\\r\\n\\r\\nLet quicly review the content of each tab\\r\\n\\r\\n### Cmdlets Analysis\\r\\n\\r\\nThis tab will show for the defined time range :\\r\\n  - A summary of all cmdets used\\r\\n\\r\\n  - A summary of all cmdlets used by each Account\\r\\n\\r\\n### Global Admin Audit Log\\r\\n\\r\\nThis tab allow to globally search in the exported Admin Audit log content.\\r\\n\\r\\nWhen Sensitive Cmdlets and/or Sensitive parameters are used, specific informations will be displayed.\\r\\n\\r\\nWhen VIP user are manipulated, specific informations will be displayed.\\r\\n\\r\\nFor more informations on how to understand each Column, refer to \\\"How to understand the data\\\"\\r\\n\\r\\n\\r\\n### AdminAuditLog for Org Mgmt\\r\\n\\r\\nThis tab allow to globally search in the exported Admin Audit log content for only account members on the Organization Management groups.\\r\\n\\r\\nWhen Sensitive Cmdlets and/or Sensitive parameters are used, specific informations will be displayed.\\r\\n\\r\\nWhen VIP user are manipulated, specific informations will be displayed.\\r\\n\\r\\nFor more informations on how to understand each Column, refer to \\\"How to understand the data\\\"\"},\"name\":\"text - 0\"}]},\"conditionalVisibility\":{\"parameterName\":\"selected\",\"comparison\":\"isEqualTo\",\"value\":\"Start\"},\"name\":\"group - 5\"}],\"fromTemplateId\":\"sentinel-MicrosoftExchangeSearchAdminAuditLog\",\"$schema\":\"https://github.com/Microsoft/Application-Insights-Workbooks/blob/master/schema/workbook.json\"}\r\n",
                "version": "1.0",
                "sourceId": "[variables('workspaceResourceId')]",
                "category": "sentinel"
              }
            },
            {
              "type": "Microsoft.OperationalInsights/workspaces/providers/metadata",
              "apiVersion": "2022-01-01-preview",
              "name": "[concat(parameters('workspace'),'/Microsoft.SecurityInsights/',concat('Workbook-', last(split(variables('workbookId2'),'/'))))]",
              "properties": {
                "description": "@{workbookKey=MicrosoftExchangeSearchAdminAuditLog; logoFileName=Azure_Sentinel.svg; description=This workbook is dedicated to On-Premises Exchange organizations. It uses the MSExchange Management event logs to give you a simple way to view administrators’ activities in your Exchange environment with Cmdlets usage statistics and multiple pivots to understand who and/or what is affected to modifications on your environment.; dataTypesDependencies=System.Object[]; dataConnectorsDependencies=System.Object[]; previewImagesFileNames=System.Object[]; version=1.0.0; title=Microsoft Exchange Search AdminAuditLog; templateRelativePath=Microsoft Exchange Search AdminAuditLog.json; subtitle=; provider=Microsoft}.description",
                "parentId": "[variables('workbookId2')]",
                "contentId": "[variables('_workbookContentId2')]",
                "kind": "Workbook",
                "version": "[variables('workbookVersion2')]",
                "source": {
                  "kind": "Solution",
                  "name": "Microsoft Exchange Security - Exchange On-Premises",
                  "sourceId": "[variables('_solutionId')]"
                },
                "author": {
                  "name": "Microsoft",
                  "email": "[variables('_email')]"
                },
                "support": {
                    "name": "Community",
                    "tier": "Community",
                    "link": "https://github.com/Azure/Azure-Sentinel/issues"
                },
                "dependencies": {
                  "operator": "AND",
                  "criteria": [
                    {
                      "contentId": "ESIExchangeConfig_CL",
                      "kind": "DataType"
                    },
                    {
                      "contentId": "ESI-ExchangeOnPremisesCollector",
                      "kind": "DataConnector"
                    },
                    {
                      "contentId": "ESI-ExchangeAdminAuditLogEvents",
                      "kind": "DataConnector"
                    }
                  ]
                }
              }
            }
          ]
        }
      }
    },
    {
      "type": "Microsoft.Resources/templateSpecs",
      "apiVersion": "2022-02-01",
      "name": "[variables('workbookTemplateSpecName3')]",
      "location": "[parameters('workspace-location')]",
      "tags": {
        "hidden-sentinelWorkspaceId": "[variables('workspaceResourceId')]",
        "hidden-sentinelContentType": "Workbook"
      },
      "properties": {
        "description": "Microsoft Exchange Security - On-Premises Workbook with template",
        "displayName": "Microsoft Exchange Security - On-Premises workbook template"
      }
    },
    {
      "type": "Microsoft.Resources/templateSpecs/versions",
      "apiVersion": "2022-02-01",
      "name": "[concat(variables('workbookTemplateSpecName3'),'/',variables('workbookVersion3'))]",
      "location": "[parameters('workspace-location')]",
      "tags": {
        "hidden-sentinelWorkspaceId": "[variables('workspaceResourceId')]",
        "hidden-sentinelContentType": "Workbook"
      },
      "dependsOn": [
        "[resourceId('Microsoft.Resources/templateSpecs', variables('workbookTemplateSpecName3'))]"
      ],
      "properties": {
        "description": "Microsoft Exchange Admin Activity Workbook with template version 2.0.0",
        "mainTemplate": {
          "$schema": "https://schema.management.azure.com/schemas/2019-04-01/deploymentTemplate.json#",
          "contentVersion": "[variables('workbookVersion3')]",
          "parameters": {},
          "variables": {},
          "resources": [
            {
              "type": "Microsoft.Insights/workbooks",
              "name": "[variables('workbookContentId3')]",
              "location": "[parameters('workspace-location')]",
              "kind": "shared",
              "apiVersion": "2021-08-01",
              "metadata": {
                "description": "This Workbook is dedicated to On-Premises Exchange organizations. It uses the MSExchange Management event logs and Microsoft Exchange Security configuration collected by data connectors. It helps to track admin actions, especially on VIP Users and/or on Sensitive Cmdlets. This workbook allows also to list Exchange Services changes, local account activities and local logon on Exchange Servers."
              },
              "properties": {
                "displayName": "[parameters('workbook3-name')]",
                "serializedData": "{\"version\":\"Notebook/1.0\",\"items\":[{\"type\":1,\"content\":{\"json\":\"# Microsoft Exchange Admin Activity\\r\\n\\r\\nThis workbook helps you visualize what is happening in your Exchange environment.\\r\\nResults removed :\\r\\n\\t- All Test-* and Set-AdServerSetting Cmdlets\"},\"name\":\"text - 2\"},{\"type\":9,\"content\":{\"version\":\"KqlParameterItem/1.0\",\"parameters\":[{\"id\":\"3792117c-d924-4ec7-a327-1e8d5e9f291a\",\"version\":\"KqlParameterItem/1.0\",\"name\":\"TimeRange\",\"label\":\"Time Range\",\"type\":4,\"isRequired\":true,\"typeSettings\":{\"selectableValues\":[{\"durationMs\":14400000},{\"durationMs\":43200000},{\"durationMs\":86400000},{\"durationMs\":172800000},{\"durationMs\":259200000},{\"durationMs\":604800000},{\"durationMs\":1209600000},{\"durationMs\":2419200000},{\"durationMs\":2592000000},{\"durationMs\":5184000000},{\"durationMs\":7776000000}],\"allowCustom\":true},\"value\":{\"durationMs\":2592000000}},{\"id\":\"743317e2-ebcf-4958-861d-4ff97fc7cce1\",\"version\":\"KqlParameterItem/1.0\",\"name\":\"EnvironmentList\",\"label\":\"Environment\",\"type\":2,\"isRequired\":true,\"query\":\"ExchangeAdminAuditLogs | where TimeGenerated {TimeRange}\\r\\n | summarize by ESIEnvironment\",\"typeSettings\":{\"showDefault\":false},\"queryType\":0,\"resourceType\":\"microsoft.operationalinsights/workspaces\"},{\"id\":\"8ac96eb3-918b-4a36-bcc4-df50d8f46175\",\"version\":\"KqlParameterItem/1.0\",\"name\":\"Help\",\"label\":\"Show Help\",\"type\":10,\"isRequired\":true,\"query\":\"{\\\"version\\\":\\\"1.0.0\\\",\\\"content\\\":\\\"[\\\\r\\\\n { \\\\\\\"value\\\\\\\": \\\\\\\"Yes\\\\\\\", \\\\\\\"label\\\\\\\": \\\\\\\"Yes\\\\\\\"},\\\\r\\\\n {\\\\\\\"value\\\\\\\": \\\\\\\"No\\\\\\\", \\\\\\\"label\\\\\\\": \\\\\\\"No\\\\\\\", \\\\\\\"selected\\\\\\\":true }\\\\r\\\\n]\\\\r\\\\n\\\"}\",\"timeContext\":{\"durationMs\":2592000000},\"queryType\":8}],\"style\":\"above\",\"queryType\":0,\"resourceType\":\"microsoft.operationalinsights/workspaces\"},\"name\":\"TimeRange\"},{\"type\":11,\"content\":{\"version\":\"LinkItem/1.0\",\"style\":\"tabs\",\"links\":[{\"id\":\"34188faf-7a02-4697-9b36-2afa986afc0f\",\"cellValue\":\"selected\",\"linkTarget\":\"parameter\",\"linkLabel\":\"Cmdlet Analysis\",\"subTarget\":\"Cmdlet\",\"postText\":\"t\",\"style\":\"link\",\"icon\":\"3\",\"linkIsContextBlade\":true},{\"id\":\"be02c735-6150-4b6e-a386-b2b023e754e5\",\"cellValue\":\"selected\",\"linkTarget\":\"parameter\",\"linkLabel\":\"Active Directory Modifications\",\"subTarget\":\"AD\",\"style\":\"link\"}]},\"name\":\"links - 1\"},{\"type\":12,\"content\":{\"version\":\"NotebookGroup/1.0\",\"groupType\":\"editable\",\"title\":\"Cmdlet summary\",\"items\":[{\"type\":1,\"content\":{\"json\":\"This tab parses the events from Admin Audit logs :\\r\\n\\r\\n- list of cmdlets\\r\\n- filter on a VIP and/or Sensitive objects (based on Watchlist \\\"Exchange VIP\\\" and \\\" Monitored Exchange Cmdlets\\\")\\r\\n- anomalies detections are based on the KQL function series_decompose_anomalies\",\"style\":\"info\"},\"conditionalVisibility\":{\"parameterName\":\"Help\",\"comparison\":\"isEqualTo\",\"value\":\"Yes\"},\"name\":\"CmdletGroupHelp\"},{\"type\":9,\"content\":{\"version\":\"KqlParameterItem/1.0\",\"parameters\":[{\"id\":\"5a942eba-c991-4b84-9a94-c153bca86e12\",\"version\":\"KqlParameterItem/1.0\",\"name\":\"VIPOnly\",\"label\":\"Show VIP Only\",\"type\":10,\"isRequired\":true,\"typeSettings\":{\"showDefault\":false},\"jsonData\":\"[\\r\\n { \\\"value\\\": \\\"True\\\", \\\"label\\\": \\\"Yes\\\"},\\r\\n { \\\"value\\\": \\\"True,False\\\", \\\"label\\\": \\\"No\\\", \\\"selected\\\":true }\\r\\n]\",\"timeContext\":{\"durationMs\":86400000}},{\"id\":\"83befa26-eee0-49ab-9785-72653943bc6b\",\"version\":\"KqlParameterItem/1.0\",\"name\":\"SensitiveOnly\",\"label\":\"Sensitive CmdLet Only\",\"type\":10,\"isRequired\":true,\"typeSettings\":{\"showDefault\":false},\"jsonData\":\"[\\r\\n { \\\"value\\\": \\\"True\\\", \\\"label\\\": \\\"Yes\\\" },\\r\\n { \\\"value\\\": \\\"True,False\\\", \\\"label\\\": \\\"No\\\", \\\"selected\\\":true }\\r\\n]\\r\\n\",\"timeContext\":{\"durationMs\":86400000}},{\"id\":\"a6046096-a14b-4023-af1a-ab47f4e2dff1\",\"version\":\"KqlParameterItem/1.0\",\"name\":\"CallerFilter1\",\"label\":\"Caller\",\"type\":2,\"multiSelect\":true,\"quote\":\"'\",\"delimiter\":\",\",\"query\":\"ExchangeAdminAuditLogs\\r\\n| where TimeGenerated {TimeRange}\\r\\n| where ESIEnvironment in ('{EnvironmentList}')\\r\\n| where Status == \\\"Success\\\"\\r\\n| distinct Caller\",\"isHiddenWhenLocked\":true,\"typeSettings\":{\"showDefault\":false},\"queryType\":0,\"resourceType\":\"microsoft.operationalinsights/workspaces\"},{\"id\":\"4c896211-577a-4390-b85a-6f9ac18f2824\",\"version\":\"KqlParameterItem/1.0\",\"name\":\"CmdletFilter1\",\"type\":2,\"query\":\"let ExcludedCmdlet = externaldata (Cmdlet:string)[h\\\"https://raw.githubusercontent.com/nlepagnez/ESI-PublicContent/main/Operations/Watchlists/ExcludedCmdletWatchlist.csv\\\"]with(format=\\\"csv\\\",ignoreFirstRecord=true)| project Cmdlet;\\r\\nExchangeAdminAuditLogs\\r\\n| where TimeGenerated {TimeRange}\\r\\n| where ESIEnvironment in ('{EnvironmentList}')\\r\\n| where Status == \\\"Success\\\"\\r\\n| where CmdletName  !in (ExcludedCmdlet)\\r\\n| distinct CmdletName\",\"isHiddenWhenLocked\":true,\"typeSettings\":{\"showDefault\":false},\"timeContext\":{\"durationMs\":86400000},\"queryType\":0,\"resourceType\":\"microsoft.operationalinsights/workspaces\"}],\"style\":\"above\",\"queryType\":0,\"resourceType\":\"microsoft.operationalinsights/workspaces\"},\"name\":\"parameters - 0\"},{\"type\":1,\"content\":{\"json\":\"This section show all the Cmdlets executed in the selected time range. Possible filters are: \\r\\n- **VIP Only selected** Cmdlets used against VIP objects (based on the \\\"Exchange VIP\\\" watchlist)\\r\\n- **Sensitive Cmdlets** Cmdlets considered as Sensitive (based on the \\\"Monitored Exchange Cmdlets\\\" watchlist)\\r\\n\\r\\nThese informations can be useful to detect unexpected behaviors or to determine what are the action performed by the accounts (ie. service accounts).\\r\\n\\r\\nℹ️ It is recommended to delegated only the necessary privileges to an account.\",\"style\":\"info\"},\"conditionalVisibility\":{\"parameterName\":\"Help\",\"comparison\":\"isEqualTo\",\"value\":\"Yes\"},\"name\":\"CmdtListHelp\"},{\"type\":3,\"content\":{\"version\":\"KqlItem/1.0\",\"query\":\"let ExcludedCmdlet = externaldata (Cmdlet:string)[h\\\"https://raw.githubusercontent.com/nlepagnez/ESI-PublicContent/main/Operations/Watchlists/ExcludedCmdletWatchlist.csv\\\"]with(format=\\\"csv\\\",ignoreFirstRecord=true)| project Cmdlet;\\r\\nExchangeAdminAuditLogs\\r\\n| where TimeGenerated {TimeRange}\\r\\n| where ESIEnvironment in ('{EnvironmentList}')\\r\\n| where Status == \\\"Success\\\"\\r\\n//| where TargetObject !contains \\\"Health\\\"\\r\\n| where CmdletName  !in (ExcludedCmdlet)\\r\\n| where IsVIP in ({VIPOnly})\\r\\n| where IsSensitive in ({SensitiveOnly})\\r\\n| summarize count() by CmdletName\\r\\n| sort by count_\",\"size\":2,\"showAnalytics\":true,\"title\":\"List of all executed cmdlets during the last 90 days (based on Sentinel retention)\",\"exportFieldName\":\"CmdletName\",\"exportParameterName\":\"CmdletFilter\",\"exportDefaultValue\":\"\\\"\\\"\",\"showExportToExcel\":true,\"queryType\":0,\"resourceType\":\"microsoft.operationalinsights/workspaces\",\"visualization\":\"tiles\",\"tileSettings\":{\"showBorder\":false,\"titleContent\":{\"columnMatch\":\"CmdletName\",\"formatter\":1},\"leftContent\":{\"columnMatch\":\"count_\",\"formatter\":12,\"formatOptions\":{\"palette\":\"auto\"},\"numberFormat\":{\"unit\":17,\"options\":{\"maximumSignificantDigits\":3,\"maximumFractionDigits\":2}}}},\"graphSettings\":{\"type\":0,\"topContent\":{\"columnMatch\":\"CmdletName\",\"formatter\":1},\"centerContent\":{\"columnMatch\":\"count_\",\"formatter\":1,\"numberFormat\":{\"unit\":17,\"options\":{\"maximumSignificantDigits\":3,\"maximumFractionDigits\":2}}}},\"chartSettings\":{\"createOtherGroup\":20}},\"customWidth\":\"45\",\"name\":\"query - 1\"},{\"type\":3,\"content\":{\"version\":\"KqlItem/1.0\",\"query\":\"let ExcludedCmdlet = externaldata (Cmdlet:string)[h\\\"https://raw.githubusercontent.com/nlepagnez/ESI-PublicContent/main/Operations/Watchlists/ExcludedCmdletWatchlist.csv\\\"]with(format=\\\"csv\\\",ignoreFirstRecord=true)| project Cmdlet;\\r\\nExchangeAdminAuditLogs\\r\\n | where TimeGenerated {TimeRange}\\r\\n| where ESIEnvironment in ('{EnvironmentList}')\\r\\n| where Status == \\\"Success\\\"\\r\\n//| where TargetObject !contains \\\"Health\\\"\\r\\n| where CmdletName  !in (ExcludedCmdlet)\\r\\n| where IsVIP in ({VIPOnly})\\r\\n| where IsSensitive in ({SensitiveOnly})\\r\\n| summarize count() by CmdletName\\r\\n| join kind=leftouter ( ExchangeAdminAuditLogs \\r\\n    | where TimeGenerated > ago(30d)\\r\\n    | where ESIEnvironment in ('{EnvironmentList}')\\r\\n    | where Status == \\\"Success\\\"\\r\\n    //| where TargetObject !contains \\\"Health\\\"\\r\\n    | where CmdletName  !in (ExcludedCmdlet)\\r\\n    | where IsVIP in ({VIPOnly})\\r\\n    | where IsSensitive in ({SensitiveOnly})\\r\\n    | make-series Count=count() on TimeGenerated from ago(30d) to now() step 1d by CmdletName\\r\\n    | extend Anomalies=series_decompose_anomalies(Count)\\r\\n) on CmdletName\\r\\n| project CmdletName, Total=count_, Count, Anomalies\\r\\n| sort by Total\",\"size\":2,\"showAnalytics\":true,\"showExportToExcel\":true,\"queryType\":0,\"resourceType\":\"microsoft.operationalinsights/workspaces\",\"gridSettings\":{\"formatters\":[{\"columnMatch\":\"CmdletName\",\"formatter\":0,\"formatOptions\":{\"customColumnWidthSetting\":\"31.5ch\"}},{\"columnMatch\":\"Total\",\"formatter\":0,\"formatOptions\":{\"customColumnWidthSetting\":\"9.3ch\"}},{\"columnMatch\":\"Count\",\"formatter\":21,\"formatOptions\":{\"palette\":\"blue\",\"customColumnWidthSetting\":\"330px\"},\"tooltipFormat\":{\"tooltip\":\"Trend\"}},{\"columnMatch\":\"Anomalies\",\"formatter\":9,\"formatOptions\":{\"palette\":\"redBright\",\"customColumnWidthSetting\":\"330px\"},\"tooltipFormat\":{\"tooltip\":\"Anomalies\"}}],\"rowLimit\":10000,\"filter\":true,\"labelSettings\":[{\"columnId\":\"CmdletName\",\"label\":\"Cmdlet\"},{\"columnId\":\"Count\",\"label\":\"Count for the last 30 days\"}]}},\"customWidth\":\"55\",\"name\":\"CmdletTrends\"},{\"type\":3,\"content\":{\"version\":\"KqlItem/1.0\",\"query\":\"let ExcludedCmdlet = externaldata (Cmdlet:string)[h\\\"https://raw.githubusercontent.com/nlepagnez/ESI-PublicContent/main/Operations/Watchlists/ExcludedCmdletWatchlist.csv\\\"]with(format=\\\"csv\\\",ignoreFirstRecord=true)| project Cmdlet;\\r\\nExchangeAdminAuditLogs\\r\\n| where TimeGenerated {TimeRange}\\r\\n| where ESIEnvironment in ('{EnvironmentList}')\\r\\n| where Status == \\\"Success\\\"\\r\\n//| where TargetObject !contains \\\"Health\\\"\\r\\n| where CmdletName  !in (ExcludedCmdlet)\\r\\n| where IsVIP in ({VIPOnly})\\r\\n| where IsSensitive in ({SensitiveOnly})\\r\\n| summarize Total = count() by Caller\\r\\n| join kind=leftouter ( ExchangeAdminAuditLogs \\r\\n    | where TimeGenerated > ago(30d)\\r\\n    | where ESIEnvironment in ('{EnvironmentList}')\\r\\n    | where Status == \\\"Success\\\"\\r\\n    | where IsVIP in ({VIPOnly})\\r\\n    | where IsSensitive in ({SensitiveOnly})\\r\\n    | make-series Count=count() on TimeGenerated from ago(30d) to now() step 1d by Caller\\r\\n    | extend Anomalies=series_decompose_anomalies(Count)\\r\\n) on Caller\\r\\n| project Caller, Total, Count, Anomalies\\r\\n| sort by Total desc\",\"size\":1,\"showAnalytics\":true,\"exportFieldName\":\"Caller\",\"exportParameterName\":\"CallerFilter\",\"showExportToExcel\":true,\"queryType\":0,\"resourceType\":\"microsoft.operationalinsights/workspaces\",\"visualization\":\"table\",\"gridSettings\":{\"formatters\":[{\"columnMatch\":\"Caller\",\"formatter\":0,\"formatOptions\":{\"customColumnWidthSetting\":\"70ch\"}},{\"columnMatch\":\"Total\",\"formatter\":4,\"formatOptions\":{\"palette\":\"blue\",\"customColumnWidthSetting\":\"125px\"}},{\"columnMatch\":\"Count\",\"formatter\":21,\"formatOptions\":{\"palette\":\"blue\",\"customColumnWidthSetting\":\"300px\"},\"tooltipFormat\":{\"tooltip\":\"Trend\"}},{\"columnMatch\":\"Anomalies\",\"formatter\":10,\"formatOptions\":{\"palette\":\"redBright\",\"customColumnWidthSetting\":\"300px\"},\"tooltipFormat\":{\"tooltip\":\"Anomalies\"}}],\"rowLimit\":10000,\"filter\":true,\"sortBy\":[{\"itemKey\":\"$gen_bar_Total_1\",\"sortOrder\":2}],\"labelSettings\":[{\"columnId\":\"Count\",\"label\":\"Count for the last 30 days\"}]},\"sortBy\":[{\"itemKey\":\"$gen_bar_Total_1\",\"sortOrder\":2}],\"chartSettings\":{\"createOtherGroup\":20}},\"name\":\"query - 4\"},{\"type\":1,\"content\":{\"json\":\"## List of Cmdlets\\r\\nYou can pick a tile in the list of all executed cmdlets above to filter the list.\\r\\n\\r\\nBy default all accounts found in the log are displayed.\\r\\n\\r\\nSelect an account in the previous section, to display on Cmdlets launched by this user\\r\\n\\r\\n> **Legend**    \\r\\n>    \\r\\n> 👑 VIP user    \\r\\n> 💥 Sensitive action\\r\\n\\r\\nIf needed, select an item in the dropdownlist. Dropdownlist are independent.\"},\"name\":\"text - 3\"},{\"type\":9,\"content\":{\"version\":\"KqlParameterItem/1.0\",\"parameters\":[{\"id\":\"008273d1-a013-4d86-9e23-499e5175a85e\",\"version\":\"KqlParameterItem/1.0\",\"name\":\"CallerFilter\",\"label\":\"Caller\",\"type\":2,\"multiSelect\":true,\"quote\":\"'\",\"delimiter\":\",\",\"query\":\"let ExcludedCmdlet = externaldata (Cmdlet:string)[h\\\"https://raw.githubusercontent.com/nlepagnez/ESI-PublicContent/main/Operations/Watchlists/ExcludedCmdletWatchlist.csv\\\"]with(format=\\\"csv\\\",ignoreFirstRecord=true)| project Cmdlet;\\r\\nExchangeAdminAuditLogs\\r\\n| where TimeGenerated {TimeRange}\\r\\n| where ESIEnvironment in ('{EnvironmentList}')\\r\\n| where Status == \\\"Success\\\"\\r\\n| where CmdletName  !in (ExcludedCmdlet)\\r\\n| where IsVIP in ({VIPOnly})\\r\\n| where IsSensitive in ({SensitiveOnly})\\r\\n| distinct Caller\\r\\n| sort by Caller asc\",\"typeSettings\":{\"additionalResourceOptions\":[\"value::all\"],\"showDefault\":false},\"defaultValue\":\"value::all\",\"queryType\":0,\"resourceType\":\"microsoft.operationalinsights/workspaces\",\"value\":[\"value::all\"]},{\"id\":\"21bd4e45-65ca-4b9b-a19c-177d6b37d807\",\"version\":\"KqlParameterItem/1.0\",\"name\":\"TargetObjectFilter\",\"label\":\"Target Object\",\"type\":2,\"query\":\"let ExcludedCmdlet = externaldata (Cmdlet:string)[h\\\"https://raw.githubusercontent.com/nlepagnez/ESI-PublicContent/main/Operations/Watchlists/ExcludedCmdletWatchlist.csv\\\"]with(format=\\\"csv\\\",ignoreFirstRecord=true)| project Cmdlet;\\r\\nExchangeAdminAuditLogs\\r\\n| where TimeGenerated {TimeRange}\\r\\n| where ESIEnvironment in ('{EnvironmentList}')\\r\\n| where Status == \\\"Success\\\"\\r\\n| where CmdletName  !in (ExcludedCmdlet)\\r\\n| where IsVIP in ({VIPOnly})\\r\\n| where IsSensitive in ({SensitiveOnly})\\r\\n| distinct TargetObject\\r\\n| sort by TargetObject asc\",\"typeSettings\":{\"showDefault\":false},\"queryType\":0,\"resourceType\":\"microsoft.operationalinsights/workspaces\"},{\"id\":\"9e93d5c3-0fcb-4ece-b2a0-fc3ff44a0b04\",\"version\":\"KqlParameterItem/1.0\",\"name\":\"CmdletFilter\",\"label\":\"Cmdlet Filter\",\"type\":2,\"query\":\"let ExcludedCmdlet = externaldata (Cmdlet:string)[h\\\"https://raw.githubusercontent.com/nlepagnez/ESI-PublicContent/main/Operations/Watchlists/ExcludedCmdletWatchlist.csv\\\"]with(format=\\\"csv\\\",ignoreFirstRecord=true)| project Cmdlet;\\r\\nExchangeAdminAuditLogs\\r\\n| where TimeGenerated {TimeRange}\\r\\n| where ESIEnvironment in ('{EnvironmentList}')\\r\\n| where Status == \\\"Success\\\"\\r\\n| where CmdletName  !in (ExcludedCmdlet)\\r\\n| where IsVIP in ({VIPOnly})\\r\\n| where IsSensitive in ({SensitiveOnly})\\r\\n| distinct CmdletName\\r\\n| sort by CmdletName asc\",\"typeSettings\":{\"showDefault\":false},\"queryType\":0,\"resourceType\":\"microsoft.operationalinsights/workspaces\"}],\"style\":\"pills\",\"queryType\":0,\"resourceType\":\"microsoft.operationalinsights/workspaces\"},\"name\":\"parameters - 8\"},{\"type\":3,\"content\":{\"version\":\"KqlItem/1.0\",\"query\":\"let ExcludedCmdlet = externaldata (Cmdlet:string)[h\\\"https://raw.githubusercontent.com/nlepagnez/ESI-PublicContent/main/Operations/Watchlists/ExcludedCmdletWatchlist.csv\\\"]with(format=\\\"csv\\\",ignoreFirstRecord=true)| project Cmdlet;\\r\\nlet CallerF = toscalar(split(\\\"{CallerFilter}\\\",\\\",\\\"));\\r\\nExchangeAdminAuditLogs\\r\\n| where TimeGenerated {TimeRange}\\r\\n| where ESIEnvironment in ('{EnvironmentList}')\\r\\n| where Status == \\\"Success\\\"\\r\\n//| where TargetObject !contains \\\"Health\\\"\\r\\n| where CmdletName  !in (ExcludedCmdlet)\\r\\n| where IsVIP in ({VIPOnly})\\r\\n| where IsSensitive in ({SensitiveOnly})\\r\\n//| parse \\\"{CallerFilter}\\\" with \\\",\\\" CallerF\\r\\n//| where Caller contains {CallerFilter} and TargetObject contains \\\"{TargetObjectFilter}\\\" and CmdletName contains \\\"{CmdletFilter}\\\"\\r\\n| where (Caller in ({CallerFilter}) or Caller == \\\"ALL\\\")  and TargetObject contains \\\"{TargetObjectFilter}\\\" and CmdletName contains \\\"{CmdletFilter}\\\"\\r\\n| extend ActualCmdLet = strcat( CmdletName, \\\" \\\", CmdletParameters)\\r\\n| extend TargetObject = iif(IsVIP == true and TargetObject !=\\\"\\\" , strcat(\\\"👑 \\\",TargetObject), TargetObject )\\r\\n| extend ActualCmdLet = iif(IsSensitive == true and TargetObject !=\\\"\\\", strcat(\\\"💥 \\\",ActualCmdLet), ActualCmdLet )\\r\\n| project TimeGenerated, Caller, TargetObject, ActualCmdLet\\r\\n| sort by TimeGenerated desc\",\"size\":2,\"showAnalytics\":true,\"title\":\"History\",\"showExportToExcel\":true,\"queryType\":0,\"resourceType\":\"microsoft.operationalinsights/workspaces\",\"gridSettings\":{\"formatters\":[{\"columnMatch\":\"ActualCmdLet\",\"formatter\":0,\"formatOptions\":{\"customColumnWidthSetting\":\"120ch\"}}],\"rowLimit\":10000,\"filter\":true}},\"name\":\"query - 5\"}]},\"conditionalVisibility\":{\"parameterName\":\"selected\",\"comparison\":\"isEqualTo\",\"value\":\"Cmdlet\"},\"name\":\"Cmdlet Group\"},{\"type\":12,\"content\":{\"version\":\"NotebookGroup/1.0\",\"groupType\":\"editable\",\"items\":[{\"type\":1,\"content\":{\"json\":\"## VIP modifications\\r\\n\\r\\nThis view allows you to quickly see what is happening on VIP accounts.\\r\\n**This tab needs Option 2 or 3**\"},\"name\":\"text - 3\"},{\"type\":1,\"content\":{\"json\":\"This section displays the modifications on VIP Active Directory objects for the selected Time Range.\\r\\n\\r\\nIt is based on the security events 4725, 4726, 4738, 4740 and 4767.\",\"style\":\"info\"},\"conditionalVisibility\":{\"parameterName\":\"Help\",\"comparison\":\"isEqualTo\",\"value\":\"Yes\"},\"name\":\"HelpTotalModifVIP\"},{\"type\":3,\"content\":{\"version\":\"KqlItem/1.0\",\"query\":\"let ImportantADActivities = dynamic([4725,4726,4738,4740,4767]);\\r\\nlet Env = ExchangeConfiguration(SpecificSectionList=\\\"ESIEnvironment\\\")\\r\\n| extend DomainFQDN_ = tostring(CmdletResultValue.DomainFQDN)\\r\\n| project DomainFQDN_, ESIEnvironment;\\r\\nlet VIPUsers = _GetWatchlist('ExchangeVIP') | summarize make_list(tostring(sAMAccountName)) ;\\r\\nSecurityEvent\\r\\n| where TimeGenerated {TimeRange}\\r\\n| where EventID in (ImportantADActivities)\\r\\n| extend DomainEnv = replace_string(Computer,strcat(tostring(split(Computer,'.',0)[0]),'.'),'')\\r\\n    | join kind=leftouter  ( \\r\\n        Env\\r\\n    ) on $left.DomainEnv == $right.DomainFQDN_\\r\\n| extend ESIEnvironment = iif (isnotempty(ESIEnvironment), ESIEnvironment, strcat(\\\"Unknown-\\\",DomainEnv))\\r\\n| where ESIEnvironment in ('{EnvironmentList}')\\r\\n| where SubjectUserName in (VIPUsers) or TargetUserName in (VIPUsers)\\r\\n| extend Activity = tostring(split(Activity,\\\"- \\\")[1])\\r\\n| summarize Count=count() by Activity\",\"size\":3,\"noDataMessage\":\"Sections related to Option 2 or 3\",\"noDataMessageStyle\":2,\"queryType\":0,\"resourceType\":\"microsoft.operationalinsights/workspaces\",\"visualization\":\"tiles\",\"tileSettings\":{\"titleContent\":{\"columnMatch\":\"Activity\",\"formatter\":1},\"leftContent\":{\"columnMatch\":\"Count\",\"formatter\":12,\"formatOptions\":{\"palette\":\"auto\"},\"numberFormat\":{\"unit\":17,\"options\":{\"maximumSignificantDigits\":3,\"maximumFractionDigits\":2}}},\"showBorder\":false,\"size\":\"auto\"}},\"name\":\"QueryVIPModif\"},{\"type\":3,\"content\":{\"version\":\"KqlItem/1.0\",\"query\":\"let ImportantADActivities = dynamic([4725,4726,4738,4740,4767]);\\r\\nlet Env = ExchangeConfiguration(SpecificSectionList=\\\"ESIEnvironment\\\")\\r\\n| extend DomainFQDN_ = tostring(CmdletResultValue.DomainFQDN)\\r\\n| project DomainFQDN_, ESIEnvironment;\\r\\nlet VIPUsers = _GetWatchlist('ExchangeVIP') | summarize make_list(tostring(sAMAccountName)) ;\\r\\nSecurityEvent\\r\\n| where TimeGenerated {TimeRange}\\r\\n| where EventID in (ImportantADActivities)\\r\\n| extend DomainEnv = replace_string(Computer,strcat(tostring(split(Computer,'.',0)[0]),'.'),'')\\r\\n    | join kind=leftouter  ( \\r\\n        Env\\r\\n    ) on $left.DomainEnv == $right.DomainFQDN_\\r\\n| extend ESIEnvironment = iif (isnotempty(ESIEnvironment), ESIEnvironment, strcat(\\\"Unknown-\\\",DomainEnv))\\r\\n| where ESIEnvironment in ('{EnvironmentList}')\\r\\n| where SubjectUserName in (VIPUsers) or TargetUserName in (VIPUsers)\\r\\n| extend Activity = split(Activity,\\\"- \\\")[1]\\r\\n| extend SubjectUserName = iif( SubjectUserName in (VIPUsers), strcat(SubjectUserName, \\\" 👑\\\"), SubjectUserName)\\r\\n| extend SubjectUserName = iif( SubjectUserName hassuffix \\\"$\\\", strcat(\\\"💻 \\\", SubjectUserName), strcat(\\\"👨‍💼 \\\", SubjectUserName))\\r\\n| extend TargetUserName = iif( TargetUserName in (VIPUsers), strcat(TargetUserName, \\\" 👑\\\"), TargetUserName)\\r\\n| project TimeGenerated, Activity, SubjectUserName,TargetUserName\\r\\n| order by TimeGenerated desc\",\"size\":0,\"showAnalytics\":true,\"noDataMessage\":\"Sections related to Option 2 or 3\",\"noDataMessageStyle\":2,\"showExportToExcel\":true,\"queryType\":0,\"resourceType\":\"microsoft.operationalinsights/workspaces\",\"gridSettings\":{\"formatters\":[{\"columnMatch\":\"Activity\",\"formatter\":0,\"formatOptions\":{\"customColumnWidthSetting\":\"75ch\"}}],\"rowLimit\":10000,\"filter\":true,\"labelSettings\":[{\"columnId\":\"TimeGenerated\",\"label\":\"Time\"},{\"columnId\":\"SubjectUserName\",\"label\":\"Operator\"},{\"columnId\":\"TargetUserName\",\"label\":\"Target\"}]}},\"name\":\"query - 2\"}]},\"conditionalVisibility\":{\"parameterName\":\"selected\",\"comparison\":\"isEqualTo\",\"value\":\"AD\"},\"name\":\"AdModifSummary\"},{\"type\":12,\"content\":{\"version\":\"NotebookGroup/1.0\",\"groupType\":\"editable\",\"title\":\"Server activity summary\",\"items\":[{\"type\":9,\"content\":{\"version\":\"KqlParameterItem/1.0\",\"parameters\":[{\"id\":\"04d09365-30ba-4bb1-9e76-06fc7b97ea71\",\"version\":\"KqlParameterItem/1.0\",\"name\":\"ComputerFilter\",\"type\":1,\"timeContext\":{\"durationMs\":86400000}}],\"style\":\"pills\",\"queryType\":0,\"resourceType\":\"microsoft.operationalinsights/workspaces\"},\"name\":\"parameters - 5\"},{\"type\":1,\"content\":{\"json\":\"This tab parses the events from the System and Security event logs of the Exchange servers. You can use it for the following activities:\\r\\n\\r\\n- Track the Exchange services status (based on the event 7036 and on the watchlist \\\"Exchange Services Monitoring\\\")\\r\\n- Track logons on the servers (this excludes network logons)\\r\\n- Track creations, modifications and delegation actions of local user accounts\",\"style\":\"info\"},\"conditionalVisibility\":{\"parameterName\":\"Help\",\"comparison\":\"isEqualTo\",\"value\":\"Yes\"},\"name\":\"ServersHelp\"},{\"type\":3,\"content\":{\"version\":\"KqlItem/1.0\",\"query\":\"let Env = ExchangeConfiguration(SpecificSectionList=\\\"ESIEnvironment\\\")\\r\\n| extend DomainFQDN_ = tostring(CmdletResultValue.DomainFQDN)\\r\\n| project DomainFQDN_, ESIEnvironment;\\r\\nSecurityEvent\\r\\n| where TimeGenerated {TimeRange:value}\\r\\n| extend DomainEnv = replace_string(Computer,strcat(tostring(split(Computer,'.',0)[0]),'.'),'')\\r\\n    | join kind=leftouter  ( \\r\\n        Env\\r\\n    ) on $left.DomainEnv == $right.DomainFQDN_\\r\\n| extend ESIEnvironment = iif (isnotempty(ESIEnvironment), ESIEnvironment, strcat(\\\"Unknown-\\\",DomainEnv))\\r\\n| where ESIEnvironment in ('{EnvironmentList}')\\r\\n| summarize count() by Computer\",\"size\":4,\"title\":\"Security Events per Exchange Servers\",\"exportFieldName\":\"Computer\",\"exportParameterName\":\"ComputerFilter\",\"queryType\":0,\"resourceType\":\"microsoft.operationalinsights/workspaces\",\"visualization\":\"tiles\",\"tileSettings\":{\"titleContent\":{\"columnMatch\":\"Computer\"},\"subtitleContent\":{\"columnMatch\":\"count_\",\"formatter\":4,\"formatOptions\":{\"min\":2000,\"palette\":\"blue\"},\"numberFormat\":{\"unit\":0,\"options\":{\"style\":\"decimal\"}}},\"showBorder\":true,\"sortCriteriaField\":\"Computer\",\"sortOrderField\":1,\"size\":\"auto\"}},\"customWidth\":\"100\",\"name\":\"ExServersListTiles\"},{\"type\":1,\"content\":{\"json\":\"## List of monitored services changes\"},\"name\":\"text - 7\"},{\"type\":3,\"content\":{\"version\":\"KqlItem/1.0\",\"query\":\"let Env = ExchangeConfiguration(SpecificSectionList=\\\"ESIEnvironment\\\")\\r\\n| extend DomainFQDN_ = tostring(CmdletResultValue.DomainFQDN)\\r\\n| project DomainFQDN_, ESIEnvironment;\\r\\nlet ExchangeServices = _GetWatchlist('ExchangeServicesMonitoring') | summarize make_list(DisplayName);\\r\\nEvent \\r\\n| where TimeGenerated {TimeRange:value}\\r\\n| where EventID == 7036\\r\\n| extend DomainEnv = replace_string(Computer,strcat(tostring(split(Computer,'.',0)[0]),'.'),'')\\r\\n    | join kind=leftouter  ( \\r\\n        Env\\r\\n    ) on $left.DomainEnv == $right.DomainFQDN_\\r\\n| extend ESIEnvironment = iif (isnotempty(ESIEnvironment), ESIEnvironment, strcat(\\\"Unknown-\\\",DomainEnv))\\r\\n| where ESIEnvironment in ('{EnvironmentList}')\\r\\n| where Computer like \\\"{ComputerFilter}\\\"\\r\\n| where WindowsService_CF in (ExchangeServices)\\r\\n| extend ServiceNewState_CF = iif( ServiceNewState_CF == \\\"stopped\\\", strcat(\\\"🔴 \\\",ServiceNewState_CF), strcat(\\\"🟢 \\\",ServiceNewState_CF))\\r\\n| project TimeGenerated, Computer, WindowsService_CF, ServiceNewState_CF\\r\\n| sort by TimeGenerated desc\",\"size\":0,\"showAnalytics\":true,\"showExportToExcel\":true,\"queryType\":0,\"resourceType\":\"microsoft.operationalinsights/workspaces\",\"visualization\":\"table\",\"showExpandCollapseGrid\":true,\"gridSettings\":{\"labelSettings\":[{\"columnId\":\"WindowsService_CF\",\"label\":\"Service\"},{\"columnId\":\"ServiceNewState_CF\",\"label\":\"State\"}]}},\"name\":\"ListServicesState\"},{\"type\":1,\"content\":{\"json\":\"Details of logon on the Exchange servers (or the selected server from the tiles above).\\r\\n\\r\\nThis parses the security event 4624 on Exchange servers.\\r\\n\\r\\nThis uses the following filters:\\r\\n- LogonType <> 3 (Network)\\r\\n- AccountType <> \\\"Machine\\\"\\r\\n- TargetUserName !hasprefix \\\"HealthMailbox\\\"\\r\\n- Account !hasprefix \\\"Window Manager\\\"\",\"style\":\"info\"},\"conditionalVisibility\":{\"parameterName\":\"Help\",\"comparison\":\"isEqualTo\",\"value\":\"Yes\"},\"name\":\"ServerLogonHelp\"},{\"type\":3,\"content\":{\"version\":\"KqlItem/1.0\",\"query\":\"let Env = ExchangeConfiguration(SpecificSectionList=\\\"ESIEnvironment\\\")\\r\\n| extend DomainFQDN_ = tostring(CmdletResultValue.DomainFQDN)\\r\\n| project DomainFQDN_, ESIEnvironment;\\r\\nSecurityEvent\\r\\n| where TimeGenerated {TimeRange:value}\\r\\n| extend DomainEnv = replace_string(Computer,strcat(tostring(split(Computer,'.',0)[0]),'.'),'')\\r\\n    | join kind=leftouter  ( \\r\\n        Env\\r\\n    ) on $left.DomainEnv == $right.DomainFQDN_\\r\\n| extend ESIEnvironment = iif (isnotempty(ESIEnvironment), ESIEnvironment, strcat(\\\"Unknown-\\\",DomainEnv))\\r\\n| where ESIEnvironment in ('{EnvironmentList}')\\r\\n| where Computer like \\\"{ComputerFilter}\\\"\\r\\n| where EventID == 4624\\r\\n| where LogonType <> 3\\r\\n| where AccountType <> \\\"Machine\\\" \\r\\n| where TargetUserName !hasprefix \\\"HealthMailbox\\\"\\r\\n| where Account !hasprefix \\\"Window Manager\\\"\\r\\n| summarize count() by LogonTypeName\",\"size\":0,\"title\":\"Logon Type statistics\",\"queryType\":0,\"resourceType\":\"microsoft.operationalinsights/workspaces\",\"visualization\":\"piechart\"},\"customWidth\":\"25\",\"name\":\"DetailsLogonEventsPie\"},{\"type\":3,\"content\":{\"version\":\"KqlItem/1.0\",\"query\":\"let Env = ExchangeConfiguration(SpecificSectionList=\\\"ESIEnvironment\\\")\\r\\n| extend DomainFQDN_ = tostring(CmdletResultValue.DomainFQDN)\\r\\n| project DomainFQDN_, ESIEnvironment;\\r\\nSecurityEvent\\r\\n| where TimeGenerated {TimeRange:value}\\r\\n| extend DomainEnv = replace_string(Computer,strcat(tostring(split(Computer,'.',0)[0]),'.'),'')\\r\\n    | join kind=leftouter  ( \\r\\n        Env\\r\\n    ) on $left.DomainEnv == $right.DomainFQDN_\\r\\n| extend ESIEnvironment = iif (isnotempty(ESIEnvironment), ESIEnvironment, strcat(\\\"Unknown-\\\",DomainEnv))\\r\\n| where ESIEnvironment in ('{EnvironmentList}')\\r\\n| where Computer like \\\"{ComputerFilter}\\\"\\r\\n| where EventID == 4624\\r\\n| where LogonType <> 3\\r\\n| where AccountType <> \\\"Machine\\\" \\r\\n| where TargetUserName !hasprefix \\\"HealthMailbox\\\"\\r\\n| where Account !hasprefix \\\"Window Manager\\\"\\r\\n| project TimeGenerated, Computer,  Account, IpAddress, LogonTypeName\\r\\n| sort by TimeGenerated desc\",\"size\":0,\"showAnalytics\":true,\"showExportToExcel\":true,\"queryType\":0,\"resourceType\":\"microsoft.operationalinsights/workspaces\"},\"customWidth\":\"75\",\"name\":\"DetailsLogonEvents\"},{\"type\":1,\"content\":{\"json\":\"Details of local account activities on the Exchange servers (or the selected server from the tiles above). It parses the following security events:\\r\\n- 4720 Account creation\\r\\n- 4724 Password reset\\r\\n- 4722 Account enabled\\r\\n- 4725 Account disabled\\r\\n- 4726 Account deleted\",\"style\":\"info\"},\"conditionalVisibility\":{\"parameterName\":\"Help\",\"comparison\":\"isEqualTo\",\"value\":\"Yes\"},\"name\":\"LocalAccountActivityHelp\"},{\"type\":3,\"content\":{\"version\":\"KqlItem/1.0\",\"query\":\"let Env = ExchangeConfiguration(SpecificSectionList=\\\"ESIEnvironment\\\")\\r\\n| extend DomainFQDN_ = tostring(CmdletResultValue.DomainFQDN)\\r\\n| project DomainFQDN_, ESIEnvironment;\\r\\nSecurityEvent\\r\\n| where TimeGenerated {TimeRange:value}\\r\\n| extend DomainEnv = replace_string(Computer,strcat(tostring(split(Computer,'.',0)[0]),'.'),'')\\r\\n    | join kind=leftouter  ( \\r\\n        Env\\r\\n    ) on $left.DomainEnv == $right.DomainFQDN_\\r\\n| extend ESIEnvironment = iif (isnotempty(ESIEnvironment), ESIEnvironment, strcat(\\\"Unknown-\\\",DomainEnv))\\r\\n| where ESIEnvironment in ('{EnvironmentList}')\\r\\n| where Computer like \\\"{ComputerFilter}\\\"\\r\\n| where EventID in (4720,4724,4722,4725,4726)\\r\\n| extend Action = case(EventID == 4720, \\\"🆕 Account creation\\\", EventID == 4724, \\\"🔄 Password reset\\\", EventID == 4722, \\\"🟢 Account enabled\\\", EventID == 4725, \\\"🔴 Account disabled\\\",\\\"❌ Account deleted\\\")\\r\\n| summarize count() by Action\",\"size\":0,\"showAnalytics\":true,\"showExportToExcel\":true,\"title\":\"List of local account activities\",\"queryType\":0,\"resourceType\":\"microsoft.operationalinsights/workspaces\",\"visualization\":\"piechart\"},\"customWidth\":\"25\",\"name\":\"LocalAccountActivity\"},{\"type\":3,\"content\":{\"version\":\"KqlItem/1.0\",\"query\":\"let Env = ExchangeConfiguration(SpecificSectionList=\\\"ESIEnvironment\\\")\\r\\n| extend DomainFQDN_ = tostring(CmdletResultValue.DomainFQDN)\\r\\n| project DomainFQDN_, ESIEnvironment;\\r\\nSecurityEvent\\r\\n| where TimeGenerated {TimeRange:value}\\r\\n| extend DomainEnv = replace_string(Computer,strcat(tostring(split(Computer,'.',0)[0]),'.'),'')\\r\\n    | join kind=leftouter  ( \\r\\n        Env\\r\\n    ) on $left.DomainEnv == $right.DomainFQDN_\\r\\n| extend ESIEnvironment = iif (isnotempty(ESIEnvironment), ESIEnvironment, strcat(\\\"Unknown-\\\",DomainEnv))\\r\\n| where ESIEnvironment in ('{EnvironmentList}')\\r\\n| where Computer like \\\"{ComputerFilter}\\\"\\r\\n| where EventID in (4720,4724,4722,4725,4726)\\r\\n| extend Action = case(EventID == 4720, \\\"🆕 Account creation\\\", EventID == 4724, \\\"🔄 Password reset\\\", EventID == 4722, \\\"🟢 Account enabled\\\", EventID == 4725, \\\"🔴 Account disabled\\\",\\\"❌ Account deleted\\\")\\r\\n| project TimeGenerated, Computer, Action, SubjectAccount, TargetAccount\",\"size\":0,\"showAnalytics\":true,\"showExportToExcel\":true,\"resourceType\":\"microsoft.operationalinsights/workspaces\"},\"customWidth\":\"75\",\"name\":\"LocalActivityGrid\"}]},\"conditionalVisibility\":{\"parameterName\":\"selected\",\"comparison\":\"isEqualTo\",\"value\":\"Server\"},\"name\":\"ServerSummaryGroup\"},{\"type\":12,\"content\":{\"version\":\"NotebookGroup/1.0\",\"groupType\":\"editable\",\"title\":\"Mail flow\",\"items\":[{\"type\":1,\"content\":{\"json\":\"This is an experimental tab to search for information from the Message Tracking logs.\",\"style\":\"warning\"},\"name\":\"WarningMessagetracking\"},{\"type\":3,\"content\":{\"version\":\"KqlItem/1.0\",\"query\":\"MessageTracking\\r\\n| where TimeGenerated > ago(7d)\\r\\n| summarize Max = max(TimeGenerated) by Computer\\r\\n| extend Age = strcat( datetime_diff( \\\"Hour\\\", now(), Max) , \\\" hours ago\\\")\",\"size\":4,\"noDataMessage\":\"No message tracking data for more than 7 days\",\"queryType\":0,\"resourceType\":\"microsoft.operationalinsights/workspaces\",\"visualization\":\"tiles\",\"tileSettings\":{\"titleContent\":{\"columnMatch\":\"Computer\"},\"leftContent\":{\"columnMatch\":\"Max\"},\"rightContent\":{\"columnMatch\":\"Age\"},\"showBorder\":true,\"size\":\"auto\"}},\"name\":\"query - 1\"},{\"type\":9,\"content\":{\"version\":\"KqlParameterItem/1.0\",\"parameters\":[{\"id\":\"69b3412d-8984-42a7-8b5a-c238462097b7\",\"version\":\"KqlParameterItem/1.0\",\"name\":\"Filter\",\"type\":1,\"timeContext\":{\"durationMs\":86400000}}],\"style\":\"pills\",\"queryType\":0,\"resourceType\":\"microsoft.operationalinsights/workspaces\"},\"name\":\"parameters - 2\"},{\"type\":3,\"content\":{\"version\":\"KqlItem/1.0\",\"query\":\"MessageTracking\\r\\n| search \\\"*{Filter}\\\"\\r\\n| project-away $table\\r\\n| sort by TimeGenerated desc\",\"size\":0,\"showAnalytics\":true,\"showExportToExcel\":true,\"noDataMessage\":\"No message tracking information found.\",\"timeContextFromParameter\":\"TimeRange\",\"queryType\":0,\"resourceType\":\"microsoft.operationalinsights/workspaces\",\"gridSettings\":{\"rowLimit\":10000,\"filter\":true}},\"name\":\"query - 0\"}]},\"conditionalVisibility\":{\"parameterName\":\"selected\",\"comparison\":\"isEqualTo\",\"value\":\"Mail\"},\"name\":\"MailFlowGroup\"},{\"type\":12,\"content\":{\"version\":\"NotebookGroup/1.0\",\"groupType\":\"editable\",\"title\":\"Data Statistics\",\"items\":[{\"type\":1,\"content\":{\"json\":\"## 90-day statistics\"},\"name\":\"text - 4\"},{\"type\":1,\"content\":{\"json\":\"This tabs show the data ingestions of logs used to monitor Exchange Servers activities.\\r\\n\\r\\nNote that the Event table contains all Windows event log events but the security event logs.\",\"style\":\"info\"},\"conditionalVisibility\":{\"parameterName\":\"Help\",\"comparison\":\"isEqualTo\",\"value\":\"Yes\"},\"showPin\":false,\"name\":\"StatsHelp\"},{\"type\":3,\"content\":{\"version\":\"KqlItem/1.0\",\"query\":\"let Env = ExchangeConfiguration(SpecificSectionList=\\\"ESIEnvironment\\\")\\r\\n| extend DomainFQDN_ = tostring(CmdletResultValue.DomainFQDN)\\r\\n| project DomainFQDN_, ESIEnvironment;\\r\\nEvent \\r\\n| where TimeGenerated > ago(90d)\\r\\n| extend DomainEnv = replace_string(Computer,strcat(tostring(split(Computer,'.',0)[0]),'.'),'')\\r\\n    | join kind=leftouter  ( \\r\\n        Env\\r\\n    ) on $left.DomainEnv == $right.DomainFQDN_\\r\\n| extend ESIEnvironment = iif (isnotempty(ESIEnvironment), ESIEnvironment, strcat(\\\"Unknown-\\\",DomainEnv))\\r\\n| where ESIEnvironment in ('{EnvironmentList}')\\r\\n| summarize Total=count() by Computer\\r\\n| join (Event\\r\\n    | where TimeGenerated > ago(90d)\\r\\n    | extend DomainEnv = replace_string(Computer,strcat(tostring(split(Computer,'.',0)[0]),'.'),'')\\r\\n    | join kind=leftouter  ( \\r\\n        Env\\r\\n    ) on $left.DomainEnv == $right.DomainFQDN_\\r\\n    | extend ESIEnvironment = iif (isnotempty(ESIEnvironment), ESIEnvironment, strcat(\\\"Unknown-\\\",DomainEnv))\\r\\n    | where ESIEnvironment in ('{EnvironmentList}')\\r\\n    | make-series EventCount=count() on TimeGenerated from ago(90d) to now() step 1d by Computer\\r\\n    | extend EventAnomalies=series_decompose_anomalies(EventCount)\\r\\n) on Computer\\r\\n| extend Computer = strcat(\\\"💻 \\\", Computer)\\r\\n| project-away TimeGenerated, Computer1\\r\\n| sort by Total desc \",\"size\":1,\"showAnalytics\":true,\"showExportToExcel\":true,\"title\":\"Event table\",\"queryType\":0,\"resourceType\":\"microsoft.operationalinsights/workspaces\",\"gridSettings\":{\"rowLimit\":10000,\"filter\":true,\"formatters\":[{\"columnMatch\":\"Total\",\"formatter\":4,\"formatOptions\":{\"min\":1000,\"palette\":\"blue\",\"customColumnWidthSetting\":\"70px\"}},{\"columnMatch\":\"EventCount\",\"formatter\":21,\"formatOptions\":{\"palette\":\"blue\",\"customColumnWidthSetting\":\"200px\"},\"tooltipFormat\":{\"tooltip\":\"Trend\"}},{\"columnMatch\":\"EventAnomalies\",\"formatter\":9,\"formatOptions\":{\"min\":-1,\"max\":1,\"palette\":\"redDark\",\"customColumnWidthSetting\":\"200px\"},\"tooltipFormat\":{\"tooltip\":\"Anomalies\"}}],\"labelSettings\":[{\"columnId\":\"EventCount\",\"label\":\"Count\"},{\"columnId\":\"EventAnomalies\",\"label\":\"Anomalies\"}]}},\"customWidth\":\"50\",\"name\":\"EventTable\"},{\"type\":3,\"content\":{\"version\":\"KqlItem/1.0\",\"query\":\"let Env = ExchangeConfiguration(SpecificSectionList=\\\"ESIEnvironment\\\")\\r\\n| extend DomainFQDN_ = tostring(CmdletResultValue.DomainFQDN)\\r\\n| project DomainFQDN_, ESIEnvironment;\\r\\nW3CIISLog \\r\\n| where TimeGenerated > ago(90d)\\r\\n| extend DomainEnv = replace_string(Computer,strcat(tostring(split(Computer,'.',0)[0]),'.'),'')\\r\\n    | join kind=leftouter  ( \\r\\n        Env\\r\\n    ) on $left.DomainEnv == $right.DomainFQDN_\\r\\n| extend ESIEnvironment = iif (isnotempty(ESIEnvironment), ESIEnvironment, strcat(\\\"Unknown-\\\",DomainEnv))\\r\\n| where ESIEnvironment in ('{EnvironmentList}')\\r\\n| summarize Total=count() by Computer\\r\\n| join (W3CIISLog\\r\\n    | where TimeGenerated > ago(90d)\\r\\n    | extend DomainEnv = replace_string(Computer,strcat(tostring(split(Computer,'.',0)[0]),'.'),'')\\r\\n    | join kind=leftouter  ( \\r\\n        Env\\r\\n    ) on $left.DomainEnv == $right.DomainFQDN_\\r\\n    | extend ESIEnvironment = iif (isnotempty(ESIEnvironment), ESIEnvironment, strcat(\\\"Unknown-\\\",DomainEnv))\\r\\n    | where ESIEnvironment in ('{EnvironmentList}')\\r\\n    | make-series EventCount=count() on TimeGenerated from ago(90d) to now() step 1d by Computer\\r\\n    | extend EventAnomalies=series_decompose_anomalies(EventCount)\\r\\n) on Computer\\r\\n| extend Computer = strcat(\\\"💻 \\\", Computer)\\r\\n| project-away TimeGenerated, Computer1\\r\\n| sort by Total desc \",\"size\":1,\"showAnalytics\":true,\"showExportToExcel\":true,\"title\":\"W3CIISLog table\",\"queryType\":0,\"resourceType\":\"microsoft.operationalinsights/workspaces\",\"gridSettings\":{\"rowLimit\":10000,\"filter\":true,\"formatters\":[{\"columnMatch\":\"Total\",\"formatter\":4,\"formatOptions\":{\"min\":1000,\"palette\":\"blue\",\"customColumnWidthSetting\":\"70px\"}},{\"columnMatch\":\"EventCount\",\"formatter\":21,\"formatOptions\":{\"palette\":\"blue\",\"customColumnWidthSetting\":\"200px\"},\"tooltipFormat\":{\"tooltip\":\"Trend\"}},{\"columnMatch\":\"EventAnomalies\",\"formatter\":9,\"formatOptions\":{\"min\":-1,\"max\":1,\"palette\":\"redDark\",\"customColumnWidthSetting\":\"200px\"},\"tooltipFormat\":{\"tooltip\":\"Anomalies\"}}],\"labelSettings\":[{\"columnId\":\"EventCount\",\"label\":\"Count\"},{\"columnId\":\"EventAnomalies\",\"label\":\"Anomalies\"}]}},\"customWidth\":\"50\",\"name\":\"IISLogs\"},{\"type\":3,\"content\":{\"version\":\"KqlItem/1.0\",\"query\":\"let Env = ExchangeConfiguration(SpecificSectionList=\\\"ESIEnvironment\\\")\\r\\n| extend DomainFQDN_ = tostring(CmdletResultValue.DomainFQDN)\\r\\n| project DomainFQDN_, ESIEnvironment;\\r\\nSecurityEvent \\r\\n| where TimeGenerated > ago(90d)\\r\\n| extend DomainEnv = replace_string(Computer,strcat(tostring(split(Computer,'.',0)[0]),'.'),'')\\r\\n    | join kind=leftouter  ( \\r\\n        Env\\r\\n    ) on $left.DomainEnv == $right.DomainFQDN_\\r\\n| extend ESIEnvironment = iif (isnotempty(ESIEnvironment), ESIEnvironment, strcat(\\\"Unknown-\\\",DomainEnv))\\r\\n| where ESIEnvironment in ('{EnvironmentList}')\\r\\n| summarize Total=count() by Computer\\r\\n| join (SecurityEvent\\r\\n    | where TimeGenerated > ago(90d)\\r\\n    | extend DomainEnv = replace_string(Computer,strcat(tostring(split(Computer,'.',0)[0]),'.'),'')\\r\\n    | join kind=leftouter  ( \\r\\n        Env\\r\\n    ) on $left.DomainEnv == $right.DomainFQDN_\\r\\n    | extend ESIEnvironment = iif (isnotempty(ESIEnvironment), ESIEnvironment, strcat(\\\"Unknown-\\\",DomainEnv))\\r\\n    | where ESIEnvironment in ('{EnvironmentList}')\\r\\n    | make-series EventCount=count() on TimeGenerated from ago(90d) to now() step 1d by Computer\\r\\n    | extend EventAnomalies=series_decompose_anomalies(EventCount)\\r\\n) on Computer\\r\\n| extend Computer = strcat(\\\"💻 \\\", Computer)\\r\\n| project-away TimeGenerated, Computer1\\r\\n| sort by Total desc \",\"size\":1,\"showAnalytics\":true,\"showExportToExcel\":true,\"title\":\"SecurityEvent table\",\"queryType\":0,\"resourceType\":\"microsoft.operationalinsights/workspaces\",\"gridSettings\":{\"rowLimit\":10000,\"filter\":true,\"formatters\":[{\"columnMatch\":\"Total\",\"formatter\":4,\"formatOptions\":{\"min\":1000,\"palette\":\"blue\",\"customColumnWidthSetting\":\"70px\"}},{\"columnMatch\":\"EventCount\",\"formatter\":21,\"formatOptions\":{\"palette\":\"blue\",\"customColumnWidthSetting\":\"200px\"},\"tooltipFormat\":{\"tooltip\":\"Trend\"}},{\"columnMatch\":\"EventAnomalies\",\"formatter\":9,\"formatOptions\":{\"min\":-1,\"max\":1,\"palette\":\"redDark\",\"customColumnWidthSetting\":\"200px\"},\"tooltipFormat\":{\"tooltip\":\"Anomalies\"}}],\"labelSettings\":[{\"columnId\":\"EventCount\",\"label\":\"Count\"},{\"columnId\":\"EventAnomalies\",\"label\":\"Anomalies\"}]}},\"customWidth\":\"50\",\"name\":\"SecurityEventTable\"},{\"type\":3,\"content\":{\"version\":\"KqlItem/1.0\",\"query\":\"let EHP = union isfuzzy=true withsource=TableName ExchangeHttpProxy, blabla*, Event | where TableName != \\\"Event\\\";\\r\\nlet Env = ExchangeConfiguration(SpecificSectionList=\\\"ESIEnvironment\\\")\\r\\n| extend DomainFQDN_ = tostring(CmdletResultValue.DomainFQDN)\\r\\n| project DomainFQDN_, ESIEnvironment;\\r\\nEHP \\r\\n| where TimeGenerated > ago(90d)\\r\\n| extend DomainEnv = replace_string(Computer,strcat(tostring(split(Computer,'.',0)[0]),'.'),'')\\r\\n    | join kind=leftouter  ( \\r\\n        Env\\r\\n    ) on $left.DomainEnv == $right.DomainFQDN_\\r\\n| extend ESIEnvironment = iif (isnotempty(ESIEnvironment), ESIEnvironment, strcat(\\\"Unknown-\\\",DomainEnv))\\r\\n| where ESIEnvironment in ('{EnvironmentList}')\\r\\n| summarize Total=count() by Computer\\r\\n| join (EHP\\r\\n    | where TimeGenerated > ago(90d)\\r\\n    | extend DomainEnv = replace_string(Computer,strcat(tostring(split(Computer,'.',0)[0]),'.'),'')\\r\\n    | join kind=leftouter  ( \\r\\n        Env\\r\\n    ) on $left.DomainEnv == $right.DomainFQDN_\\r\\n    | extend ESIEnvironment = iif (isnotempty(ESIEnvironment), ESIEnvironment, strcat(\\\"Unknown-\\\",DomainEnv))\\r\\n    | where ESIEnvironment in ('{EnvironmentList}')\\r\\n    | make-series EventCount=count() on TimeGenerated from ago(90d) to now() step 1d by Computer\\r\\n    | extend EventAnomalies=series_decompose_anomalies(EventCount)\\r\\n) on Computer\\r\\n| extend Computer = strcat(\\\"💻 \\\", Computer)\\r\\n| project-away TimeGenerated, Computer1\\r\\n| sort by Total desc \",\"size\":1,\"showAnalytics\":true,\"showExportToExcel\":true,\"title\":\"ExchangeHttpProxy table\",\"noDataMessage\":\"No Exchange HTTP Proxy Data\",\"noDataMessageStyle\":2,\"queryType\":0,\"resourceType\":\"microsoft.operationalinsights/workspaces\",\"gridSettings\":{\"rowLimit\":10000,\"filter\":true,\"formatters\":[{\"columnMatch\":\"Total\",\"formatter\":4,\"formatOptions\":{\"min\":1000,\"palette\":\"blue\",\"customColumnWidthSetting\":\"70px\"}},{\"columnMatch\":\"EventCount\",\"formatter\":21,\"formatOptions\":{\"palette\":\"blue\",\"customColumnWidthSetting\":\"200px\"},\"tooltipFormat\":{\"tooltip\":\"Trend\"}},{\"columnMatch\":\"EventAnomalies\",\"formatter\":9,\"formatOptions\":{\"palette\":\"redDark\",\"customColumnWidthSetting\":\"200px\"},\"tooltipFormat\":{\"tooltip\":\"Anomalies\"}}],\"labelSettings\":[{\"columnId\":\"EventCount\",\"label\":\"Count\"},{\"columnId\":\"EventAnomalies\",\"label\":\"Anomalies\"}]}},\"customWidth\":\"50\",\"name\":\"ExchangeHttpProxyTable\"}]},\"conditionalVisibility\":{\"parameterName\":\"selected\",\"comparison\":\"isEqualTo\",\"value\":\"Stats\"},\"name\":\"group - 7\"}],\"fromTemplateId\":\"sentinel-MicrosoftExchangeSecurityMonitoring\",\"$schema\":\"https://github.com/Microsoft/Application-Insights-Workbooks/blob/master/schema/workbook.json\"}\r\n",
                "version": "1.0",
                "sourceId": "[variables('workspaceResourceId')]",
                "category": "sentinel"
              }
            },
            {
              "type": "Microsoft.OperationalInsights/workspaces/providers/metadata",
              "apiVersion": "2022-01-01-preview",
              "name": "[concat(parameters('workspace'),'/Microsoft.SecurityInsights/',concat('Workbook-', last(split(variables('workbookId3'),'/'))))]",
              "properties": {
                "description": "@{workbookKey=MicrosoftExchangeSecurityMonitoring; logoFileName=Azure_Sentinel.svg; description=This Workbook is dedicated to On-Premises Exchange organizations. It uses the MSExchange Management event logs and Microsoft Exchange Security configuration collected by data connectors. It helps to track admin actions, especially on VIP Users and/or on Sensitive Cmdlets. This workbook allows also to list Exchange Services changes, local account activities and local logon on Exchange Servers.; dataTypesDependencies=System.Object[]; dataConnectorsDependencies=System.Object[]; previewImagesFileNames=System.Object[]; version=1.0.0; title=Microsoft Exchange Admin Activity; templateRelativePath=Microsoft Exchange Admin Activity.json; subtitle=; provider=Microsoft}.description",
                "parentId": "[variables('workbookId3')]",
                "contentId": "[variables('_workbookContentId3')]",
                "kind": "Workbook",
                "version": "[variables('workbookVersion3')]",
                "source": {
                  "kind": "Solution",
                  "name": "Microsoft Exchange Security - Exchange On-Premises",
                  "sourceId": "[variables('_solutionId')]"
                },
                "author": {
                  "name": "Microsoft",
                  "email": "[variables('_email')]"
                },
                "support": {
                    "name": "Community",
                    "tier": "Community",
                    "link": "https://github.com/Azure/Azure-Sentinel/issues"
                },
                "dependencies": {
                  "operator": "AND",
                  "criteria": [
                    {
                      "contentId": "ESIExchangeConfig_CL",
                      "kind": "DataType"
                    },
                    {
                      "contentId": "ESI-ExchangeOnPremisesCollector",
                      "kind": "DataConnector"
                    },
                    {
                      "contentId": "ESI-ExchangeAdminAuditLogEvents",
                      "kind": "DataConnector"
                    }
                  ]
                }
              }
            }
          ]
        }
      }
    },
    {
      "type": "Microsoft.Resources/templateSpecs",
      "apiVersion": "2022-02-01",
      "name": "[variables('workbookTemplateSpecName4')]",
      "location": "[parameters('workspace-location')]",
      "tags": {
        "hidden-sentinelWorkspaceId": "[variables('workspaceResourceId')]",
        "hidden-sentinelContentType": "Workbook"
      },
      "properties": {
        "description": "Microsoft Exchange Security - On-Premises Workbook with template",
        "displayName": "Microsoft Exchange Security - On-Premises workbook template"
      }
    },
    {
      "type": "Microsoft.Resources/templateSpecs/versions",
      "apiVersion": "2022-02-01",
      "name": "[concat(variables('workbookTemplateSpecName4'),'/',variables('workbookVersion4'))]",
      "location": "[parameters('workspace-location')]",
      "tags": {
        "hidden-sentinelWorkspaceId": "[variables('workspaceResourceId')]",
        "hidden-sentinelContentType": "Workbook"
      },
      "dependsOn": [
        "[resourceId('Microsoft.Resources/templateSpecs', variables('workbookTemplateSpecName4'))]"
      ],
      "properties": {
        "description": "Microsoft Exchange Security Review Workbook with template version 2.0.0",
        "mainTemplate": {
          "$schema": "https://schema.management.azure.com/schemas/2019-04-01/deploymentTemplate.json#",
          "contentVersion": "[variables('workbookVersion4')]",
          "parameters": {},
          "variables": {},
          "resources": [
            {
              "type": "Microsoft.Insights/workbooks",
              "name": "[variables('workbookContentId4')]",
              "location": "[parameters('workspace-location')]",
              "kind": "shared",
              "apiVersion": "2021-08-01",
              "metadata": {
                "description": "This Workbook is dedicated to On-Premises Exchange organizations. It displays and highlights current Security configuration on various Exchange components including delegations, rights on databases, Exchange and most important AD Groups with members including nested groups, local administrators of servers. This workbook helps also to understand the transport configuration and the linked security risks."
              },
              "properties": {
                "displayName": "[parameters('workbook4-name')]",
                "serializedData": "{\"version\":\"Notebook/1.0\",\"items\":[{\"type\":1,\"content\":{\"json\":\"# Microsoft Exchange Security Review\"},\"name\":\"text - 2\"},{\"type\":9,\"content\":{\"version\":\"KqlParameterItem/1.0\",\"parameters\":[{\"id\":\"743317e2-ebcf-4958-861d-4ff97fc7cce1\",\"version\":\"KqlParameterItem/1.0\",\"name\":\"EnvironmentList\",\"label\":\"Environment\",\"type\":2,\"isRequired\":true,\"multiSelect\":true,\"quote\":\"'\",\"delimiter\":\",\",\"query\":\"ESI_ExchConfigAvailableEnvironments(Target=\\\"On-Premises\\\") | where ESIEnvironment != \\\"\\\"\",\"typeSettings\":{\"limitSelectTo\":1,\"showDefault\":false},\"queryType\":0,\"resourceType\":\"microsoft.operationalinsights/workspaces\"},{\"id\":\"a88b4e41-eb2f-41bf-92d8-27c83650a4b8\",\"version\":\"KqlParameterItem/1.0\",\"name\":\"DateOfConfiguration\",\"label\":\"Collection time\",\"type\":2,\"isRequired\":true,\"query\":\"let _configurationEnv = split(iff(isnull({EnvironmentList}) or isempty({EnvironmentList}) or tolower({EnvironmentList}) == \\\"all\\\",\\\"All\\\",tostring({EnvironmentList})),',');\\r\\nESIExchangeConfig_CL\\r\\n| extend ScopedEnvironment = iff(_configurationEnv contains \\\"All\\\", \\\"All\\\",ESIEnvironment_s) \\r\\n| where ScopedEnvironment in (_configurationEnv)\\r\\n| extend Collection = format_datetime(todatetime(EntryDate_s), 'yyyy-MM-dd')\\r\\n| summarize Collection = max(Collection)\\r\\n| project Collection = \\\"lastdate\\\", Selected = true\\r\\n| join kind= fullouter  ( ESIExchangeConfig_CL | extend ScopedEnvironment = iff(_configurationEnv contains \\\"All\\\", \\\"All\\\",ESIEnvironment_s) \\r\\n    | where ScopedEnvironment in (_configurationEnv)\\r\\n    | where TimeGenerated > ago(90d)\\r\\n    | extend Collection = format_datetime(todatetime(EntryDate_s), 'yyyy-MM-dd')\\r\\n    | summarize by Collection \\r\\n    | join kind= fullouter ( ESIExchangeConfig_CL | extend ScopedEnvironment = iff(_configurationEnv contains \\\"All\\\", \\\"All\\\",ESIEnvironment_s) \\r\\n        | where ScopedEnvironment in (_configurationEnv)\\r\\n        | where TimeGenerated > ago(90d)\\r\\n        | extend Collection = format_datetime(todatetime(EntryDate_s), 'yyyy-MM-dd')\\r\\n        | extend PreciseCollection = format_datetime(todatetime(EntryDate_s), 'yyyy-MM-dd HH:mm ')\\r\\n        | summarize by PreciseCollection, Collection \\r\\n        | join kind=leftouter (\\r\\n            ESIExchangeConfig_CL | extend ScopedEnvironment = iff(_configurationEnv contains \\\"All\\\", \\\"All\\\",ESIEnvironment_s) \\r\\n            | where ScopedEnvironment in (_configurationEnv)\\r\\n            | where TimeGenerated > ago(90d)\\r\\n            | extend Collection = format_datetime(todatetime(EntryDate_s), 'yyyy-MM-dd')\\r\\n            | extend PreciseCollection = format_datetime(todatetime(EntryDate_s), 'yyyy-MM-dd HH:mm')\\r\\n            | summarize by PreciseCollection, Collection \\r\\n            | summarize count() by Collection\\r\\n        ) on Collection\\r\\n    ) on Collection\\r\\n) on Collection\\r\\n| project Value = iif(Selected,Collection,iif(count_ > 1,PreciseCollection,Collection1)), Label = iif(Selected,\\\"Last Known date\\\",iif(count_ > 1,PreciseCollection,Collection1)), Selected\\r\\n| sort by Selected, Value desc\",\"typeSettings\":{\"showDefault\":false},\"queryType\":0,\"resourceType\":\"microsoft.operationalinsights/workspaces\"},{\"id\":\"8ac96eb3-918b-4a36-bcc4-df50d8f46175\",\"version\":\"KqlParameterItem/1.0\",\"name\":\"Help\",\"label\":\"Show Help\",\"type\":10,\"isRequired\":true,\"query\":\"{\\\"version\\\":\\\"1.0.0\\\",\\\"content\\\":\\\"[\\\\r\\\\n { \\\\\\\"value\\\\\\\": \\\\\\\"Yes\\\\\\\", \\\\\\\"label\\\\\\\": \\\\\\\"Yes\\\\\\\"},\\\\r\\\\n {\\\\\\\"value\\\\\\\": \\\\\\\"No\\\\\\\", \\\\\\\"label\\\\\\\": \\\\\\\"No\\\\\\\", \\\\\\\"selected\\\\\\\":true }\\\\r\\\\n]\\\\r\\\\n\\\"}\",\"timeContext\":{\"durationMs\":2592000000},\"queryType\":8}],\"style\":\"above\",\"queryType\":0,\"resourceType\":\"microsoft.operationalinsights/workspaces\"},\"name\":\"TimeRange\"},{\"type\":1,\"content\":{\"json\":\"This workbook helps review your Exchange Security configuration.\\r\\nSelect your Exchange Organization and adjust the time range.\\r\\nBy default, the Help won't be displayed. To display the help, choose Yes on the toogle buttom \\\"Show Help\\\"\",\"style\":\"info\"},\"name\":\"text - 9\"},{\"type\":11,\"content\":{\"version\":\"LinkItem/1.0\",\"style\":\"tabs\",\"links\":[{\"id\":\"34188faf-7a02-4697-9b36-2afa986afc0f\",\"cellValue\":\"selected\",\"linkTarget\":\"parameter\",\"linkLabel\":\"Mailbox Access\",\"subTarget\":\"Delegation\",\"postText\":\"t\",\"style\":\"link\",\"icon\":\"3\",\"linkIsContextBlade\":true},{\"id\":\"be02c735-6150-4b6e-a386-b2b023e754e5\",\"cellValue\":\"selected\",\"linkTarget\":\"parameter\",\"linkLabel\":\"Exchange & AD Groups\",\"subTarget\":\"ExchAD\",\"style\":\"link\"},{\"id\":\"30dc6820-339d-4fa9-ad79-5d79816a5cab\",\"cellValue\":\"selected\",\"linkTarget\":\"parameter\",\"linkLabel\":\"Local Administrators\",\"subTarget\":\"Server\",\"style\":\"link\"},{\"id\":\"571fa2a4-1f1e-44a2-ada0-ccfb31b9abbb\",\"cellValue\":\"selected\",\"linkTarget\":\"parameter\",\"linkLabel\":\"Exchange Security Configuration\",\"subTarget\":\"SecConf\",\"style\":\"link\"},{\"id\":\"26c68d90-925b-4c3c-a837-e3cecd489b2d\",\"cellValue\":\"selected\",\"linkTarget\":\"parameter\",\"linkLabel\":\"Transport Configuration\",\"subTarget\":\"Transport\",\"style\":\"link\"},{\"id\":\"eb2888ca-7fa6-4e82-88db-1bb3663a801e\",\"cellValue\":\"selected\",\"linkTarget\":\"parameter\",\"linkLabel\":\"Workbook Summary\",\"subTarget\":\"Start\",\"style\":\"link\"}]},\"name\":\"TopMenuTabs\"},{\"type\":12,\"content\":{\"version\":\"NotebookGroup/1.0\",\"groupType\":\"editable\",\"items\":[{\"type\":1,\"content\":{\"json\":\"# Workbook goals\\r\\n\\r\\nThe goal of this workbook is to outline key security configurations of your Exchange on-premises environment.\\r\\n\\r\\nMost of Exchange organizations have were installed years ago (sometimes more than 10 years). Many configurations have been done and might not have been documented. For most environments, the core commitment was maintaining a high availability of the users’ mailboxes putting aside other consideration (even security considerations). Recommended security practices have also evolved since the first released and a regular review is necessary.\\r\\n\\r\\nThis workbook is designed to show your Exchange organization is configured with a security point of view. Indeed, some configurations easy to display as there are no UI available.\\r\\n\\r\\nFor each configuration, you will find explanations and recommendations when applicable.\\r\\n\\r\\n- This workbook does not pretend to show you every weak Security configurations, but the most common issues and known to be used by attackers. \\r\\n- It will not show you if you have been comprised, but will help you identify unexpected configuration.\\r\\n\\r\\n----\\r\\n\\r\\n## Quick reminder of how Exchange works\\r\\n\\r\\nDuring Exchange installation two very important groups are created :\\r\\n- Exchange Trusted Subsystem : Contain all the computer accounts for Exchange Server\\r\\n- Exchange Windows Permissions : Contain the group Exchange trusted Subsystem\\r\\n\\r\\nThese groups have :\\r\\n- Very high privileges in ALL AD domains including the root domain\\r\\n- Right on any Exchange including mailboxes\\r\\n\\r\\nAs each Exchange server computer account is member of Exchange Trusted Subsystem, it means by taking control of the computer account or being System on an Exchange server you will gain access to all the permissions granted to Exchange Trusted Subsystem and Exchange Windows Permissions.\\r\\n\\r\\nTo protect AD and Exchange, it is very important to ensure the following:\\r\\n- There is a very limited number of persons that are local Administrator on Exchange server\\r\\n- To protect user right like : Act part of the operating System, Debug\\r\\n\\r\\nEvery service account or application that have high privileges on Exchange need to be considered as sensitive\\r\\n\\r\\n** 💡 Exchange servers need to be considered as very sensitive servers**\\r\\n\\r\\n-----\\r\\n\\r\\n\\r\\n## Tabs\\r\\n\\r\\n### Mailbox Access\\r\\n\\r\\nThis tab will show you several top sensitive delegations that allow an account to access, modify, act as another user, search, export the content of a mailbox.\\r\\n\\r\\n### Exchange & AD Groups\\r\\n\\r\\nThis tab will show you the members of Exchange groups and Sensitive AD groups.\\r\\n\\r\\n### Local Administrators\\r\\n\\r\\nThis tab will show you the non standard content of the local Administrators group. Remember that a member of the local Administrators group can take control of the computer account of the server and then it will have all the permissions associated with Exchange Trusted Subsytem and Exchange Windows Permissions\\r\\n\\r\\nThe information is displayed with different views : \\r\\n- List of nonstandard users\\r\\n- Number of servers with a nonstandard a user\\r\\n- Nonstandard groups content\\r\\n- For each user important information are displayed like last logon, last password set, enabled\\r\\n\\r\\n### Exchange Security configuration\\r\\n\\r\\nThis tab will show you some important configuration for your Exchange Organization\\r\\n- Status of Admin Audit Log configuration\\r\\n- Status of POP and IMAP configuration : especially, is Plaintext Authentication configured ?\\r\\n- Nonstandard permissions on the Exchange container in the Configuration Partition\\r\\n\\r\\n### Transport Configuration\\r\\n\\r\\nThis tab will show you the configuration of the main Transport components\\r\\n- Receive Connectors configured with Anonymous and/or Open Relay\\r\\n- Remote Domain Autoforward configuration\\r\\n- Transport Rules configured with BlindCopyTo, SendTo, RedirectTo\\r\\n- Journal Rule and Journal Recipient configurations\\r\\n- Accepted Domains with *\\r\\n\\r\\n\"},\"name\":\"WorkbookInfo\"}]},\"conditionalVisibility\":{\"parameterName\":\"selected\",\"comparison\":\"isEqualTo\",\"value\":\"Start\"},\"name\":\"InformationTab\"},{\"type\":12,\"content\":{\"version\":\"NotebookGroup/1.0\",\"groupType\":\"editable\",\"title\":\"Security Configuration for the Exchange environment\",\"items\":[{\"type\":1,\"content\":{\"json\":\"This tab displays several security information regarding the organization or server's configuration.\"},\"name\":\"text - 12\"},{\"type\":1,\"content\":{\"json\":\"This section display the Exchange version and the CU installed.\\r\\n\\r\\nFor the latest build number, check this link : <a href=\\\" https://docs.microsoft.com/exchange/new-features/build-numbers-and-release-dates?view=exchserver-2019\\\" target=\\\"_blank\\\">Exchange Build Numbers</a>\\r\\n\\r\\nThis section is built from a file located in the public github repository.\\r\\nThe repository is manually updated by the team project  when new CU/SU are released.\\r\\n\",\"style\":\"info\"},\"conditionalVisibility\":{\"parameterName\":\"Help\",\"comparison\":\"isEqualTo\",\"value\":\"Yes\"},\"name\":\"ServerVersionCheckHelp\"},{\"type\":3,\"content\":{\"version\":\"KqlItem/1.0\",\"query\":\"let ExchCUSU = externaldata (Productname:string, CU:string, SU:string, BuildNbAll:string, BuilCUNb:string, Major:string, CUBuildNb:string, SUBuildNb:string)[h\\\"https://raw.githubusercontent.com/nlepagnez/ESI-PublicContent/main/Operations/Watchlists/ExchBuildNumber.csv\\\"]with(format=\\\"csv\\\",ignoreFirstRecord=true)| project Productname,CU,SU,BuildNbAll,BuilCUNb,Major,CUBuildNb,SUBuildNb;\\r\\n//ExchangeConfiguration(SpecificSectionList=\\\"ExchangeServers\\\",SpecificConfigurationDate=\\\"{DateOfConfiguration:value}\\\",SpecificConfigurationEnv={EnvironmentList},Target = \\\"On-Premises\\\")\\r\\n//| extend  VersionNumber = strcat(CmdletResultValue.AdminDisplayVersion.Major,\\\".\\\",CmdletResultValue.AdminDisplayVersion.Minor,\\\".\\\",CmdletResultValue.AdminDisplayVersion.Build)\\r\\nExchangeConfiguration(SpecificSectionList=\\\"ExchVersion\\\",SpecificConfigurationDate=\\\"{DateOfConfiguration:value}\\\",SpecificConfigurationEnv={EnvironmentList},Target = \\\"On-Premises\\\")\\r\\n| extend  VersionNumber = tostring(CmdletResultValue.ProductVersion)\\r\\n| extend  Server = tostring(ProcessedByServer_s)\\r\\n| extend CmdletResultType = tostring(CmdletResultType)\\r\\n| join kind= leftouter  (ExchCUSU) on $left.VersionNumber == $right.BuildNbAll\\r\\n| distinct Server,VersionNumber,Productname,CU,SU,CmdletResultType\\r\\n| extend Server = strcat(\\\"💻 \\\",Server)\\r\\n| extend Productname = case ( VersionNumber startswith \\\"15.02\\\", \\\"Exchange 2019\\\", VersionNumber startswith \\\"15.01\\\", \\\"Exchange 2016\\\",  VersionNumber startswith \\\"15.00\\\",\\\"Exchange 2013\\\", \\\"Exchange 2010\\\")\\r\\n| extend CU = iff(CmdletResultType <>\\\"Success\\\", \\\"Unable to retrieve information from server\\\", iff(CU <> \\\"\\\", CU, \\\"New CU or SU not yet in the List\\\"))\\r\\n| extend SU = iff(CmdletResultType <>\\\"Success\\\", \\\"Unable to retrieve information from server\\\", iff( SU <> \\\"\\\", SU, \\\"New CU or SU not yet in the List\\\"))\\r\\n|project-away CmdletResultType\\r\\n| sort by Server asc\\r\\n\",\"size\":1,\"showAnalytics\":true,\"title\":\"Exchange servers CU-SU level\",\"showExportToExcel\":true,\"queryType\":0,\"resourceType\":\"microsoft.operationalinsights/workspaces\",\"gridSettings\":{\"rowLimit\":10000,\"filter\":true}},\"customWidth\":\"50\",\"name\":\"ExchangeServersList\",\"styleSettings\":{\"showBorder\":true}},{\"type\":3,\"content\":{\"version\":\"KqlItem/1.0\",\"query\":\"let ExchCUSU = externaldata (Productname:string, CU:string, SU:string, BuildNbAll:string, BuilCUNb:string, Major:string, CUBuildNb:string, SUBuildNb:string)[h\\\"https://raw.githubusercontent.com/nlepagnez/ESI-PublicContent/main/Operations/Watchlists/ExchBuildNumber.csv\\\"]with(format=\\\"csv\\\",ignoreFirstRecord=true)| project Productname,CU,SU,BuildNbAll,BuilCUNb,Major,CUBuildNb,SUBuildNb;\\r\\nExchangeConfiguration(SpecificSectionList=\\\"ExchVersion\\\",SpecificConfigurationDate=\\\"{DateOfConfiguration:value}\\\",SpecificConfigurationEnv={EnvironmentList},Target = \\\"On-Premises\\\")\\r\\n//| extend  VersionNumber = strcat(CmdletResultValue.AdminDisplayVersion.Major,\\\".\\\",CmdletResultValue.AdminDisplayVersion.Minor,\\\".\\\",CmdletResultValue.AdminDisplayVersion.Build)\\r\\n| extend  VersionNumber = tostring(CmdletResultValue.ProductVersion)\\r\\n| extend  Server = tostring(CmdletResultValue.Server)\\r\\n| join kind= leftouter  (ExchCUSU) on $left.VersionNumber == $right.BuildNbAll\\r\\n| extend CU = iff( CU <> \\\"\\\", CU, \\\"New CU/SU not yet in the CU List\\\")\\r\\n| extend Version =strcat (VersionNumber,\\\"-\\\",CU,\\\"-\\\",SU)\\r\\n| summarize dcount(Server) by Version\",\"size\":0,\"showAnalytics\":true,\"title\":\"Version break down\",\"showExportToExcel\":true,\"queryType\":0,\"resourceType\":\"microsoft.operationalinsights/workspaces\",\"visualization\":\"piechart\"},\"customWidth\":\"50\",\"name\":\"ExchangeServerVersionPie\"},{\"type\":12,\"content\":{\"version\":\"NotebookGroup/1.0\",\"groupType\":\"editable\",\"title\":\"Admin Audit Log configuration\",\"items\":[{\"type\":1,\"content\":{\"json\":\"The Admin Audit log stores all the actions performed on Exchange Servers (except read actions such as Get/Test).\\r\\n\\r\\n<a href=\\\"https://learn.microsoft.com /exchange/policy-and-compliance/admin-audit-logging/admin-audit-logging?view=exchserver-2019\\\" target=\\\"_blank\\\">Admin Audit Log </a>\\r\\n\\r\\n<a href=\\\"https://learn.microsoft.com/exchange/policy-and-compliance/admin-audit-logging/manage-admin-audit-logging?view=exchserver-2019\\\" target=\\\"_blank\\\">Manage Admin Audit Log </a>\\r\\n\\r\\n\\r\\nThis can be used to track \\r\\n- Unexpected behaviors\\r\\n- Who did a modification\\r\\n- Real actions performed by an account (the output could be used with to identify the necessary privileges)\\r\\n\\r\\nℹ️ Recommendations\\r\\n- Ensure that Admin Audit Log is not disabled\\r\\n- Ensure that critical Cmdlets have not been excluded\\r\\n- Ensure that AdminAuditLogCmdlets is set to * (list of audited Cmdlets)\\r\\n- Review the retention configuration for the Admin Audit Log content\",\"style\":\"info\"},\"conditionalVisibility\":{\"parameterName\":\"Help\",\"comparison\":\"isEqualTo\",\"value\":\"Yes\"},\"name\":\"AdminAuditHelp\"},{\"type\":1,\"content\":{\"json\":\"Here the main settings for the Admin Audit Log. Remember that AdminAudit log need to be enabled and no cmdlet should be excluded. Also check the retention limit.\"},\"name\":\"text - 0\"},{\"type\":3,\"content\":{\"version\":\"KqlItem/1.0\",\"query\":\"let SensitiveCMDLet = externaldata (Cmdlet:string, UserOriented:string, Parameters:string)[h\\\"https://raw.githubusercontent.com/nlepagnez/ESI-PublicContent/main/Operations/Watchlists/CmdletWatchlist.csv\\\"]with(format=\\\"csv\\\",ignoreFirstRecord=true)| project Cmdlet,UserOriented,Parameters;\\r\\nlet AAL = (ExchangeConfiguration(SpecificSectionList=\\\"AdminAuditLog\\\",SpecificConfigurationDate=\\\"{DateOfConfiguration:value}\\\",SpecificConfigurationEnv={EnvironmentList},Target = \\\"On-Premises\\\")\\r\\n| extend AdminAuditLogExcludedCmdlets = CmdletResultValue.AdminAuditLogExcludedCmdlets\\r\\n| project AdminAuditLogExcludedCmdlets);\\r\\nlet SentsitivecmdletTrack = toscalar(SensitiveCMDLet | where Cmdlet has_any ( AAL)| project Cmdlet);\\r\\nExchangeConfiguration(SpecificSectionList=\\\"AdminAuditLog\\\",SpecificConfigurationDate=\\\"{DateOfConfiguration:value}\\\",SpecificConfigurationEnv={EnvironmentList},Target = \\\"On-Premises\\\")\\r\\n| project CmdletResultValue\\r\\n| extend AdminAuditLogEnabled = iff(CmdletResultValue.AdminAuditLogEnabled == \\\"FALSE\\\", \\\" ❌ Disabled, High Risk\\\", \\\"✅ Enabled\\\")\\r\\n| extend AdminAuditLogAgeLimit = tostring(CmdletResultValue.AdminAuditLogAgeLimit)\\r\\n| extend AdminAuditLogAgeLimit = substring(AdminAuditLogAgeLimit,8)\\r\\n| extend AdminAuditLogAgeLimit =substring(AdminAuditLogAgeLimit,0,indexof(AdminAuditLogAgeLimit, ','))\\r\\n| extend AdminAuditLogAgeLimit = iff(toint(AdminAuditLogAgeLimit) == 0,strcat(\\\"❌ No AdminAuditlog recorded \\\",AdminAuditLogAgeLimit), iff(toint(AdminAuditLogAgeLimit) <=30,strcat(\\\"⚠️ Value to low except if exported \\\",AdminAuditLogAgeLimit), strcat(\\\"✅\\\",AdminAuditLogAgeLimit)))\\r\\n| extend AdminAuditLogCmdlets = tostring(CmdletResultValue.AdminAuditLogCmdlets)\\r\\n| extend AdminAuditLogCmdlets = substring(AdminAuditLogCmdlets,2)\\r\\n| extend AdminAuditLogCmdlets = substring(AdminAuditLogCmdlets,0,indexof(AdminAuditLogCmdlets, '\\\"]') )\\r\\n| extend AdminAuditLogCmdlets = replace_string(AdminAuditLogCmdlets,'\\\"',\\\"\\\")\\r\\n| extend Comment_AdminAuditLogCmdlets = iff( AdminAuditLogCmdlets == \\\"*\\\",\\\"✅ Default configuration\\\",\\\"❌ if AdminAuditLogCmdlets empty no logging else only AdminAuditLogCmdlets will be logged\\\")\\r\\n| extend AdminAuditLogExcludedCmdlets = tostring(CmdletResultValue.AdminAuditLogExcludedCmdlets)\\r\\n| extend AdminAuditLogExcludedCmdlets = substring(AdminAuditLogExcludedCmdlets,2)\\r\\n| extend AdminAuditLogExcludedCmdlets = substring(AdminAuditLogExcludedCmdlets,0,indexof(AdminAuditLogExcludedCmdlets, ']'))\\r\\n| extend AdminAuditLogExcludedCmdlets = replace_string(AdminAuditLogExcludedCmdlets,'\\\"',\\\"\\\")\\r\\n//| extend Cmdlet = replace_string(AdminAuditLogExcludedCmdlets,'\\\"',\\\"\\\")\\r\\n//| extend AALECSplit = tostring(split(AdminAuditLogExcludedCmdlets,\\\",\\\"))\\r\\n| project-away CmdletResultValue\\r\\n| extend Comment_AdminAuditLogExcludedCmdlet = case(  isnotempty( SentsitivecmdletTrack ),\\\"❌ Some excluded CmdLets are part of Sensitive Cmdlets\\\",AdminAuditLogExcludedCmdlets <>\\\"\\\",\\\"⚠️ Some Cmdlets are excluded \\\",\\\"✅ No Excluded CmdLet\\\")\",\"size\":1,\"showAnalytics\":true,\"showExportToExcel\":true,\"queryType\":0,\"resourceType\":\"microsoft.operationalinsights/workspaces\",\"gridSettings\":{\"formatters\":[{\"columnMatch\":\"Comment_AdminAuditLogCmdlets\",\"formatter\":0,\"formatOptions\":{\"customColumnWidthSetting\":\"70ch\"}}],\"rowLimit\":10000,\"sortBy\":[{\"itemKey\":\"AdminAuditLogCmdlets\",\"sortOrder\":1}]},\"sortBy\":[{\"itemKey\":\"AdminAuditLogCmdlets\",\"sortOrder\":1}]},\"name\":\"query - 1\",\"styleSettings\":{\"showBorder\":true}}]},\"name\":\"group - 0Admin Audit Log configuration\"},{\"type\":12,\"content\":{\"version\":\"NotebookGroup/1.0\",\"groupType\":\"editable\"},\"name\":\"POP authentication configuration\"},{\"type\":1,\"content\":{\"json\":\"### POP authentication configuration\"},\"name\":\"text - 11\"},{\"type\":1,\"content\":{\"json\":\"If the POP Service is started, the LoginType should not set to Plaintext. This means that the password will be sent in clear on the network. As POP is enabled by default on all the mailboxes, this represents a high security risk.\\r\\n\\r\\nPOP Authentication\\r\\n- **PlainText** TLS encryption is not required on port 110.  Usernames and passwords are sent unencrypted unless the underlying connection is encrypted by using TLS or SSL.\\r\\n- **PlainTextAuthentication** TLS encryption is not required on port 110. However, Basic authentication is permitted only on a port that uses TLS or SSL encryption.\\r\\n- **SecureLogin** Connection on port 110  must use TLS encryption before authenticating.\\r\\n\\r\\nℹ️ Recommendations\\r\\nDisable POP on all mailboxes except those who need to actually use this protocol.\\r\\nSet the authentication to SecureLogin or at least to PlainTextAuthentication and configure the application.\\r\\n\\r\\nIf the application is not able to perform this type of authentication:\\r\\n- Ensure that POP is disabled on all the mailboxes except those who really need it \\r\\n- Monitor the POP connections\\r\\n- Change the password of the application on a regular basis\\r\\n\\r\\nRecommended Reading : \\r\\n\\r\\n<a href=\\\"https://technet.microsoft.com/library/aa997188(v=exchg.141).aspx \\\" target=\\\"_blank\\\">Configuring Authentication for POP3 and IMAP4</a>\\r\\n \\r\\n<a href=\\\"https://technet.microsoft.com/library/aa997154(v=exchg.160).aspx\\\" target=\\\"_blank\\\"> Set-PopSettings</a>\\r\\n\\r\\n\\r\\nIn order to track mailboxes that are currently using POP\\r\\n- Enable POP logging\\r\\n- Set-PopSettings -Server SRV1  -ProtocolLogEnabled verbose\\r\\n- Several weeks later, analyze the log content\\r\\n- Default location :    - Get-PopSettings -server SRV1 | fl server,*log*\\r\\n- Check for connection and authentication\\r\\n\",\"style\":\"info\"},\"conditionalVisibility\":{\"parameterName\":\"Help\",\"comparison\":\"isEqualTo\",\"value\":\"Yes\"},\"name\":\"PopServiceHelp\"},{\"type\":3,\"content\":{\"version\":\"KqlItem/1.0\",\"query\":\"ExchangeConfiguration(SpecificSectionList=\\\"PopSettings\\\",SpecificConfigurationDate=\\\"{DateOfConfiguration:value}\\\",SpecificConfigurationEnv={EnvironmentList},Target = \\\"On-Premises\\\")\\r\\n| extend ServerName =  tostring(CmdletResultValue.Server.Name)\\r\\n| join kind = leftouter(ExchangeConfiguration(SpecificSectionList=\\\"POPIMAPServicesStatus\\\",SpecificConfigurationDate=\\\"{DateOfConfiguration:value}\\\",SpecificConfigurationEnv={EnvironmentList},Target = \\\"On-Premises\\\")\\r\\n| where CmdletResultValue.Name contains (\\\"MSExchangePop3\\\")\\r\\n| project ServerName= tostring(CmdletResultValue.Server), ServiceName=CmdletResultValue.Name, Status=CmdletResultValue.StatusString,StartupType=CmdletResultValue.StartTypeString\\r\\n| join (ExchangeConfiguration(SpecificSectionList=\\\"POPIMAPServicesStatus\\\",SpecificConfigurationDate=\\\"{DateOfConfiguration:value}\\\",SpecificConfigurationEnv={EnvironmentList},Target = \\\"On-Premises\\\")\\r\\n| where CmdletResultValue.Name contains (\\\"MSExchangePop3BE\\\" )\\r\\n| project ServerName= tostring(CmdletResultValue.Server), ServiceName=CmdletResultValue.Name, Status=CmdletResultValue.StatusString,StartupType=CmdletResultValue.StartTypeString) on ServerName) on ServerName\\r\\n| extend ServerName =  tostring(CmdletResultValue.Server.Name)\\r\\n| extend LoginType =  iff(CmdletResultValue.LoginType== 1 , \\\"⛔ PlainText, High Risk\\\", iff(CmdletResultValue.LoginType== 2, \\\"⚠️ PlainTextAuthentication\\\",\\\"✅ SecureLogin\\\"))\\r\\n| extend ProtocolLogEnabled =  tostring(CmdletResultValue.ProtocolLogEnabled)\\r\\n| extend ServiceName =  iff(tostring(ServiceName)==\\\"\\\", \\\"Service Status not retrieved\\\",tostring(ServiceName))\\r\\n| extend Status =  tostring(Status)\\r\\n| extend BackendEndService=  tostring(ServiceName1)\\r\\n| extend StartupType =  tostring(StartupType)\\r\\n| extend BEStatus =  tostring(Status1)\\r\\n| extend BEStartupType =  tostring(StartupType1)\\r\\n| project ServerName,LoginType,ServiceName,Status,StartupType,BackendEndService,BEStatus,BEStartupType,ProtocolLogEnabled\\r\\n| sort by ServerName asc\",\"size\":1,\"showAnalytics\":true,\"title\":\"Pop Authentication : should not be set as Plaintext\",\"showExportToExcel\":true,\"queryType\":0,\"resourceType\":\"microsoft.operationalinsights/workspaces\",\"gridSettings\":{\"formatters\":[{\"columnMatch\":\"LoginType\",\"formatter\":5},{\"columnMatch\":\"Count\",\"formatter\":0,\"formatOptions\":{\"aggregation\":\"Sum\"}}],\"rowLimit\":10000,\"filter\":true,\"hierarchySettings\":{\"treeType\":1,\"groupBy\":[\"LoginType\"],\"finalBy\":\"LoginType\"}}},\"name\":\"PopSettingsQuery\",\"styleSettings\":{\"showBorder\":true}},{\"type\":1,\"content\":{\"json\":\"### IMAP authentication configuration\"},\"name\":\"IMAPTitle\"},{\"type\":1,\"content\":{\"json\":\"If the IMAP Service is started, the LoginType should not set to Plaintext. This means that the passwords will be sent in clear over the network. As IMAP is enabled by default on all the mailboxes, this is a high security risk.\\r\\n\\r\\nIMAP Authentication\\r\\n- **PlainText** TLS encryption is not required on port 110.  User name and password are sent unencrypted unless the underlying connection is encrypted by using TLS or SSL.\\r\\n- **PlainTextAuthentication** TLS encryption is not required on port 143. However, Basic authentication is permitted only on a port that uses TLS or SSL encryption.\\r\\n- **SecureLogin** Connection on port 143 must use TLS encryption before authenticating.\\r\\n\\r\\nℹ️ Recommendations \\r\\nDisable IMAP on all mailboxes except those which needs to use this protocol. Set the authentication to SecureLogin or at least to PlainTextAuthentication and configure the application accordingly.\\r\\n\\r\\nIf the application is not able to perform this type of authentication:\\r\\n- Ensure that IMAP is disable on all the mailboxes except those who really need it \\r\\n- Monitor the connection\\r\\n- Regularly, change the password of the application\\r\\n\\r\\nRecommended Reading : \\r\\n\\r\\n<a href=\\\"https://technet.microsoft.com/library/aa997188(v=exchg.141).aspx \\\" target=\\\"_blank\\\">Configuring Authentication for POP3 and IMAP4</a>\\r\\n\\r\\n<a href=\\\"https://technet.microsoft.com/library/aa998252(v=exchg.160).aspx\\\" target=\\\"_blank\\\"> Set-IMAPSettings</a>\\r\\n\\r\\n\\r\\n\\r\\nIn order to track mailboxes that are currently using IMAP\\r\\n- Enable IMAP logging\\r\\n- Set-IMAPSettings -Server SRV1  -ProtocolLogEnabled verbose\\r\\n- Several weeks later, analyze the log content\\r\\n- Default location :  Get-IMAPSettings -server SRV1 | fl server,*log*\\r\\n- Check for connection and authentication\\r\\n\",\"style\":\"info\"},\"conditionalVisibility\":{\"parameterName\":\"Help\",\"comparison\":\"isEqualTo\",\"value\":\"Yes\"},\"name\":\"IMAPHelp\"},{\"type\":3,\"content\":{\"version\":\"KqlItem/1.0\",\"query\":\"ExchangeConfiguration(SpecificSectionList=\\\"IMAPSettings\\\",SpecificConfigurationDate=\\\"{DateOfConfiguration:value}\\\",SpecificConfigurationEnv={EnvironmentList},Target = \\\"On-Premises\\\")\\r\\n| extend ServerName =  tostring(CmdletResultValue.Server.Name)\\r\\n| join kind = leftouter(ExchangeConfiguration(SpecificSectionList=\\\"POPIMAPServicesStatus\\\",SpecificConfigurationDate=\\\"{DateOfConfiguration:value}\\\",SpecificConfigurationEnv={EnvironmentList},Target = \\\"On-Premises\\\")\\r\\n| where CmdletResultValue.Name contains (\\\"MSExchangeIMAP4\\\")\\r\\n| project ServerName= tostring(CmdletResultValue.Server), ServiceName=CmdletResultValue.Name, Status=CmdletResultValue.StatusString,StartupType=CmdletResultValue.StartTypeString\\r\\n| join (ExchangeConfiguration(SpecificSectionList=\\\"POPIMAPServicesStatus\\\",SpecificConfigurationDate=\\\"{DateOfConfiguration:value}\\\",SpecificConfigurationEnv={EnvironmentList},Target = \\\"On-Premises\\\")\\r\\n| where CmdletResultValue.Name contains (\\\"MSExchangeIMAP4BE\\\" )\\r\\n| project ServerName= tostring(CmdletResultValue.Server), ServiceName=CmdletResultValue.Name, Status=CmdletResultValue.StatusString,StartupType=CmdletResultValue.StartTypeString) on ServerName) on ServerName\\r\\n| extend ServerName =  tostring(CmdletResultValue.Server.Name)\\r\\n| extend LoginType =  iff(CmdletResultValue.LoginType== 1 , \\\"⛔ PlainText, High Risk\\\", iff(CmdletResultValue.LoginType== 2, \\\"⚠️ PlainTextAuthentication\\\",\\\"✅ SecureLogin\\\"))\\r\\n| extend ProtocolLogEnabled =  tostring(CmdletResultValue.ProtocolLogEnabled)\\r\\n| extend ServiceName =  iff(tostring(ServiceName)==\\\"\\\", \\\"Service Status not retrieved\\\",tostring(ServiceName))\\r\\n| extend Status =  tostring(Status)\\r\\n| extend BackendEndService=  tostring(ServiceName1)\\r\\n| extend StartupType =  tostring(StartupType)\\r\\n| extend BEStatus =  tostring(Status1)\\r\\n| extend BEStartupType =  tostring(StartupType1)\\r\\n| project ServerName,LoginType,ServiceName,Status,StartupType,BackendEndService,BEStatus,BEStartupType,ProtocolLogEnabled\\r\\n| sort by ServerName asc\",\"size\":1,\"showAnalytics\":true,\"title\":\"IMAP Authentication  : should not be set as Plaintext\",\"showExportToExcel\":true,\"queryType\":0,\"resourceType\":\"microsoft.operationalinsights/workspaces\",\"gridSettings\":{\"formatters\":[{\"columnMatch\":\"LoginType\",\"formatter\":5}],\"rowLimit\":10000,\"filter\":true,\"hierarchySettings\":{\"treeType\":1,\"groupBy\":[\"LoginType\"],\"finalBy\":\"LoginType\"}}},\"name\":\"IMAPSettingsQuery\",\"styleSettings\":{\"showBorder\":true}},{\"type\":12,\"content\":{\"version\":\"NotebookGroup/1.0\",\"groupType\":\"editable\",\"title\":\"Nonstandard permissions on Configuration Partitions\",\"items\":[{\"type\":1,\"content\":{\"json\":\"This section highlights nonstandard permissions on Configuration Partition for Exchange container. By selecting Yes for Generic All buttom only delegation set for Generic All will be display. Standard, Deny and inherited permissions have been removed\"},\"name\":\"text - 0\"},{\"type\":1,\"content\":{\"json\":\"During the lifetime of an Exchange Organization, many permissions may have been set on Exchange containers in the Configuration Partition.\\r\\nThis section displayed all the nonstandard permissions found on the most important Exchange containers :\\r\\n - Groups from legacy Exchange versions (Exchange Enterprise Servers, Exchange Domain Servers,...)\\r\\n - SID for deleted accounts\\r\\n - Old service accounts (that may not have been disabled or removed...)\\r\\n \\r\\nWhen an administrator run setup /prepareAD, his account will be granted Generic All at the top-level Exchange container\\r\\n\\r\\nBy default, this section only displayed the Generic All permissions.\\r\\n \\r\\nThis section is built by removing all the standard AD and Exchange groups.\\r\\n\\r\\n<a href=\\\"https://learn.microsoft.com/exchange/exchange-2013-deployment-permissions-reference-exchange-2013-help\\\" target=\\\"_blank\\\"> Exchange 2013 deployment permissions reference</a>\\r\\n \\r\\n\",\"style\":\"info\"},\"conditionalVisibility\":{\"parameterName\":\"Help\",\"comparison\":\"isEqualTo\",\"value\":\"Yes\"},\"name\":\"text - 3\"},{\"type\":9,\"content\":{\"version\":\"KqlParameterItem/1.0\",\"parameters\":[{\"id\":\"80f9134a-420f-47c9-b171-1ca8e72efa3e\",\"version\":\"KqlParameterItem/1.0\",\"name\":\"GenericAll\",\"type\":10,\"isRequired\":true,\"jsonData\":\"[\\r\\n { \\\"value\\\": \\\"True\\\", \\\"label\\\": \\\"Yes\\\" },\\r\\n { \\\"value\\\": \\\"True,False\\\", \\\"label\\\": \\\"No\\\", \\\"selected\\\":true }\\r\\n]\"},{\"id\":\"29e2005c-3bd4-4bb8-be63-053d11abe1d4\",\"version\":\"KqlParameterItem/1.0\",\"name\":\"NonStandardPermissions\",\"type\":10,\"isRequired\":true,\"typeSettings\":{\"showDefault\":false},\"jsonData\":\"[\\r\\n { \\\"value\\\": \\\"True\\\", \\\"label\\\": \\\"Yes\\\", \\\"selected\\\":true  },\\r\\n { \\\"value\\\": \\\"True,False\\\", \\\"label\\\": \\\"No\\\"}\\r\\n]\"}],\"style\":\"pills\",\"queryType\":0,\"resourceType\":\"microsoft.operationalinsights/workspaces\"},\"name\":\"parameters - 1\"},{\"type\":3,\"content\":{\"version\":\"KqlItem/1.0\",\"query\":\"let StandardGroup = dynamic([\\\"Authenticated Users\\\", \\\"Domain Admins\\\",  \\\"Enterprise Admins\\\",\\\"Schema Admins\\\", \\\"Exchange Trusted Subsystem\\\", \\\"Exchange Servers\\\",\\\"Organization Management\\\", \\\"Public Folder Management\\\",\\\"Delegated Setup\\\", \\\"ANONYMOUS LOGON\\\", \\\"NETWORK SERVICE\\\", \\\"SYSTEM\\\", \\\"Everyone\\\",\\\"Managed Availability Servers\\\"]);\\r\\nlet Exchsrv =ExchangeConfiguration(SpecificSectionList=\\\"ExchangeServers\\\",SpecificConfigurationDate=\\\"{DateOfConfiguration:value}\\\",SpecificConfigurationEnv={EnvironmentList},Target = \\\"On-Premises\\\")| summarize make_list(CmdletResultValue.Name);\\r\\nExchangeConfiguration(SpecificSectionList=\\\"PartConfPerm\\\",SpecificConfigurationDate=\\\"{DateOfConfiguration:value}\\\",SpecificConfigurationEnv={EnvironmentList},Target = \\\"On-Premises\\\")\\r\\n| project CmdletResultValue\\r\\n| where CmdletResultValue.Deny !contains \\\"True\\\" and CmdletResultValue.IsInherited !contains \\\"True\\\"\\r\\n| where (CmdletResultValue.AccessRights == \\\"[983551]\\\") in ({GenericAll})\\r\\n| where not (CmdletResultValue.UserString has_any (StandardGroup)) in ({NonStandardPermissions})\\r\\n| where not (CmdletResultValue.UserString has_any (Exchsrv))in ({NonStandardPermissions})\\r\\n| extend Name =  tostring(CmdletResultValue.Identity.Name)\\r\\n| extend Account =  tostring(CmdletResultValue.UserString )\\r\\n| extend AccessRights =  iff (tostring(CmdletResultValue.AccessRightsString) contains \\\"GenericAll\\\", strcat (\\\"❌ \\\",tostring(CmdletResultValue.AccessRightsString)), tostring(CmdletResultValue.AccessRightsString))\\r\\n| extend ExtendedRights =   iff (tostring(CmdletResultValue.ExtendedRightsString) contains \\\"-As\\\", strcat (\\\"❌ \\\",tostring(CmdletResultValue.ExtendedRightsString)), tostring(CmdletResultValue.ExtendedRightsString))\\r\\n| extend InheritanceType =  tostring(CmdletResultValue.InheritanceType)\\r\\n| extend DN = tostring(CmdletResultValue.Identity.DistinguishedName)\\r\\n| project-away CmdletResultValue\\r\\n| sort by DN desc\",\"size\":1,\"showAnalytics\":true,\"showExportToExcel\":true,\"queryType\":0,\"resourceType\":\"microsoft.operationalinsights/workspaces\",\"gridSettings\":{\"rowLimit\":10000,\"filter\":true,\"sortBy\":[{\"itemKey\":\"AccessRights\",\"sortOrder\":1}]},\"sortBy\":[{\"itemKey\":\"AccessRights\",\"sortOrder\":1}]},\"name\":\"query - 2\",\"styleSettings\":{\"showBorder\":true}}]},\"name\":\"Nonstandard permissions on Configuration Partitions\"}]},\"conditionalVisibility\":{\"parameterName\":\"selected\",\"comparison\":\"isEqualTo\",\"value\":\"SecConf\"},\"name\":\"Security Configuration for the Exchange environment\"},{\"type\":12,\"content\":{\"version\":\"NotebookGroup/1.0\",\"groupType\":\"editable\",\"items\":[{\"type\":1,\"content\":{\"json\":\"This tab displays important security configurations that allow access to all or partial mailboxes' content  - Direct delegations are not listed -  Example : <br>\\r\\n- Permissions Full Access  \\r\\n- Permission on mailboxes folders\\r\\n\"},\"name\":\"text - 6\"},{\"type\":3,\"content\":{\"version\":\"KqlItem/1.0\",\"query\":\"ExchangeConfiguration(SpecificSectionList=\\\"MRA\\\",SpecificConfigurationDate=\\\"{DateOfConfiguration:value}\\\",SpecificConfigurationEnv={EnvironmentList})\\r\\n//| where CmdletResultValue.Name !contains \\\"Deleg\\\" and CmdletResultValue.RoleAssigneeName != \\\"Hygiene Management\\\" and  CmdletResultValue.RoleAssigneeName != \\\"Exchange Online-ApplicationAccount\\\" and CmdletResultValue.RoleAssigneeName != \\\"Discovery Management\\\"\\r\\n| where CmdletResultValue.Name !contains \\\"Deleg\\\" \\r\\n| where CmdletResultValue.RoleAssigneeName !in (\\\"Hygiene Management\\\",\\\"Exchange Online-ApplicationAccount\\\",\\\"Discovery Management\\\")\\r\\n| where CmdletResultValue.Role.Name contains \\\"Export\\\" or CmdletResultValue.Role.Name contains \\\"Impersonation\\\" or (CmdletResultValue.Role.Name contains \\\"Search\\\" and CmdletResultValue.Role.Name !contains \\\"MailboxSearchApplication\\\")\\r\\n| summarize dcount(tostring(CmdletResultValue.RoleAssigneeName)) by role=tostring(CmdletResultValue.Role.Name)\",\"size\":1,\"showAnalytics\":true,\"title\":\"Number of delegations for sensitive RBAC roles\",\"showExportToExcel\":true,\"queryType\":0,\"resourceType\":\"microsoft.operationalinsights/workspaces\",\"visualization\":\"tiles\",\"tileSettings\":{\"titleContent\":{\"columnMatch\":\"role\",\"formatter\":1},\"leftContent\":{\"columnMatch\":\"dcount_CmdletResultValue_RoleAssigneeName\",\"formatter\":12,\"formatOptions\":{\"palette\":\"auto\"},\"numberFormat\":{\"unit\":17,\"options\":{\"style\":\"decimal\",\"maximumFractionDigits\":2,\"maximumSignificantDigits\":3}}},\"showBorder\":true,\"sortCriteriaField\":\"role\",\"sortOrderField\":1}},\"name\":\"MRAQuery\"},{\"type\":12,\"content\":{\"version\":\"NotebookGroup/1.0\",\"groupType\":\"editable\",\"title\":\"Application Impersonation Role\",\"items\":[{\"type\":1,\"content\":{\"json\":\"This delegation allows the delegated account to access and modify the content of every mailboxes using EWS.\"},\"name\":\"text - 0\"},{\"type\":1,\"content\":{\"json\":\"**ApplicationImpersonation** is a RBAC role that allows access (read and modify) to the content of all mailboxes using EWS. \\r\\n\\r\\n⚡ This role is very powerfull.\\r\\n\\r\\nIt should be carefully delegated. When a delegation is necessary, RBAC scopes should be configured to limit the list of impacted mailboxes.\\r\\n\\r\\n<a href=\\\"https://learn.microsoft.com/exchange/applicationimpersonation-role-exchange-2013-help\\\" target=\\\"_blank\\\">Help for the role Application Impersonation</a>\\r\\n\\r\\nIt is common (but not recommended) to see service accounts from backup solution, antivirus software, MDM... with this delegation.\\r\\n\\r\\nNote that the default configuration to the group Hygiene Management is excluded. This group is a sensitive group. Remember to monitor the content of this group.\",\"style\":\"info\"},\"conditionalVisibility\":{\"parameterName\":\"Help\",\"comparison\":\"isEqualTo\",\"value\":\"Yes\"},\"name\":\"text - 2\"},{\"type\":3,\"content\":{\"version\":\"KqlItem/1.0\",\"query\":\"ExchangeConfiguration(SpecificSectionList=\\\"MRA\\\",SpecificConfigurationDate=\\\"{DateOfConfiguration:value}\\\",SpecificConfigurationEnv={EnvironmentList})\\r\\n| where CmdletResultValue.Role.Name contains \\\"Impersonation\\\" and CmdletResultValue.RoleAssigneeName != \\\"Hygiene Management\\\" and CmdletResultValue.Name !contains \\\"Deleg\\\"\\r\\n//| extend RoleAssigneeName = tostring(CmdletResultValue.RoleAssigneeName)\\r\\n| extend RoleAssigneeType = case(CmdletResultValue.RoleAssigneeType== \\\"0\\\" or CmdletResultValue.RoleAssigneeType== \\\"2\\\" , \\\"User\\\", CmdletResultValue.RoleAssigneeType== \\\"10\\\",\\\"Group\\\",\\\"LinkedGroup\\\")\\r\\n| extend CustomRecipientWriteScope = tostring(CmdletResultValue.CustomRecipientWriteScope.Name)\\r\\n| extend CustomConfigWriteScope = tostring(CmdletResultValue.CustomConfigWriteScope.Name)\\r\\n| extend RecipientWriteScope = case(CmdletResultValue.RecipientWriteScope==\\\"0\\\",\\\"None\\\",CmdletResultValue.RecipientWriteScope==\\\"2\\\",\\\"Organization\\\",CmdletResultValue.RecipientWriteScope==\\\"3\\\",\\\"MyGAL\\\", CmdletResultValue.RecipientWriteScope==\\\"4\\\",\\\"Self\\\",CmdletResultValue.RecipientWriteScope==\\\"7\\\", \\\"CustomRecipientScope\\\",CmdletResultValue.RecipientWriteScope==\\\"8\\\",\\\"MyDistributionGroups\\\",\\\"NotApplicable\\\")\\r\\n| extend ConfigWriteScope = case(CmdletResultValue.ConfigWriteScope==\\\"0\\\",\\\"None\\\",CmdletResultValue.ConfigWriteScope==\\\"7\\\",\\\"CustomConfigScope\\\",CmdletResultValue.ConfigWriteScope==\\\"10\\\",\\\"OrganizationConfig\\\",\\\"NotApplicable\\\")\\r\\n| extend ConfigReadScope = iff(CmdletResultValue.ConfigReadScope == \\\"0\\\" , \\\"None\\\", \\\"OrganizationConfig\\\")\\r\\n| extend RecipientReadScope = case(CmdletResultValue.RecipientReadScope==\\\"2\\\",\\\"Organization\\\",CmdletResultValue.RecipientReadScope==\\\"3\\\",\\\"MyGAL\\\",CmdletResultValue.RecipientReadScope==\\\"4\\\",\\\"Self\\\",\\\"NotApplicable\\\")\\r\\n| extend ManagementRoleAssignement = tostring(CmdletResultValue.Name)\\r\\n| extend Status= tostring(CmdletResultValue.Enabled)\\r\\n| extend RoleAssignmentDelegationType = iff(CmdletResultValue.RoleAssignmentDelegationType ==\\\"6\\\" , \\\"Delegating\\\", \\\"Regular\\\") \\r\\n| extend RoleAssigneeName = iff( RoleAssigneeType == \\\"User\\\", strcat(\\\"🧑‍🦰 \\\",tostring(CmdletResultValue.RoleAssigneeName)), strcat(\\\"👪 \\\", tostring(CmdletResultValue.RoleAssigneeName)) )\\r\\n| project RoleAssigneeName, RoleAssigneeType, Status,CustomRecipientWriteScope, CustomConfigWriteScope, RecipientWriteScope, ConfigWriteScope, ConfigReadScope, RecipientReadScope, ManagementRoleAssignement, RoleAssignmentDelegationType, WhenCreated, WhenChanged\",\"size\":1,\"showAnalytics\":true,\"showExportToExcel\":true,\"queryType\":0,\"resourceType\":\"microsoft.operationalinsights/workspaces\",\"gridSettings\":{\"rowLimit\":10000,\"filter\":true}},\"name\":\"query - 1\",\"styleSettings\":{\"showBorder\":true}}]},\"name\":\"Application Impersonation Role\"},{\"type\":12,\"content\":{\"version\":\"NotebookGroup/1.0\",\"groupType\":\"editable\",\"title\":\"Mailbox Import Export Role\",\"items\":[{\"type\":1,\"content\":{\"json\":\"This delegation allows to export the content all  mailboxes in a scope in PST file.\\r\\nExcluded from the result as default configuration :\\r\\nDelegating delegation to Organization Management\\r\\n\"},\"name\":\"text - 0\"},{\"type\":1,\"content\":{\"json\":\"**Mailbox Import Export**  is a RBAC role that allows an account to export the content of any maibox in a PST. It also allows search in all mailboxes.\\r\\n\\r\\n⚡ This role is very powerfull.\\r\\n\\r\\nBy default, this role is not delegated to any user or group. The members of the group Organization Management by default do not have this role but are able to delegate it.\\r\\n\\r\\n<a href=\\\"https://learn.microsoft.com/exchange/mailbox-import-export-role-exchange-2013-help\\\" target=\\\"_blank\\\">Help for the role Mailbox Import Export</a>\\r\\n\\r\\nℹ️ Recommendations\\r\\n\\r\\nIf you temporarily need this delegation, consider the following:\\r\\n- create an empty group with this delegation\\r\\n- monitor the group content and  alert when the group modified\\r\\n- add administrators in this group only for a short period of time.\\r\\n\",\"style\":\"info\"},\"conditionalVisibility\":{\"parameterName\":\"Help\",\"comparison\":\"isEqualTo\",\"value\":\"Yes\"},\"name\":\"ExportRoleHelp\"},{\"type\":3,\"content\":{\"version\":\"KqlItem/1.0\",\"query\":\"ExchangeConfiguration(SpecificSectionList=\\\"MRA\\\",SpecificConfigurationDate=\\\"{DateOfConfiguration:value}\\\",SpecificConfigurationEnv={EnvironmentList},Target = \\\"On-Premises\\\")\\r\\n| where CmdletResultValue.Role.Name contains \\\"export\\\" and CmdletResultValue.Name !contains \\\"Deleg\\\"\\r\\n| extend RoleAssigneeType = case(CmdletResultValue.RoleAssigneeType== \\\"0\\\" or CmdletResultValue.RoleAssigneeType== \\\"2\\\" , \\\"User\\\", CmdletResultValue.RoleAssigneeType== \\\"10\\\",\\\"Group\\\",\\\"LinkedGroup\\\")\\r\\n| extend CustomRecipientWriteScope = tostring(CmdletResultValue.CustomRecipientWriteScope.Name)\\r\\n| extend CustomConfigWriteScope = tostring(CmdletResultValue.CustomConfigWriteScope.Name)\\r\\n| extend RecipientWriteScope = case(CmdletResultValue.RecipientWriteScope==\\\"0\\\",\\\"None\\\",CmdletResultValue.RecipientWriteScope==\\\"2\\\",\\\"Organization\\\",CmdletResultValue.RecipientWriteScope==\\\"3\\\",\\\"MyGAL\\\", CmdletResultValue.RecipientWriteScope==\\\"4\\\",\\\"Self\\\",CmdletResultValue.RecipientWriteScope==\\\"7\\\", \\\"CustomRecipientScope\\\",CmdletResultValue.RecipientWriteScope==\\\"8\\\",\\\"MyDistributionGroups\\\",\\\"NotApplicable\\\")\\r\\n| extend ConfigWriteScope = case(CmdletResultValue.ConfigWriteScope==\\\"0\\\",\\\"None\\\",CmdletResultValue.ConfigWriteScope==\\\"7\\\",\\\"CustomConfigScope\\\",CmdletResultValue.ConfigWriteScope==\\\"10\\\",\\\"OrganizationConfig\\\",\\\"NotApplicable\\\")\\r\\n| extend ConfigReadScope = iff(CmdletResultValue.ConfigReadScope == \\\"0\\\" , \\\"None\\\", \\\"OrganizationConfig\\\")\\r\\n| extend RecipientReadScope = case(CmdletResultValue.RecipientReadScope==\\\"2\\\",\\\"Organization\\\",CmdletResultValue.RecipientReadScope==\\\"3\\\",\\\"MyGAL\\\",CmdletResultValue.RecipientReadScope==\\\"4\\\",\\\"Self\\\",\\\"NotApplicable\\\")\\r\\n| extend ManagementRoleAssignement = tostring(CmdletResultValue.Name)\\r\\n| extend Status= tostring(CmdletResultValue.Enabled)\\r\\n| extend RoleAssignmentDelegationType = iff(CmdletResultValue.RoleAssignmentDelegationType ==\\\"6\\\" , \\\"Delegating\\\", \\\"Regular\\\") \\r\\n| extend RoleAssigneeName = iff( RoleAssigneeType == \\\"User\\\", strcat(\\\"🧑‍🦰 \\\",tostring(CmdletResultValue.RoleAssigneeName)), strcat(\\\"👪 \\\", tostring(CmdletResultValue.RoleAssigneeName)) )\\r\\n| project RoleAssigneeName, RoleAssigneeType,Status, CustomRecipientWriteScope, CustomConfigWriteScope, RecipientWriteScope, ConfigWriteScope, ConfigReadScope, RecipientReadScope, ManagementRoleAssignement, RoleAssignmentDelegationType, WhenCreated, WhenChanged\",\"size\":1,\"showAnalytics\":true,\"showExportToExcel\":true,\"queryType\":0,\"resourceType\":\"microsoft.operationalinsights/workspaces\",\"gridSettings\":{\"rowLimit\":10000,\"filter\":true,\"sortBy\":[{\"itemKey\":\"ConfigWriteScope\",\"sortOrder\":1}]},\"sortBy\":[{\"itemKey\":\"ConfigWriteScope\",\"sortOrder\":1}]},\"name\":\"query - 1\",\"styleSettings\":{\"showBorder\":true}}]},\"name\":\"Mailbox Import Export Role\"},{\"type\":12,\"content\":{\"version\":\"NotebookGroup/1.0\",\"groupType\":\"editable\",\"title\":\"Mailbox Search Role\",\"items\":[{\"type\":1,\"content\":{\"json\":\"This delegation allows to search inside all or in a scope of mailboxes and export the result in PST.\\r\\nExcluded from the result as default configuration :\\r\\nDelegating delegation to Organization Management\\r\\nExchange Online-ApplicationAccount\\r\\nDiscovery Management has been excluded\\r\\n\"},\"name\":\"text - 0\"},{\"type\":1,\"content\":{\"json\":\"**Mailbox Search** is an RBAC role that allows an account to search in any mailbox and export the results to a PST.\\r\\n\\r\\n⚡ This role is very powerful.\\r\\n\\r\\nBy default, this role is only delegated to the group Discovery Management. The members of the group Organization Management do not have this role but are able to delegate it.\\r\\n\\r\\n<a href=\\\"https://learn.microsoft.com/exchange/mailbox-search-role-exchange-2013-help\\\" target=\\\"_blank\\\">Help for the role Mailbox Search</a>\\r\\n\\r\\nℹ️ Recommendations\\r\\n\\r\\nIf you temporarily need this delegation, consider the following:\\r\\n\\r\\n- add the administrators in the Discovery Management group\\r\\n- monitor the group content and alert when the group modified\\r\\n- add administrators in this group only for a short period of time\\r\\n\",\"style\":\"info\"},\"conditionalVisibility\":{\"parameterName\":\"Help\",\"comparison\":\"isEqualTo\",\"value\":\"Yes\"},\"name\":\"SearchRBACHelp\"},{\"type\":3,\"content\":{\"version\":\"KqlItem/1.0\",\"query\":\"ExchangeConfiguration(SpecificSectionList=\\\"MRA\\\",SpecificConfigurationDate=\\\"{DateOfConfiguration:value}\\\",SpecificConfigurationEnv={EnvironmentList},Target = \\\"On-Premises\\\")\\r\\n| where CmdletResultValue.Role.Name contains \\\"search\\\" and CmdletResultValue.Name !contains \\\"Deleg\\\"\\r\\n| where CmdletResultValue.RoleAssigneeName != \\\"Exchange Online-ApplicationAccount\\\" and CmdletResultValue.RoleAssigneeName != \\\"Discovery Management\\\"\\r\\n| extend RoleAssigneeType = case(CmdletResultValue.RoleAssigneeType== \\\"0\\\" or CmdletResultValue.RoleAssigneeType== \\\"2\\\" , \\\"User\\\", CmdletResultValue.RoleAssigneeType== \\\"10\\\",\\\"Group\\\",\\\"LinkedGroup\\\")\\r\\n| extend CustomRecipientWriteScope = tostring(CmdletResultValue.CustomRecipientWriteScope.Name)\\r\\n| extend CustomConfigWriteScope = tostring(CmdletResultValue.CustomConfigWriteScope.Name)\\r\\n| extend RecipientWriteScope = case(CmdletResultValue.RecipientWriteScope==\\\"0\\\",\\\"None\\\",CmdletResultValue.RecipientWriteScope==\\\"2\\\",\\\"Organization\\\",CmdletResultValue.RecipientWriteScope==\\\"3\\\",\\\"MyGAL\\\", CmdletResultValue.RecipientWriteScope==\\\"4\\\",\\\"Self\\\",CmdletResultValue.RecipientWriteScope==\\\"7\\\", \\\"CustomRecipientScope\\\",CmdletResultValue.RecipientWriteScope==\\\"8\\\",\\\"MyDistributionGroups\\\",\\\"NotApplicable\\\")\\r\\n| extend ConfigWriteScope = case(CmdletResultValue.ConfigWriteScope==\\\"0\\\",\\\"None\\\",CmdletResultValue.ConfigWriteScope==\\\"7\\\",\\\"CustomConfigScope\\\",CmdletResultValue.ConfigWriteScope==\\\"10\\\",\\\"OrganizationConfig\\\",\\\"NotApplicable\\\")\\r\\n| extend ConfigReadScope = iff(CmdletResultValue.ConfigReadScope == \\\"0\\\" , \\\"None\\\", \\\"OrganizationConfig\\\")\\r\\n| extend RecipientReadScope = case(CmdletResultValue.RecipientReadScope==\\\"2\\\",\\\"Organization\\\",CmdletResultValue.RecipientReadScope==\\\"3\\\",\\\"MyGAL\\\",CmdletResultValue.RecipientReadScope==\\\"4\\\",\\\"Self\\\",\\\"NotApplicable\\\")\\r\\n| extend ManagementRoleAssignement = tostring(CmdletResultValue.Name)\\r\\n| extend Status= tostring(CmdletResultValue.Enabled)\\r\\n| extend RoleAssignmentDelegationType = iff(CmdletResultValue.RoleAssignmentDelegationType ==\\\"6\\\" , \\\"Delegating\\\", \\\"Regular\\\") \\r\\n| extend RoleAssigneeName = iff( RoleAssigneeType == \\\"User\\\", strcat(\\\"🧑‍🦰 \\\",tostring(CmdletResultValue.RoleAssigneeName)), strcat(\\\"👪 \\\", tostring(CmdletResultValue.RoleAssigneeName)) )\\r\\n| project RoleAssigneeName, RoleAssigneeType, Status,CustomRecipientWriteScope, CustomConfigWriteScope, RecipientWriteScope, ConfigWriteScope, ConfigReadScope, RecipientReadScope, ManagementRoleAssignement, RoleAssignmentDelegationType, WhenCreated, WhenChanged\",\"size\":1,\"showAnalytics\":true,\"showExportToExcel\":true,\"queryType\":0,\"resourceType\":\"microsoft.operationalinsights/workspaces\",\"gridSettings\":{\"rowLimit\":10000,\"filter\":true,\"sortBy\":[{\"itemKey\":\"ConfigWriteScope\",\"sortOrder\":1}]},\"sortBy\":[{\"itemKey\":\"ConfigWriteScope\",\"sortOrder\":1}]},\"name\":\"query - 1\",\"styleSettings\":{\"showBorder\":true}}]},\"name\":\"Mailbox Search Role\"},{\"type\":12,\"content\":{\"version\":\"NotebookGroup/1.0\",\"groupType\":\"editable\",\"title\":\"ReceiveAs/SendAs  Extended Right on databases\",\"items\":[{\"type\":1,\"content\":{\"json\":\"These are delegations at the database level.\\r\\n\\r\\n**Receive As Extended Right on database's objects in the Configuration**\\r\\n\\r\\nWhen an account has **ReceiveAs** permissions on a database's object, it can open and view the content of any mailboxes on that database.\\r\\n\\r\\n<a href=\\\"https://technet.microsoft.com/library/bb123879(v=exchg.80).aspx\\\" target=\\\"_blank\\\">Help for Receive As Permission</a>\\r\\n\\r\\n\\r\\nℹ️ Recommendations\\r\\n\\r\\nDo not set this permission on databases. When an application requires this permission, ensure that the application account’s password is well protected and known by a very limited number of person.Change the password as often as possible.\\r\\n\\r\\n**Send As Extended Right on database objects in the Configuration**\\r\\n\\r\\n\\r\\nWhen an account has **SendAs** permissions on a database's object, it can send messages from all the mailboxes contained in this database. The messages that are sent from a mailbox will appear as if the mailbox owner sent them.\\r\\n\\r\\n<a href=\\\"https://technet.microsoft.com/ library/bb123879(v=exchg.80).aspx\\\" target=\\\"_blank\\\">Help for Send As Permission</a>\\r\\n\\r\\n\\r\\nℹ️ Recommendations\\r\\n\\r\\nDo not set this permission on databases. When an application requires this permission, ensure that the application account’s password is well protected and known by a very limited number of person.Change the password as often as possible.\\r\\n\",\"style\":\"info\"},\"conditionalVisibility\":{\"parameterName\":\"Help\",\"comparison\":\"isEqualTo\",\"value\":\"Yes\"},\"name\":\"SendAsHelp\"},{\"type\":3,\"content\":{\"version\":\"KqlItem/1.0\",\"query\":\"ExchangeConfiguration(SpecificSectionList=\\\"MailboxDatabaseReceiveAs\\\",SpecificConfigurationDate=\\\"{DateOfConfiguration:value}\\\",SpecificConfigurationEnv={EnvironmentList},Target = \\\"On-Premises\\\")\\r\\n| union ExchangeConfiguration(SpecificSectionList=\\\"MailboxDatabaseSendAs\\\",SpecificConfigurationDate=\\\"{DateOfConfiguration:value}\\\",SpecificConfigurationEnv={EnvironmentList},Target = \\\"On-Premises\\\")\\r\\n| where CmdletResultValue <> \\\"{'Error':'EmptyResult'}\\\"\\r\\n| summarize dcount(tostring(CmdletResultValue.UserString)) by iff( tostring(Section) contains \\\"MailboxDatabaseReceiveAs\\\",\\\"ReceiveAs Unique Acct\\\",\\\"SendAs Unique Acct\\\")\",\"size\":1,\"showAnalytics\":true,\"title\":\"Number of accounts with ReceiveAs/SendAs delegations\",\"showExportToExcel\":true,\"queryType\":0,\"resourceType\":\"microsoft.operationalinsights/workspaces\",\"visualization\":\"tiles\",\"tileSettings\":{\"titleContent\":{\"columnMatch\":\"Column1\",\"formatter\":1},\"leftContent\":{\"columnMatch\":\"dcount_CmdletResultValue_UserString\",\"formatter\":12,\"formatOptions\":{\"palette\":\"auto\"},\"numberFormat\":{\"unit\":17,\"options\":{\"style\":\"decimal\",\"maximumFractionDigits\":2,\"maximumSignificantDigits\":3}}},\"showBorder\":true,\"sortCriteriaField\":\"Column1\",\"sortOrderField\":1}},\"customWidth\":\"50\",\"name\":\"ReceiveAsUsersTiles\"},{\"type\":3,\"content\":{\"version\":\"KqlItem/1.0\",\"query\":\"ExchangeConfiguration(SpecificSectionList=\\\"MailboxDatabaseReceiveAs\\\",SpecificConfigurationDate=\\\"{DateOfConfiguration:value}\\\",SpecificConfigurationEnv={EnvironmentList},Target = \\\"On-Premises\\\")\\r\\n| union ExchangeConfiguration(SpecificSectionList=\\\"MailboxDatabaseSendAs\\\",SpecificConfigurationDate=\\\"{DateOfConfiguration:value}\\\",SpecificConfigurationEnv={EnvironmentList},Target = \\\"On-Premises\\\")\\r\\n| where CmdletResultValue <> \\\"{'Error':'EmptyResult'}\\\"\\r\\n| summarize dcount(tostring(CmdletResultValue.Identity.Name)) by iff( tostring(Section) contains \\\"MailboxDatabaseReceiveAs\\\",\\\"ReceiveAs Unique DB\\\",\\\"SendAs Unique DB\\\")\",\"size\":1,\"showAnalytics\":true,\"title\":\"ReceiveAs/SendAs database delegations\",\"color\":\"purple\",\"showExportToExcel\":true,\"queryType\":0,\"resourceType\":\"microsoft.operationalinsights/workspaces\",\"visualization\":\"tiles\",\"tileSettings\":{\"titleContent\":{\"columnMatch\":\"Column1\",\"formatter\":1},\"leftContent\":{\"columnMatch\":\"dcount_CmdletResultValue_Identity_Name\",\"formatter\":12,\"formatOptions\":{\"palette\":\"auto\"},\"numberFormat\":{\"unit\":17,\"options\":{\"style\":\"decimal\",\"maximumFractionDigits\":2,\"maximumSignificantDigits\":3}}},\"showBorder\":true,\"sortCriteriaField\":\"Column1\",\"sortOrderField\":1}},\"customWidth\":\"50\",\"name\":\"ReceiveAsTiles\",\"styleSettings\":{\"margin\":\"25\"}},{\"type\":3,\"content\":{\"version\":\"KqlItem/1.0\",\"query\":\"ExchangeConfiguration(SpecificSectionList=\\\"MailboxDatabaseReceiveAs\\\",SpecificConfigurationDate=\\\"{DateOfConfiguration:value}\\\",SpecificConfigurationEnv={EnvironmentList},Target = \\\"On-Premises\\\")\\r\\n| project CmdletResultValue\\r\\n| where CmdletResultValue <> \\\"{'Error':'EmptyResult'}\\\"\\r\\n| extend Account = tostring(CmdletResultValue.UserString)\\r\\n| extend DatabaseName = tostring(CmdletResultValue.Identity.Name)\\r\\n| summarize Count =count() by Account,DatabaseName\\r\\n| project Account,Count,DatabaseName\\r\\n\",\"size\":1,\"showAnalytics\":true,\"title\":\"ReceiveAs Extended Right on databases\",\"noDataMessage\":\"No Receive-As delegation\",\"noDataMessageStyle\":3,\"showExportToExcel\":true,\"queryType\":0,\"resourceType\":\"microsoft.operationalinsights/workspaces\",\"gridSettings\":{\"formatters\":[{\"columnMatch\":\"Account\",\"formatter\":5},{\"columnMatch\":\"Count\",\"formatter\":8,\"formatOptions\":{\"palette\":\"blue\",\"aggregation\":\"Sum\"}}],\"rowLimit\":10000,\"filter\":true,\"hierarchySettings\":{\"treeType\":1,\"groupBy\":[\"Account\"],\"finalBy\":\"Account\"},\"sortBy\":[{\"itemKey\":\"$gen_count_$gen_group_0\",\"sortOrder\":1}],\"labelSettings\":[{\"columnId\":\"Account\",\"comment\":\"Account and the number of databases on which it has delegation \"}]},\"sortBy\":[{\"itemKey\":\"$gen_count_$gen_group_0\",\"sortOrder\":1}]},\"customWidth\":\"50\",\"name\":\"MailboxDatabaseReceiveAsGrid\",\"styleSettings\":{\"showBorder\":true}},{\"type\":3,\"content\":{\"version\":\"KqlItem/1.0\",\"query\":\"ExchangeConfiguration(SpecificSectionList=\\\"MailboxDatabaseSendAs\\\",SpecificConfigurationDate=\\\"{DateOfConfiguration:value}\\\",SpecificConfigurationEnv={EnvironmentList},Target = \\\"On-Premises\\\")\\r\\n| project CmdletResultValue\\r\\n| where CmdletResultValue <> \\\"{'Error':'EmptyResult'}\\\"\\r\\n| extend Account = tostring(CmdletResultValue.UserString)\\r\\n| extend DatabaseName = tostring(CmdletResultValue.Identity.Name)\\r\\n| summarize Count =count() by Account, DatabaseName\\r\\n| project Account, Count, DatabaseName\",\"size\":1,\"showAnalytics\":true,\"title\":\"SendAs Extended Right on databases\",\"noDataMessage\":\"No Send-As delegation\",\"noDataMessageStyle\":3,\"showExportToExcel\":true,\"queryType\":0,\"resourceType\":\"microsoft.operationalinsights/workspaces\",\"gridSettings\":{\"formatters\":[{\"columnMatch\":\"Account\",\"formatter\":5},{\"columnMatch\":\"Count\",\"formatter\":8,\"formatOptions\":{\"palette\":\"blue\",\"aggregation\":\"Sum\",\"compositeBarSettings\":{\"labelText\":\"\"}}}],\"rowLimit\":10000,\"filter\":true,\"hierarchySettings\":{\"treeType\":1,\"groupBy\":[\"Account\"],\"finalBy\":\"Account\"},\"labelSettings\":[{\"columnId\":\"Account\",\"comment\":\"Account and the number of databases on which it has delegation \"}]}},\"customWidth\":\"50\",\"name\":\"MailboxDatabaseSendAsGrid\",\"styleSettings\":{\"showBorder\":true}}]},\"name\":\"ReceiveSendAs\"}]},\"conditionalVisibility\":{\"parameterName\":\"selected\",\"comparison\":\"isEqualTo\",\"value\":\"Delegation\"},\"name\":\"Importantsecurityconfiguration\"},{\"type\":12,\"content\":{\"version\":\"NotebookGroup/1.0\",\"groupType\":\"editable\",\"title\":\"Local Administrators\",\"items\":[{\"type\":1,\"content\":{\"json\":\"The following section will display the content of the local Administrators group for each server\\r\\n\\r\\n** When content refer to groups from other forests, none or partial information will be displayed and the number of Administrators may be inconsistent. **\\r\\n\\r\\nMost of the sections display the same information  but with differents sorting, displays...\"},\"name\":\"text - 12\"},{\"type\":1,\"content\":{\"json\":\"Only Exchange administrators should be members of the local Administrators group of Exchange servers.\\r\\n\\r\\nYou need to review  the content of the local Administrators group on a regular basis.\\r\\n\\r\\nIt is considered a high security risk to have a discrepancy of members between the servers. \\r\\n\\r\\nIt is not recommended to have more than one local administrator accounts. Furthermore, the password should be unique on each server and regularly changed. A solution like LAPS could be used to manage the local administrator password.\\r\\n\\r\\nOnly Exchange administrators should be able to logon on Exchange servers.\\r\\n\\r\\nHere the default content of the local Administrators group for an Exchange server \\r\\n:\\r\\n- Administrator (this account can be renamed)\\r\\n- Domain Admins\\r\\n- Exchange Trusted Subsystem\\r\\n- Organization Management\\r\\n\\r\\n**Service accounts should not be members of the local Administrators group**. If it is necessary, you need to ensure that the account is dedicated to Exchange. If the service account opens sessions on other servers, it can be used for lateral movements. \\r\\n\",\"style\":\"info\"},\"conditionalVisibility\":{\"parameterName\":\"Help\",\"comparison\":\"isEqualTo\",\"value\":\"Yes\"},\"name\":\"LocalAdminsHelp\"},{\"type\":9,\"content\":{\"version\":\"KqlParameterItem/1.0\",\"parameters\":[{\"id\":\"dfffbaa4-5888-41c2-b039-dafb6110260c\",\"version\":\"KqlParameterItem/1.0\",\"name\":\"Limited\",\"type\":10,\"isRequired\":true,\"typeSettings\":{\"showDefault\":false},\"jsonData\":\"[{ \\\"value\\\": \\\"True\\\", \\\"label\\\": \\\"Yes\\\" },\\r\\n { \\\"value\\\": \\\"True,False\\\", \\\"label\\\": \\\"No\\\", \\\"selected\\\":true }\\r\\n]\"}],\"style\":\"pills\",\"queryType\":0,\"resourceType\":\"microsoft.operationalinsights/workspaces\"},\"name\":\"parameters - 7\"},{\"type\":1,\"content\":{\"json\":\"**Top 10 servers with high number of unique local Administrators members**\"},\"name\":\"text - 13\"},{\"type\":3,\"content\":{\"version\":\"KqlItem/1.0\",\"query\":\"let StandardGroup = dynamic([\\\"Administrator\\\", \\\"Domain Admins\\\",\\\"Exchange Trusted Subsystem\\\",\\\"Organization Management\\\", \\\"Admins du domaine\\\"]);\\r\\nExchangeConfiguration(SpecificSectionList=\\\"LocalAminGroup\\\",SpecificConfigurationDate=\\\"{DateOfConfiguration:value}\\\",SpecificConfigurationEnv={EnvironmentList},Target = \\\"On-Premises\\\")\\r\\n| where CmdletResultValue.Level != 0\\r\\n| where not (CmdletResultValue.MemberPath has_any (StandardGroup)) in ({Limited})\\r\\n| project CmdletResultValue\\r\\n| extend Parentgroup = trim_end(@'\\\\\\\\Local Administrators',tostring(CmdletResultValue.Parentgroup))\\r\\n| extend MemberPath = tostring(CmdletResultValue.MemberPath)\\r\\n| extend ObjectClass = tostring(CmdletResultValue.ObjectClass)\\r\\n| where ObjectClass !contains \\\"group\\\"\\r\\n| summarize dcount(MemberPath) by Parentgroup\\r\\n| top 10 by dcount_MemberPath\\r\\n| sort by dcount_MemberPath\",\"size\":4,\"queryType\":0,\"resourceType\":\"microsoft.operationalinsights/workspaces\",\"visualization\":\"tiles\",\"tileSettings\":{\"titleContent\":{\"columnMatch\":\"Parentgroup\",\"formatter\":1},\"leftContent\":{\"columnMatch\":\"dcount_MemberPath\",\"formatter\":12,\"formatOptions\":{\"palette\":\"auto\"},\"numberFormat\":{\"unit\":17,\"options\":{\"style\":\"decimal\",\"maximumFractionDigits\":2,\"maximumSignificantDigits\":3}}},\"showBorder\":false}},\"name\":\"query - 9\"},{\"type\":12,\"content\":{\"version\":\"NotebookGroup/1.0\",\"groupType\":\"editable\",\"title\":\"Click to see number of unique members for all servers\",\"expandable\":true,\"items\":[{\"type\":1,\"content\":{\"json\":\"Number of unique members for all servers\"},\"name\":\"text - 0\"},{\"type\":3,\"content\":{\"version\":\"KqlItem/1.0\",\"query\":\"let StandardGroup = dynamic([\\\"Administrator\\\", \\\"Domain Admins\\\",\\\"Exchange Trusted Subsystem\\\",\\\"Organization Management\\\", \\\"Admins du domaine\\\"]);\\r\\nExchangeConfiguration(SpecificSectionList=\\\"LocalAminGroup\\\",SpecificConfigurationDate=\\\"{DateOfConfiguration:value}\\\",SpecificConfigurationEnv={EnvironmentList},Target = \\\"On-Premises\\\")\\r\\n| where CmdletResultValue.Level != 0\\r\\n| where not (CmdletResultValue.MemberPath has_any (StandardGroup)) in ({Limited})\\r\\n| project CmdletResultValue\\r\\n| extend Parentgroup = trim_end(@'\\\\\\\\Local Administrators',tostring(CmdletResultValue.Parentgroup))\\r\\n| extend MemberPath = tostring(CmdletResultValue.MemberPath)\\r\\n| extend ObjectClass = tostring(CmdletResultValue.ObjectClass)\\r\\n| where ObjectClass !contains \\\"group\\\"\\r\\n| summarize dcount(MemberPath) by Parentgroup\\r\\n| sort by dcount_MemberPath\",\"size\":4,\"queryType\":0,\"resourceType\":\"microsoft.operationalinsights/workspaces\",\"visualization\":\"tiles\",\"tileSettings\":{\"titleContent\":{\"columnMatch\":\"Parentgroup\",\"formatter\":1},\"leftContent\":{\"columnMatch\":\"dcount_MemberPath\",\"formatter\":12,\"formatOptions\":{\"palette\":\"auto\"},\"numberFormat\":{\"unit\":17,\"options\":{\"style\":\"decimal\",\"maximumFractionDigits\":2,\"maximumSignificantDigits\":3}}},\"showBorder\":false}},\"name\":\"query - 9 - Copy\"}]},\"name\":\"All servers number of members\"},{\"type\":3,\"content\":{\"version\":\"KqlItem/1.0\",\"query\":\"let allsrv = ExchangeConfiguration(SpecificSectionList=\\\"ExchangeServers\\\", SpecificConfigurationDate=\\\"{DateOfConfiguration:value}\\\",SpecificConfigurationEnv={EnvironmentList}, Target = \\\"On-Premises\\\") | where \\r\\nCmdletResultValue.IsMailboxServer== true | extend Name=tostring(CmdletResultValue.Name);\\r\\nExchangeConfiguration(SpecificSectionList=\\\"LocalAminGroup\\\", SpecificConfigurationDate=\\\"{DateOfConfiguration:value}\\\",SpecificConfigurationEnv={EnvironmentList}, Target = \\\"On-Premises\\\") \\r\\n| where CmdletResultValue.Level == 1\\r\\n| project CmdletResultValue\\r\\n| extend MemberPath = tostring(CmdletResultValue.MemberPath)\\r\\n| extend Name = tostring(trim_end(@'\\\\\\\\Local Administrators', tostring(CmdletResultValue.Parentgroup)))\\r\\n| distinct Name\\r\\n| project Name\\r\\n| join kind=rightanti (allsrv) on Name\\r\\n| project CmdletResultValue.Name\",\"size\":4,\"title\":\"Servers not reachable\",\"noDataMessage\":\"All server were successfully analyzed\",\"noDataMessageStyle\":3,\"queryType\":0,\"resourceType\":\"microsoft.operationalinsights/workspaces\",\"visualization\":\"tiles\",\"tileSettings\":{\"titleContent\":{\"columnMatch\":\"CmdletResultValue_Name\",\"formatter\":1,\"numberFormat\":{\"unit\":0,\"options\":{\"style\":\"decimal\"}}},\"showBorder\":true}},\"name\":\"query - 9 - Copy\"},{\"type\":3,\"content\":{\"version\":\"KqlItem/1.0\",\"query\":\"ExchangeConfiguration(SpecificSectionList=\\\"ExchangeServers\\\", SpecificConfigurationDate=\\\"{DateOfConfiguration:value}\\\",SpecificConfigurationEnv={EnvironmentList}, Target = \\\"On-Premises\\\")\\r\\n| where CmdletResultValue.ServerRole <> 64\\r\\n| count\\r\\n\",\"size\":4,\"title\":\"Number of servers\",\"queryType\":0,\"resourceType\":\"microsoft.operationalinsights/workspaces\",\"visualization\":\"tiles\",\"tileSettings\":{\"titleContent\":{\"columnMatch\":\"Count\",\"formatter\":1,\"numberFormat\":{\"unit\":0,\"options\":{\"style\":\"decimal\"}}},\"showBorder\":false}},\"customWidth\":\"50\",\"name\":\"query - 9 - Copy - Copy\"},{\"type\":3,\"content\":{\"version\":\"KqlItem/1.0\",\"query\":\"ExchangeConfiguration(SpecificSectionList=\\\"LocalAminGroup\\\", SpecificConfigurationDate=\\\"{DateOfConfiguration:value}\\\",SpecificConfigurationEnv={EnvironmentList}, Target = \\\"On-Premises\\\")\\r\\n| where CmdletResultValue.Level == 1\\r\\n| project CmdletResultValue\\r\\n| extend MemberPath = tostring(CmdletResultValue.MemberPath)\\r\\n| extend Parentgroup = trim_end(@'\\\\\\\\Local Administrators', tostring(CmdletResultValue.Parentgroup))\\r\\n| distinct Parentgroup = Parentgroup\\r\\n| count \",\"size\":4,\"title\":\"Number of Analyzed servers\",\"queryType\":0,\"resourceType\":\"microsoft.operationalinsights/workspaces\",\"visualization\":\"tiles\",\"tileSettings\":{\"titleContent\":{\"columnMatch\":\"Count\",\"formatter\":1,\"numberFormat\":{\"unit\":0,\"options\":{\"style\":\"decimal\"}}},\"showBorder\":false}},\"customWidth\":\"50\",\"name\":\"query - 9 - Copy - Copy - Copy\"},{\"type\":1,\"content\":{\"json\":\"This view shows each nonstandard user account that is member (directly or by a group) of the local Administrators group per server.\\r\\n\\r\\nConsider reviewing:\\r\\n- **nonstandard members** the Memberpath help to understand from which group the user comprised\\r\\n- **inconsistent memebrs** across servers\\r\\n\\r\\nNote that content from Trusted forests might not be displayed. \",\"style\":\"info\"},\"conditionalVisibility\":{\"parameterName\":\"Help\",\"comparison\":\"isEqualTo\",\"value\":\"Yes\"},\"name\":\"LocalAdminPerServersHelp\"},{\"type\":3,\"content\":{\"version\":\"KqlItem/1.0\",\"query\":\"let StandardGroup = dynamic([\\\"Administrator\\\", \\\"Domain Admins\\\",\\\"Exchange Trusted Subsystem\\\",\\\"Organization Management\\\", \\\"Admins du domaine\\\"]);\\r\\nExchangeConfiguration(SpecificSectionList=\\\"LocalAminGroup\\\",SpecificConfigurationDate=\\\"{DateOfConfiguration:value}\\\",SpecificConfigurationEnv={EnvironmentList},Target = \\\"On-Premises\\\")\\r\\n| where CmdletResultValue.Level != 0 \\r\\n| where not (CmdletResultValue.MemberPath has_any (StandardGroup))\\r\\n| project CmdletResultValue\\r\\n| extend Parentgroup = trim_end(@'\\\\\\\\Local Administrators',tostring(CmdletResultValue.Parentgroup))\\r\\n| extend MemberPath = tostring(CmdletResultValue.MemberPath)\\r\\n| extend Level = tostring(CmdletResultValue.Level)\\r\\n| extend ObjectClass = tostring(CmdletResultValue.ObjectClass)\\r\\n| extend LastLogon = tostring(CmdletResultValue.LastLogonString)\\r\\n| extend LastPwdSet = tostring(CmdletResultValue.LastPwdSetString)\\r\\n| extend Enabled = tostring(CmdletResultValue.Enabled)\\r\\n| extend DN = tostring(CmdletResultValue.DN)\\r\\n| summarize Count=count() by MemberPath,Parentgroup,Level,ObjectClass,LastLogon,LastPwdSet,Enabled,DN\\r\\n| project  Parentgroup = strcat(\\\"💻  \\\",Parentgroup),Count,MemberPath,Level,ObjectClass,LastLogon,LastPwdSet,Enabled,DN\\r\\n| sort by Parentgroup asc \",\"size\":1,\"showAnalytics\":true,\"title\":\" Total Non standard Groups and accounts including nested groups\",\"showExportToExcel\":true,\"queryType\":0,\"resourceType\":\"microsoft.operationalinsights/workspaces\",\"gridSettings\":{\"formatters\":[{\"columnMatch\":\"Parentgroup\",\"formatter\":5,\"formatOptions\":{\"aggregation\":\"Count\"}},{\"columnMatch\":\"Count\",\"formatter\":4,\"formatOptions\":{\"palette\":\"blue\",\"aggregation\":\"Sum\"}}],\"rowLimit\":10000,\"filter\":true,\"hierarchySettings\":{\"treeType\":1,\"groupBy\":[\"Parentgroup\"],\"finalBy\":\"Parentgroup\"},\"sortBy\":[{\"itemKey\":\"MemberPath\",\"sortOrder\":1}],\"labelSettings\":[{\"columnId\":\"Parentgroup\",\"label\":\"Server\"}]},\"sortBy\":[{\"itemKey\":\"MemberPath\",\"sortOrder\":1}]},\"name\":\"LocalAdminPerServers\",\"styleSettings\":{\"showBorder\":true}},{\"type\":3,\"content\":{\"version\":\"KqlItem/1.0\",\"query\":\"let StandardGroup = dynamic([\\\"Administrator\\\", \\\"Domain Admins\\\",\\\"Exchange Trusted Subsystem\\\",\\\"Organization Management\\\", \\\"Admins du domaine\\\"]);\\r\\nExchangeConfiguration(SpecificSectionList=\\\"LocalAminGroup\\\",SpecificConfigurationDate=\\\"{DateOfConfiguration:value}\\\",SpecificConfigurationEnv={EnvironmentList},Target = \\\"On-Premises\\\")\\r\\n| where CmdletResultValue.Level == 1\\r\\n| where not (CmdletResultValue.MemberPath has_any (StandardGroup))\\r\\n| project CmdletResultValue\\r\\n| extend Parentgroup = trim_end(@'\\\\\\\\Local Administrators',tostring(CmdletResultValue.Parentgroup))\\r\\n| extend ObjectClass = tostring(CmdletResultValue.ObjectClass)\\r\\n| extend MemberPath = tostring(CmdletResultValue.MemberPath)\\r\\n| extend MemberPath = case( ObjectClass == \\\"group\\\", strcat( \\\"👪 \\\", MemberPath), ObjectClass == \\\"computer\\\", strcat( \\\"💻 \\\", MemberPath), strcat( \\\"🧑‍🦰 \\\", MemberPath) )\\r\\n| project-away  CmdletResultValue\\r\\n//| summarize Count=count(), Servers=make_set(Parentgroup) by MemberPath\\r\\n| summarize Count=count() by MemberPath,Parentgroup \\r\\n| sort by Count desc\",\"size\":1,\"showAnalytics\":true,\"title\":\"Non Standard accounts summary\",\"showExportToExcel\":true,\"queryType\":0,\"resourceType\":\"microsoft.operationalinsights/workspaces\",\"gridSettings\":{\"formatters\":[{\"columnMatch\":\"Group\",\"formatter\":1},{\"columnMatch\":\"MemberPath\",\"formatter\":5},{\"columnMatch\":\"Count\",\"formatter\":4,\"formatOptions\":{\"palette\":\"blue\"}},{\"columnMatch\":\"Member\",\"formatter\":1}],\"rowLimit\":10000,\"filter\":true,\"hierarchySettings\":{\"treeType\":1,\"groupBy\":[\"MemberPath\"],\"expandTopLevel\":false},\"labelSettings\":[{\"columnId\":\"MemberPath\",\"label\":\"MemberPath\"},{\"columnId\":\"Parentgroup\",\"label\":\"Servers\"},{\"columnId\":\"Count\",\"label\":\"Nb Servers\"}]}},\"name\":\"LocalAdminCount\",\"styleSettings\":{\"showBorder\":true}},{\"type\":1,\"content\":{\"json\":\"##### Select a server to display its content\\r\\n\\r\\nBy default only the non-standard members are displayed. \\r\\n\\r\\n❌ : for last logon displayed when user logged or the last logon is greater than 180 days\\r\\n\\r\\n❌ : for password last set displayed when last password set greater than 365 days\"},\"name\":\"text - 0\"},{\"type\":9,\"content\":{\"version\":\"KqlParameterItem/1.0\",\"parameters\":[{\"id\":\"19e606d9-7f3e-4d2f-a314-892da571e50a\",\"version\":\"KqlParameterItem/1.0\",\"name\":\"Server\",\"type\":2,\"query\":\"ExchangeConfiguration(SpecificSectionList=\\\"LocalAminGroup\\\", SpecificConfigurationDate=\\\"{DateOfConfiguration:value}\\\",SpecificConfigurationEnv={EnvironmentList}, Target = \\\"On-Premises\\\")\\r\\n| where CmdletResultValue.Level == 1\\r\\n| project CmdletResultValue\\r\\n| extend MemberPath = tostring(CmdletResultValue.MemberPath)\\r\\n| extend Parentgroup = trim_end(@'\\\\\\\\Local Administrators', tostring(CmdletResultValue.Parentgroup))\\r\\n| distinct Parentgroup = Parentgroup\",\"typeSettings\":{\"showDefault\":false},\"queryType\":0,\"resourceType\":\"microsoft.operationalinsights/workspaces\"},{\"id\":\"05ef4f1c-4cf4-406f-9fb2-9ee30dc93abd\",\"version\":\"KqlParameterItem/1.0\",\"name\":\"Limited\",\"label\":\"Show only nonstandard members\",\"type\":10,\"description\":\"Show only non standard members\",\"isRequired\":true,\"typeSettings\":{\"showDefault\":false},\"jsonData\":\"[{ \\\"value\\\": \\\"True\\\", \\\"label\\\": \\\"Yes\\\" },\\r\\n { \\\"value\\\": \\\"True,False\\\", \\\"label\\\": \\\"No\\\", \\\"selected\\\":true }\\r\\n]\",\"value\":\"True\"},{\"id\":\"901bf975-426f-486b-82de-ff0d64f139bb\",\"version\":\"KqlParameterItem/1.0\",\"name\":\"LastLogon\",\"label\":\"Last Logon\",\"type\":10,\"isRequired\":true,\"typeSettings\":{\"showDefault\":false},\"jsonData\":\"[ {\\\"value\\\": \\\"0d\\\", \\\"label\\\": \\\"No filter\\\",\\\"selected\\\":true},\\r\\n{ \\\"value\\\": \\\"90d\\\", \\\"label\\\": \\\"90d\\\" },\\r\\n    { \\\"value\\\": \\\"180d\\\", \\\"label\\\": \\\"6m\\\" },\\r\\n    { \\\"value\\\": \\\"365d\\\", \\\"label\\\": \\\"1y\\\" },\\r\\n{ \\\"value\\\": \\\"730d\\\", \\\"label\\\": \\\"2y\\\" },\\r\\n{ \\\"value\\\": \\\"1085d\\\", \\\"label\\\": \\\"3y\\\" },\\r\\n{ \\\"value\\\": \\\"1097d\\\", \\\"label\\\": \\\"more than 3y\\\"},\\r\\n{ \\\"value\\\": \\\"3650d\\\", \\\"label\\\": \\\"more than 10y\\\"}\\r\\n]\"},{\"id\":\"2f7a613f-8749-44c9-b8be-844964badef8\",\"version\":\"KqlParameterItem/1.0\",\"name\":\"PasswordLast\",\"label\":\"Password Last Set\",\"type\":10,\"isRequired\":true,\"typeSettings\":{\"showDefault\":false},\"jsonData\":\"[{ \\\"value\\\": \\\"0d\\\", \\\"label\\\": \\\"No filter\\\",\\\"selected\\\":true },\\r\\n    { \\\"value\\\": \\\"365d\\\", \\\"label\\\": \\\"1y\\\" },\\r\\n{ \\\"value\\\": \\\"730d\\\", \\\"label\\\": \\\"2y\\\" },\\r\\n{ \\\"value\\\": \\\"1095d\\\", \\\"label\\\": \\\"3y\\\" },\\r\\n{ \\\"value\\\": \\\"1097d\\\", \\\"label\\\": \\\"more than 3y\\\"},\\r\\n{ \\\"value\\\": \\\"3650d\\\", \\\"label\\\": \\\"more than 10y\\\"}\\r\\n]\"}],\"style\":\"pills\",\"queryType\":0,\"resourceType\":\"microsoft.operationalinsights/workspaces\"},\"name\":\"parameters - 1\"},{\"type\":3,\"content\":{\"version\":\"KqlItem/1.0\",\"query\":\"let StandardGroup = dynamic([\\\"Administrator\\\", \\\"Domain Admins\\\",\\\"Exchange Trusted Subsystem\\\",\\\"Organization Management\\\", \\\"Admins du domaine\\\"]);\\r\\nExchangeConfiguration(SpecificSectionList=\\\"LocalAminGroup\\\",SpecificConfigurationDate=\\\"{DateOfConfiguration:value}\\\",SpecificConfigurationEnv={EnvironmentList},Target = \\\"On-Premises\\\")\\r\\n| where CmdletResultValue.Level != 0 \\r\\n| where CmdletResultValue.Parentgroup contains \\\"{Server}\\\"\\r\\n| where not (CmdletResultValue.MemberPath has_any (StandardGroup)) in ({Limited})\\r\\n| where todatetime (CmdletResultValue.LastPwdSetString) < ago({PasswordLast}) or tostring (CmdletResultValue.LastPwdSetString) == \\\"\\\"\\r\\n| where todatetime (CmdletResultValue.LastLogonString) < ago({LastLogon}) or tostring (CmdletResultValue.LastLogonString) == \\\"\\\"\\r\\n| project CmdletResultValue\\r\\n| extend Parentgroup = trim_end(@'\\\\\\\\Local Administrators',tostring(CmdletResultValue.Parentgroup))\\r\\n| extend MemberPath = tostring(CmdletResultValue.MemberPath)\\r\\n| extend Level = tostring(CmdletResultValue.Level)\\r\\n| extend ObjectClass = tostring(CmdletResultValue.ObjectClass)\\r\\n| extend LastLogon = tostring(CmdletResultValue.LastLogonString)\\r\\n| extend LastLogon = iif(ObjectClass==\\\"group\\\" or ObjectClass==\\\"computer\\\" or ObjectClass==\\\"Local User\\\" or ObjectClass==\\\"computer\\\",\\\"N/A\\\",iif ( todatetime (CmdletResultValue.LastLogonString) > ago(180d), CmdletResultValue.LastLogonString,iff (LastLogon==\\\"\\\", \\\"❌ Never logged\\\",strcat(\\\"❌\\\",LastLogon))))\\r\\n| extend LastPwdSet = CmdletResultValue.LastPwdSetString\\r\\n| extend LastPwdSet = iif(ObjectClass==\\\"group\\\" or ObjectClass==\\\"computer\\\" or ObjectClass==\\\"Local User\\\" or ObjectClass==\\\"computer\\\",\\\"N/A\\\",iif ( todatetime (CmdletResultValue.LastPwdSetString) >  ago(365d), CmdletResultValue.LastPwdSetString,iff (LastPwdSet==\\\"\\\", \\\"❌ Password never set\\\",strcat(\\\"❌\\\",LastPwdSet))))\\r\\n | extend Enabled = tostring(CmdletResultValue.Enabled)\\r\\n| extend DN = tostring(CmdletResultValue.DN)\\r\\n| project-away  CmdletResultValue\\r\\n| sort by MemberPath asc\\r\\n| project-away Parentgroup\",\"size\":1,\"showAnalytics\":true,\"title\":\"Local Administrators group content\",\"showExportToExcel\":true,\"queryType\":0,\"resourceType\":\"microsoft.operationalinsights/workspaces\",\"gridSettings\":{\"rowLimit\":10000,\"filter\":true,\"sortBy\":[{\"itemKey\":\"MemberPath\",\"sortOrder\":1}]},\"sortBy\":[{\"itemKey\":\"MemberPath\",\"sortOrder\":1}]},\"conditionalVisibility\":{\"parameterName\":\"Server\",\"comparison\":\"isNotEqualTo\",\"value\":\"\"},\"name\":\"AdGroups\",\"styleSettings\":{\"showBorder\":true}}]},\"conditionalVisibility\":{\"parameterName\":\"selected\",\"comparison\":\"isEqualTo\",\"value\":\"Server\"},\"name\":\"Local Administrators\"},{\"type\":12,\"content\":{\"version\":\"NotebookGroup/1.0\",\"groupType\":\"editable\",\"title\":\"Exchange and AD GRoup\",\"items\":[{\"type\":1,\"content\":{\"json\":\"This tab displays the content of high privilege groups in Exchange and AD.\"},\"name\":\"text - 7\"},{\"type\":1,\"content\":{\"json\":\"The **Exchange Trusted Subsystem** group is one the two most sensistive groups in Exchange. This group has all privileges in Exchange and very high privileges in AD.\\r\\n\\r\\n<a href=\\\"https://learn.microsoft.com/exchange/exchange-2013-deployment-permissions-reference-exchange-2013-help\\\" target=\\\"_blank\\\">Exchange 2013 deployment permissions reference</a>\\r\\n\\r\\nThis group should only contains computer accounts for each Exchange servers. When the DAG has an IP and a CNO, it is acceptable to have the DAG's computer account.\\r\\n\\r\\nThis section only shows direct nonstandard members.\",\"style\":\"info\"},\"customWidth\":\"50\",\"conditionalVisibility\":{\"parameterName\":\"Help\",\"comparison\":\"isEqualTo\",\"value\":\"Yes\"},\"name\":\"ExchangeTrustedSubsystemHelp\"},{\"type\":1,\"content\":{\"json\":\"The **Exchange Windows Permissions** group is one the two most sensistive groups in Exchange. This group has very high privileges in AD.\\r\\n\\r\\n<a href=\\\"https://learn.microsoft.com/exchange/exchange-2013-deployment-permissions-reference-exchange-2013-help\\\" target=\\\"_blank\\\">Exchange 2013 deployment permissions reference</a>\\r\\n\\r\\nThis group should only contains the group Exchange Trusted SubSystem. This section only shows direct nonstandard members. \",\"style\":\"info\"},\"customWidth\":\"50\",\"conditionalVisibility\":{\"parameterName\":\"Help\",\"comparison\":\"isEqualTo\",\"value\":\"Yes\"},\"name\":\"WindowsPermissionGroupTileHelp\"},{\"type\":3,\"content\":{\"version\":\"KqlItem/1.0\",\"query\":\"let ETSValidcontent = union kind=outer (ExchangeConfiguration(SpecificSectionList=\\\"ExchangeServers\\\",SpecificConfigurationDate=\\\"{DateOfConfiguration:value}\\\",SpecificConfigurationEnv={EnvironmentList},Target = \\\"On-Premises\\\")| project Name = tostring(CmdletResultValue.Name)), (ExchangeConfiguration(SpecificSectionList=\\\"DAG\\\",SpecificConfigurationDate=\\\"{DateOfConfiguration:value}\\\",SpecificConfigurationEnv={EnvironmentList},Target = \\\"On-Premises\\\")| project Name = tostring(Identity));\\r\\nExchangeConfiguration(SpecificSectionList=\\\"ETS\\\",SpecificConfigurationDate=\\\"{DateOfConfiguration:value}\\\",SpecificConfigurationEnv={EnvironmentList},Target = \\\"On-Premises\\\")\\r\\n| where CmdletResultValue.Name !in (ETSValidcontent)\\r\\n| summarize MyCount=countif( CmdletResultType == \\\"Success\\\") by CmdletResultType\\r\\n| project   Result = iff ( CmdletResultType == \\\"Success\\\", tostring(MyCount), \\\"\\\")\",\"size\":1,\"showAnalytics\":true,\"title\":\"Exchange Trusted SubSystem group nonstandard member count\",\"noDataMessage\":\"Content of group as Expected\",\"noDataMessageStyle\":3,\"showExportToExcel\":true,\"queryType\":0,\"resourceType\":\"microsoft.operationalinsights/workspaces\",\"visualization\":\"tiles\",\"tileSettings\":{\"titleContent\":{\"columnMatch\":\"CmdletResultValue_Name\",\"formatter\":1},\"leftContent\":{\"columnMatch\":\"Result\",\"formatter\":12,\"formatOptions\":{\"palette\":\"hotCold\"},\"numberFormat\":{\"unit\":17,\"options\":{\"style\":\"decimal\",\"maximumFractionDigits\":2,\"maximumSignificantDigits\":3},\"emptyValCustomText\":\"ScriptError\"}},\"showBorder\":true}},\"customWidth\":\"50\",\"name\":\"ExchangeServersTileGroup1Query\"},{\"type\":3,\"content\":{\"version\":\"KqlItem/1.0\",\"query\":\"let ETScontent = ExchangeConfiguration(SpecificSectionList=\\\"ETS\\\", SpecificConfigurationDate=\\\"{DateOfConfiguration:value}\\\",SpecificConfigurationEnv={EnvironmentList}, Target = \\\"On-Premises\\\") | project Name = tostring(CmdletResultValue.Name);\\r\\nExchangeConfiguration(SpecificSectionList=\\\"EWP\\\",SpecificConfigurationDate=\\\"{DateOfConfiguration:value}\\\",SpecificConfigurationEnv={EnvironmentList},Target = \\\"On-Premises\\\")\\r\\n| where CmdletResultValue.Name !in (ETScontent) and CmdletResultValue.Name != \\\"Exchange Trusted Subsystem\\\"\\r\\n| extend Result = iff ( CmdletResultType == \\\"Success\\\", \\\"\\\", \\\"Error in the script unable to retrieve value\\\")\\r\\n| summarize MyCount=countif( CmdletResultType == \\\"Success\\\") by CmdletResultType\\r\\n| project   Result = iff ( CmdletResultType == \\\"Success\\\", tostring(MyCount), \\\"\\\")\\r\\n\",\"size\":1,\"showAnalytics\":true,\"title\":\"Exchange Windows Permissions group direct nonstandard members (Exchange Trusted subsystem non standard content not included)\",\"noDataMessage\":\"Content of group as expected\",\"noDataMessageStyle\":3,\"showExportToExcel\":true,\"queryType\":0,\"resourceType\":\"microsoft.operationalinsights/workspaces\",\"visualization\":\"tiles\",\"tileSettings\":{\"titleContent\":{\"columnMatch\":\"CmdletResultValue_Name\",\"formatter\":1},\"leftContent\":{\"columnMatch\":\"Result\",\"formatter\":12,\"formatOptions\":{\"palette\":\"hotCold\"},\"numberFormat\":{\"unit\":17,\"options\":{\"style\":\"decimal\",\"maximumFractionDigits\":2,\"maximumSignificantDigits\":3},\"emptyValCustomText\":\"ScriptError\"}},\"showBorder\":true}},\"customWidth\":\"50\",\"name\":\"ExchangeServersTileGroup2Query\"},{\"type\":12,\"content\":{\"version\":\"NotebookGroup/1.0\",\"groupType\":\"editable\",\"title\":\"Exchange Windows Permissions direct nonstandard content (Exchange Trusted subsystem non standard content not included)\",\"items\":[{\"type\":3,\"content\":{\"version\":\"KqlItem/1.0\",\"query\":\"let ETSValidcontnet = union kind=outer (ExchangeConfiguration(SpecificSectionList=\\\"ExchangeServers\\\",SpecificConfigurationDate=\\\"{DateOfConfiguration:value}\\\",SpecificConfigurationEnv={EnvironmentList},Target = \\\"On-Premises\\\")| project Name = tostring(CmdletResultValue.Name)), (ExchangeConfiguration(SpecificSectionList=\\\"DAG\\\",SpecificConfigurationDate=\\\"{DateOfConfiguration:value}\\\",SpecificConfigurationEnv={EnvironmentList},Target = \\\"On-Premises\\\")| project Name = tostring(Identity));\\r\\nExchangeConfiguration(SpecificSectionList=\\\"ETS\\\",SpecificConfigurationDate=\\\"{DateOfConfiguration:value}\\\",SpecificConfigurationEnv={EnvironmentList},Target = \\\"On-Premises\\\")\\r\\n| where CmdletResultValue.Name !in (ETSValidcontnet)\\r\\n//| extend Name = strcat (\\\"⛔\\\",tostring(CmdletResultValue.Name))\\r\\n| extend Name = iff(CmdletResultType == \\\"Success\\\", strcat (\\\"⛔\\\",tostring(CmdletResultValue.Name)),\\\"Script was unable to retrieve data\\\")\\r\\n| project Name \",\"size\":1,\"showAnalytics\":true,\"title\":\"Exchange Trusted SubSystem nonstandard content\",\"noDataMessage\":\"Content of Exchange Trusted SubSystem as Expected\",\"noDataMessageStyle\":3,\"showExportToExcel\":true,\"queryType\":0,\"resourceType\":\"microsoft.operationalinsights/workspaces\",\"gridSettings\":{\"rowLimit\":10000}},\"customWidth\":\"50\",\"name\":\"ETSDetails\",\"styleSettings\":{\"showBorder\":true}},{\"type\":3,\"content\":{\"version\":\"KqlItem/1.0\",\"query\":\"let ETScontent = ExchangeConfiguration(SpecificSectionList=\\\"ETS\\\", SpecificConfigurationDate=\\\"{DateOfConfiguration:value}\\\",SpecificConfigurationEnv={EnvironmentList}, Target = \\\"On-Premises\\\") | project Name = tostring(CmdletResultValue.Name);\\r\\nExchangeConfiguration(SpecificSectionList=\\\"EWP\\\",SpecificConfigurationDate=\\\"{DateOfConfiguration:value}\\\",SpecificConfigurationEnv={EnvironmentList},Target = \\\"On-Premises\\\")\\r\\n| where CmdletResultValue.Name !in (ETScontent) and CmdletResultValue.Name != \\\"Exchange Trusted Subsystem\\\"\\r\\n//| extend Name = strcat (\\\"⛔\\\",tostring(CmdletResultValue.Name))\\r\\n| extend Name = iff(CmdletResultType == \\\"Success\\\", strcat (\\\"⛔\\\",tostring(CmdletResultValue.Name)),\\\"Script was unable to retrieve data\\\")\\r\\n| project Name \",\"size\":1,\"showAnalytics\":true,\"title\":\"Exchange Windows Permissions direct nonstandard content (Exchange Trusted subsystem non standard content not included)\",\"noDataMessage\":\"Content of Exchange Windows Permissions as Expected\",\"noDataMessageStyle\":3,\"showExportToExcel\":true,\"queryType\":0,\"resourceType\":\"microsoft.operationalinsights/workspaces\"},\"customWidth\":\"50\",\"name\":\"WindowsPermissionsQuery\",\"styleSettings\":{\"showBorder\":true}}]},\"name\":\"ETS and WP Grids\"},{\"type\":12,\"content\":{\"version\":\"NotebookGroup/1.0\",\"groupType\":\"editable\",\"title\":\"Exchange groups from old Exchange version\",\"items\":[{\"type\":1,\"content\":{\"json\":\"ℹ️ Recommendations\\r\\n\\r\\n- Groups from old Exchange version should have been removed\\r\\n- List of old groups \\r\\n\\t- Exchange Organization Administrators\\r\\n\\t- Exchange Recipient Administrators\\r\\n\\t- Exchange Public Folder Administrators\\r\\n\\t- Exchange Server Administrator\\r\\n\\t- Exchange View-Only Administrator\\r\\n\\t- Exchange Enterprise Servers (located in the root domain)\\r\\n\\t- Exchange Domain Servers : one group per domain\\r\\n\\r\\n\\r\\n<a href=\\\"https://learn.microsoft.com/exchange/built-in-role-groups-exchange-2013-help\\\" target=\\\"_blank\\\">Help for Built-in role groups</a>\",\"style\":\"info\"},\"conditionalVisibility\":{\"parameterName\":\"Help\",\"comparison\":\"isEqualTo\",\"value\":\"Yes\"},\"name\":\"text - 0\"},{\"type\":12,\"content\":{\"version\":\"NotebookGroup/1.0\",\"groupType\":\"editable\",\"items\":[{\"type\":3,\"content\":{\"version\":\"KqlItem/1.0\",\"query\":\"\\r\\nlet OldVGroup = (ExchangeConfiguration(SpecificSectionList=\\\"ADGroup\\\", SpecificConfigurationDate=\\\"{DateOfConfiguration:value}\\\", SpecificConfigurationEnv={EnvironmentList}, Target = \\\"On-Premises\\\")| where CmdletResultValue.Parentgroup == \\\"Exchange Enterprise Servers\\\" or  CmdletResultValue.Parentgroup == \\\"Exchange Services\\\"| extend Parentgroup = tostring(CmdletResultValue.Parentgroup));\\r\\nExchangeConfiguration(SpecificSectionList=\\\"ExGroup\\\", SpecificConfigurationDate=\\\"{DateOfConfiguration:value}\\\", SpecificConfigurationEnv={EnvironmentList}, Target = \\\"On-Premises\\\") \\r\\n| extend Parentgroup = tostring(CmdletResultValue.Parentgroup)\\r\\n| where CmdletResultValue.Parentgroup in (\\\"Exchange Organization Administrators\\\", \\\"Exchange Recipient Administrators\\\", \\\"Exchange Public Folder Administrators\\\", \\\"Exchange Server Administrator\\\", \\\"Exchange View-Only Administrator\\\") |union OldVGroup\\r\\n| where CmdletResultValue.Level != 0 and CmdletResultValue.ObjectClass !contains \\\"group\\\"\\r\\n| extend MemberPath= tostring(split(tostring(CmdletResultValue.MemberPath), \\\"\\\\\\\\\\\")[countof(tostring(CmdletResultValue.MemberPath), \\\"\\\\\\\\\\\")])\\r\\n| summarize dcount(tostring(MemberPath)) by Parentgroup = tostring(CmdletResultValue.Parentgroup)\\r\\n| sort by dcount_MemberPath\\r\\n\\r\\n\\r\\n\",\"size\":4,\"showAnalytics\":true,\"noDataMessage\":\"No groups from old versions found\",\"noDataMessageStyle\":3,\"showExportToExcel\":true,\"queryType\":0,\"resourceType\":\"microsoft.operationalinsights/workspaces\",\"visualization\":\"tiles\",\"tileSettings\":{\"titleContent\":{\"columnMatch\":\"Parentgroup\",\"formatter\":1},\"leftContent\":{\"columnMatch\":\"dcount_MemberPath\",\"formatter\":12,\"formatOptions\":{\"palette\":\"auto\"}},\"showBorder\":true}},\"name\":\"query - 0\"}]},\"name\":\"ExchangeGroupsList\"},{\"type\":12,\"content\":{\"version\":\"NotebookGroup/1.0\",\"groupType\":\"editable\",\"title\":\"Expand details on the content of old groups\",\"expandable\":true,\"expanded\":false,\"items\":[{\"type\":9,\"content\":{\"version\":\"KqlParameterItem/1.0\",\"parameters\":[{\"id\":\"b4b7a6ad-381a-48d6-9938-bf7cb812b474\",\"version\":\"KqlParameterItem/1.0\",\"name\":\"Group\",\"type\":2,\"query\":\"let OldVGroup = (ExchangeConfiguration(SpecificSectionList=\\\"ADGroup\\\", SpecificConfigurationDate=\\\"{DateOfConfiguration:value}\\\", SpecificConfigurationEnv={EnvironmentList}, Target = \\\"On-Premises\\\")| where CmdletResultValue.Parentgroup == \\\"Exchange Enterprise Servers\\\" or  CmdletResultValue.Parentgroup == \\\"Exchange Services\\\"| extend Parentgroup = tostring(CmdletResultValue.Parentgroup));\\r\\nExchangeConfiguration(SpecificSectionList=\\\"ExGroup\\\", SpecificConfigurationDate=\\\"{DateOfConfiguration:value}\\\", SpecificConfigurationEnv={EnvironmentList}, Target = \\\"On-Premises\\\") \\r\\n| extend Parentgroup = tostring(CmdletResultValue.Parentgroup)\\r\\n| where CmdletResultValue.Parentgroup in (\\\"Exchange Organization Administrators\\\", \\\"Exchange Recipient Administrators\\\", \\\"Exchange Public Folder Administrators\\\", \\\"Exchange Server Administrator\\\", \\\"Exchange View-Only Administrator\\\") |union OldVGroup\\r\\n| project CmdletResultValue\\r\\n| extend GroupName = tostring(CmdletResultValue.Parentgroup)\\r\\n| distinct GroupName\\r\\n| sort by GroupName asc\\r\\n\",\"typeSettings\":{\"showDefault\":false},\"queryType\":0,\"resourceType\":\"microsoft.operationalinsights/workspaces\"},{\"id\":\"a695df39-1965-479a-ad0f-b4d3d168aaed\",\"version\":\"KqlParameterItem/1.0\",\"name\":\"LastLogon\",\"label\":\"Last Logon\",\"type\":10,\"isRequired\":true,\"jsonData\":\"[ {\\\"value\\\": \\\"0d\\\", \\\"label\\\": \\\"No filter\\\",\\\"selected\\\":true},\\r\\n{ \\\"value\\\": \\\"90d\\\", \\\"label\\\": \\\"90d\\\" },\\r\\n    { \\\"value\\\": \\\"180d\\\", \\\"label\\\": \\\"6m\\\" },\\r\\n    { \\\"value\\\": \\\"365d\\\", \\\"label\\\": \\\"1y\\\" },\\r\\n{ \\\"value\\\": \\\"730d\\\", \\\"label\\\": \\\"2y\\\" },\\r\\n{ \\\"value\\\": \\\"1085d\\\", \\\"label\\\": \\\"3y\\\" },\\r\\n{ \\\"value\\\": \\\"1097d\\\", \\\"label\\\": \\\"more than 3y\\\"},\\r\\n{ \\\"value\\\": \\\"3650d\\\", \\\"label\\\": \\\"more than 10y\\\"}\\r\\n]\\r\\n\"},{\"id\":\"2d69bad8-0904-467a-86e6-cb0923520c18\",\"version\":\"KqlParameterItem/1.0\",\"name\":\"PasswordLast\",\"label\":\"Password Last Set\",\"type\":10,\"isRequired\":true,\"jsonData\":\"[{ \\\"value\\\": \\\"0d\\\", \\\"label\\\": \\\"No filter\\\",\\\"selected\\\":true },\\r\\n    { \\\"value\\\": \\\"365d\\\", \\\"label\\\": \\\"1y\\\" },\\r\\n{ \\\"value\\\": \\\"730d\\\", \\\"label\\\": \\\"2y\\\" },\\r\\n{ \\\"value\\\": \\\"1095d\\\", \\\"label\\\": \\\"3y\\\" },\\r\\n{ \\\"value\\\": \\\"1097d\\\", \\\"label\\\": \\\"more than 3y\\\"},\\r\\n{ \\\"value\\\": \\\"3650d\\\", \\\"label\\\": \\\"more than 10y\\\"}\\r\\n]\"}],\"style\":\"pills\",\"queryType\":0,\"resourceType\":\"microsoft.operationalinsights/workspaces\"},\"name\":\"parameters - 3\"},{\"type\":1,\"content\":{\"json\":\"Old Exchange groups content  groups (Extract for the OU \\\"Microsoft Exchange Security Groups\\\").\\r\\nSelect a group to display detailed information of its contents.\\r\\nLevel attribute helps you understand the level of nested groups.\\r\\n\\r\\n❌ : for last logon displayed when user logged or the last logon is greater than 180 days\\r\\n\\r\\n❌ : for password last set displayed when last password set greater than 365 days\"},\"name\":\"text - 2\"},{\"type\":3,\"content\":{\"version\":\"KqlItem/1.0\",\"query\":\"let OldVGroupEES = (ExchangeConfiguration(SpecificSectionList=\\\"ADGroup\\\", SpecificConfigurationDate=\\\"{DateOfConfiguration:value}\\\", SpecificConfigurationEnv={EnvironmentList}, Target = \\\"On-Premises\\\")\\r\\n    | where (CmdletResultValue.Parentgroup == \\\"Exchange Enterprise Servers\\\" and CmdletResultValue.MemberPath != @\\\"Exchange Enterprise Servers\\\\Exchange Domain Servers\\\")  or CmdletResultValue.Parentgroup == \\\"Exchange Services\\\"\\r\\n    | extend Parentgroup = tostring(CmdletResultValue.Parentgroup)\\r\\n    | extend MemberPath = tostring(CmdletResultValue.MemberPath)\\r\\n    | extend DN = tostring(CmdletResultValue.DN)\\r\\n    | extend Level = tostring(CmdletResultValue.Level)\\r\\n    | extend ObjectClass = tostring(CmdletResultValue.ObjectClass)\\r\\n    | extend Enabled = tostring(CmdletResultValue.Enabled) );\\r\\nlet OldVGroupEDS = (ExchangeConfiguration(SpecificSectionList=\\\"ADGroup\\\", SpecificConfigurationDate=\\\"lastdate\\\", SpecificConfigurationEnv='B13', Target = \\\"On-Premises\\\")\\r\\n    | where CmdletResultValue.Parentgroup == \\\"Exchange Enterprise Servers\\\" and CmdletResultValue.Level ==0\\r\\n    | extend Parentgroup = tostring(CmdletResultValue.Parentgroup)\\r\\n| mv-expand CmdletResultValue.Members\\r\\n| where CmdletResultValue_Members.objectClass == \\\"group\\\"\\r\\n| project Parentgroup, MemberPath= strcat(Parentgroup,\\\"\\\\\\\\\\\", CmdletResultValue_Members.name), Level = tostring(1), ObjectClass = tostring(CmdletResultValue_Members.objectClass), DN = tostring(CmdletResultValue_Members.DistinguishedName), ObjectGuid = tostring(CmdletResultValue_Members.ObjectGuid)| join kind=inner ( ExchangeConfiguration(SpecificSectionList=\\\"ADGroup\\\", SpecificConfigurationDate=\\\"lastdate\\\", SpecificConfigurationEnv='B13', Target = \\\"On-Premises\\\")\\r\\n    | where CmdletResultValue.Parentgroup == \\\"Exchange Enterprise Servers\\\"\\r\\n    | extend Parentgroup = tostring(CmdletResultValue.Parentgroup)\\r\\n    | extend ObjectGuid = tostring(CmdletResultValue.ObjectGuid)) on ObjectGuid) ;\\r\\nExchangeConfiguration(SpecificSectionList=\\\"ExGroup\\\", SpecificConfigurationDate=\\\"lastdate\\\", SpecificConfigurationEnv='B13', Target = \\\"On-Premises\\\") \\r\\n| extend Parentgroup = tostring(CmdletResultValue.Parentgroup)\\r\\n| where CmdletResultValue.Parentgroup in (\\\"Exchange Organization Administrators\\\", \\\"Exchange Recipient Administrators\\\", \\\"Exchange Public Folder Administrators\\\", \\\"Exchange Server Administrator\\\", \\\"Exchange View-Only Administrator\\\")\\r\\n| extend MemberPath = tostring(CmdletResultValue.MemberPath)\\r\\n| extend Level = tostring(CmdletResultValue.Level)\\r\\n| extend ObjectClass = tostring(CmdletResultValue.ObjectClass)\\r\\n| extend Enabled = tostring(CmdletResultValue.Enabled)\\r\\n| extend DN = tostring(CmdletResultValue.DN)\\r\\n| union OldVGroupEES,OldVGroupEDS\\r\\n| search CmdletResultValue.Parentgroup == \\\"{Group}\\\"\\r\\n| where todatetime (CmdletResultValue.LastPwdSetString) < ago(0d) or tostring (CmdletResultValue.LastPwdSetString) == \\\"\\\"\\r\\n| where todatetime (CmdletResultValue.LastLogonString) < ago(0d) or tostring (CmdletResultValue.LastLogonString) == \\\"\\\"\\r\\n| sort by tostring(CmdletResultValue.MemberPath) asc \\r\\n| where CmdletResultValue.Level != 0\\r\\n//| extend DN = tostring(CmdletResultValue.DN)\\r\\n| extend LastLogon = tostring(CmdletResultValue.LastLogonString)\\r\\n| extend LastLogon = iif(ObjectClass == \\\"group\\\" or ObjectClass == \\\"computer\\\" or ObjectClass == \\\"Local User\\\" or ObjectClass == \\\"computer\\\", \\\"N/A\\\", iif (todatetime (CmdletResultValue.LastLogonString) > ago(180d), CmdletResultValue.LastLogonString, iff (LastLogon == \\\"\\\", \\\"❌ Never logged\\\", strcat(\\\"❌\\\", LastLogon))))\\r\\n| extend LastPwdSet = CmdletResultValue.LastPwdSetString\\r\\n| extend LastPwdSet = iif(ObjectClass == \\\"group\\\" or ObjectClass == \\\"computer\\\" or ObjectClass == \\\"Local User\\\" or ObjectClass == \\\"computer\\\", \\\"N/A\\\", iif (todatetime (CmdletResultValue.LastPwdSetString) > ago(366d), CmdletResultValue.LastPwdSetString, iff (LastPwdSet == \\\"\\\", \\\"❌ Password never set\\\", strcat(\\\"❌\\\", LastPwdSet))))\\r\\n| extend MemberPath = case(ObjectClass == \\\"group\\\", strcat(\\\"👪 \\\", MemberPath), ObjectClass == \\\"computer\\\", strcat(\\\"💻 \\\", MemberPath), strcat(\\\"🧑‍🦰 \\\", MemberPath))\\r\\n| project Parentgroup, MemberPath, Level, ObjectClass,LastLogon, LastPwdSet ,Enabled,DN\\r\\n\",\"size\":1,\"showAnalytics\":true,\"noDataMessage\":\"The query returned no results.\",\"showExportToExcel\":true,\"queryType\":0,\"resourceType\":\"microsoft.operationalinsights/workspaces\",\"gridSettings\":{\"formatters\":[{\"columnMatch\":\"CmdletResultValue\",\"formatter\":5},{\"columnMatch\":\"Parentgroup\",\"formatter\":5},{\"columnMatch\":\"LastPwdSet\",\"formatter\":0,\"numberFormat\":{\"unit\":0,\"options\":{\"style\":\"decimal\"}}},{\"columnMatch\":\"ParentId\",\"formatter\":5},{\"columnMatch\":\"Id\",\"formatter\":5}],\"rowLimit\":10000,\"filter\":true}},\"showPin\":true,\"name\":\"ExchangeServersGroupsGrid\",\"styleSettings\":{\"showBorder\":true}}]},\"name\":\"group - 5\"}]},\"name\":\"Exchange group from old Exchange versions\"},{\"type\":12,\"content\":{\"version\":\"NotebookGroup/1.0\",\"groupType\":\"editable\",\"title\":\"Exchange group\",\"items\":[{\"type\":1,\"content\":{\"json\":\"ℹ️ Recommendations\\r\\n\\r\\n- Ensure that no service account are a member of the high privilege groups. Use RBAC to delegate the exact required permissions.\\r\\n- Limit the usage of nested group for administration.\\r\\n- Ensure that accounts are given only the required pernissions to execute their tasks.\\r\\n- Use just in time administration principle by adding users in a group only when they need the permissions, then remove them when their operation is over.\\r\\n- Limit the number of Organization management members. When you review the Admin Audit logs you might see that the administrators rarely needed Organization Management privileges.\\r\\n- Monitor the content of the following groups:\\r\\n  - Organization Management\\r\\n  - Recipient Management (Member of this group have at least the following rights : set-mailbox, Add-MailboxPermission)\\r\\n  - Discovery Management\\r\\n  - Server Management\\r\\n  - Hygiene Management\\r\\n  - Exchange Servers\\r\\n  - Exchange Trusted Subsystem  \\r\\n  - Exchange Windows Permissions\\r\\n  - xxx High privilege group (not an exhaustive list)\\r\\n  - All RBAC groups that have high roles delegation\\r\\n  - All nested groups in high privileges groups\\r\\n  - Note that this is not a complete list. The content of all the groups that have high privileges should be monitored.\\r\\n- Each time a new RBAC group is created, decide if the content of this groups should be monitored\\r\\n- Periodically review the members of the groups\\r\\n\\r\\n<a href=\\\"https://learn.microsoft.com/exchange/built-in-role-groups-exchange-2013-help\\\" target=\\\"_blank\\\">Help for Built-in role groups</a>\",\"style\":\"info\"},\"conditionalVisibility\":{\"parameterName\":\"Help\",\"comparison\":\"isEqualTo\",\"value\":\"Yes\"},\"name\":\"text - 0\"},{\"type\":12,\"content\":{\"version\":\"NotebookGroup/1.0\",\"groupType\":\"editable\",\"title\":\"Summary content of most important groups\",\"items\":[{\"type\":3,\"content\":{\"version\":\"KqlItem/1.0\",\"query\":\"ExchangeConfiguration(SpecificSectionList=\\\"ExGroup\\\",SpecificConfigurationDate=\\\"{DateOfConfiguration:value}\\\",SpecificConfigurationEnv={EnvironmentList},Target = \\\"On-Premises\\\")\\r\\n| project CmdletResultValue\\r\\n| where CmdletResultValue.Level != 0 and CmdletResultValue.ObjectClass !contains \\\"group\\\"\\r\\n| extend MemberPath= tostring(split(tostring(CmdletResultValue.MemberPath),\\\"\\\\\\\\\\\")[countof(tostring(CmdletResultValue.MemberPath),\\\"\\\\\\\\\\\")])\\r\\n| summarize dcount(tostring(MemberPath)) by Parentgroup = tostring(CmdletResultValue.Parentgroup)\\r\\n| where Parentgroup in  (\\\"Organization Management\\\", \\\"Compliance Management\\\", \\\"Discovery Management\\\", \\\"Server Management\\\", \\\"Recipient Manangement\\\",\\\"Security Administrator\\\", \\\"Hygiene Management\\\", \\\"Public Folder Manangement\\\", \\\"Records Manangement\\\") or Parentgroup contains \\\"Impersonation\\\" or Parentgroup contains \\\"Export\\\"\\r\\n| sort by dcount_MemberPath\\r\\n\\r\\n\",\"size\":4,\"showAnalytics\":true,\"showExportToExcel\":true,\"queryType\":0,\"resourceType\":\"microsoft.operationalinsights/workspaces\",\"visualization\":\"tiles\",\"tileSettings\":{\"titleContent\":{\"columnMatch\":\"Parentgroup\",\"formatter\":1},\"leftContent\":{\"columnMatch\":\"dcount_MemberPath\",\"formatter\":12,\"formatOptions\":{\"palette\":\"auto\"}},\"showBorder\":true}},\"name\":\"query - 0\"},{\"type\":12,\"content\":{\"version\":\"NotebookGroup/1.0\",\"groupType\":\"editable\",\"title\":\"Expand for summary content for all groups located in the OU Exchange Security Groups\",\"expandable\":true,\"items\":[{\"type\":3,\"content\":{\"version\":\"KqlItem/1.0\",\"query\":\"ExchangeConfiguration(SpecificSectionList=\\\"ExGroup\\\",SpecificConfigurationDate=\\\"{DateOfConfiguration:value}\\\",SpecificConfigurationEnv={EnvironmentList},Target = \\\"On-Premises\\\")\\r\\n| project CmdletResultValue\\r\\n| where CmdletResultValue.Level != 0 and CmdletResultValue.ObjectClass !contains \\\"group\\\"\\r\\n| extend MemberPath= tostring(split(tostring(CmdletResultValue.MemberPath),\\\"\\\\\\\\\\\")[countof(tostring(CmdletResultValue.MemberPath),\\\"\\\\\\\\\\\")])\\r\\n| summarize dcount(tostring(MemberPath)) by Parentgroup = tostring(CmdletResultValue.Parentgroup)\\r\\n| sort by dcount_MemberPath desc\\r\\n\\r\\n\",\"size\":1,\"showAnalytics\":true,\"title\":\"OU Exchange Security Groups\",\"showExportToExcel\":true,\"queryType\":0,\"resourceType\":\"microsoft.operationalinsights/workspaces\",\"visualization\":\"tiles\",\"tileSettings\":{\"titleContent\":{\"columnMatch\":\"Parentgroup\",\"formatter\":1},\"leftContent\":{\"columnMatch\":\"dcount_MemberPath\",\"formatter\":12,\"formatOptions\":{\"palette\":\"auto\"}},\"showBorder\":true}},\"showPin\":false,\"name\":\"query - 0 - Copy\"}]},\"name\":\"All groups\"}]},\"name\":\"ExchangeGroupsList\"},{\"type\":9,\"content\":{\"version\":\"KqlParameterItem/1.0\",\"parameters\":[{\"id\":\"b4b7a6ad-381a-48d6-9938-bf7cb812b474\",\"version\":\"KqlParameterItem/1.0\",\"name\":\"Group\",\"type\":2,\"query\":\"ExchangeConfiguration(SpecificSectionList=\\\"ExGroup\\\",SpecificConfigurationDate=\\\"{DateOfConfiguration:value}\\\",SpecificConfigurationEnv={EnvironmentList},Target = \\\"On-Premises\\\")\\r\\n//| where CmdletResultValue.Parentgroup != \\\"Exchange Trusted Subsystem\\\"\\r\\n//| where CmdletResultValue.Parentgroup != \\\"Exchange Windows Permissions\\\"\\r\\n| project CmdletResultValue\\r\\n| extend GroupName = tostring(CmdletResultValue.Parentgroup)\\r\\n| distinct GroupName\\r\\n| sort by GroupName asc\\r\\n\",\"typeSettings\":{\"showDefault\":false},\"showExportToExcel\":true,\"showAnalytics\":true,\"queryType\":0,\"resourceType\":\"microsoft.operationalinsights/workspaces\"},{\"id\":\"f3b935d7-b78f-41d2-94bc-f8c878a13260\",\"version\":\"KqlParameterItem/1.0\",\"name\":\"LastLogon\",\"label\":\"Last Logon >\",\"type\":10,\"isRequired\":true,\"multiSelect\":true,\"quote\":\"'\",\"delimiter\":\",\",\"typeSettings\":{\"showDefault\":false},\"jsonData\":\"[ {\\\"value\\\": \\\"0d\\\", \\\"label\\\": \\\"No filter\\\",\\\"selected\\\":true},\\r\\n{ \\\"value\\\": \\\"90d\\\", \\\"label\\\": \\\"90d\\\" },\\r\\n    { \\\"value\\\": \\\"180d\\\", \\\"label\\\": \\\"6m\\\" },\\r\\n    { \\\"value\\\": \\\"365d\\\", \\\"label\\\": \\\"1y\\\" },\\r\\n{ \\\"value\\\": \\\"730d\\\", \\\"label\\\": \\\"2y\\\" },\\r\\n{ \\\"value\\\": \\\"1085d\\\", \\\"label\\\": \\\"3y\\\" },\\r\\n{ \\\"value\\\": \\\"1097d\\\", \\\"label\\\": \\\"more than 3y\\\"},\\r\\n{ \\\"value\\\": \\\"3650d\\\", \\\"label\\\": \\\"more than 10y\\\"}\\r\\n]\"},{\"id\":\"3343688f-e609-4822-b4ed-cdd50b77d948\",\"version\":\"KqlParameterItem/1.0\",\"name\":\"PasswordLast\",\"label\":\"Password Last Set >\",\"type\":10,\"isRequired\":true,\"typeSettings\":{\"showDefault\":false},\"jsonData\":\"[{ \\\"value\\\": \\\"0d\\\", \\\"label\\\": \\\"No filter\\\",\\\"selected\\\":true },\\r\\n    { \\\"value\\\": \\\"365d\\\", \\\"label\\\": \\\"1y\\\" },\\r\\n{ \\\"value\\\": \\\"730d\\\", \\\"label\\\": \\\"2y\\\" },\\r\\n{ \\\"value\\\": \\\"1095d\\\", \\\"label\\\": \\\"3y\\\" },\\r\\n{ \\\"value\\\": \\\"1097d\\\", \\\"label\\\": \\\"more than 3y\\\"},\\r\\n{ \\\"value\\\": \\\"3650d\\\", \\\"label\\\": \\\"more than 10y\\\"}\\r\\n]\"}],\"style\":\"pills\",\"queryType\":0,\"resourceType\":\"microsoft.operationalinsights/workspaces\"},\"name\":\"parameters - 3\"},{\"type\":1,\"content\":{\"json\":\"Exchange groups content (Extract for the OU \\\"Microsoft Exchange Security Groups\\\").\\r\\nSelect a group to display detailed information of its contents.\\r\\nLevel attribute helps you understand the level of nested groups.\\r\\n\\r\\n❌ : for last logon displayed when user logged or the last logon is greater than 180 days\\r\\n\\r\\n❌ : for password last set displayed when last password set greater than 365 days\"},\"name\":\"text - 2\"},{\"type\":3,\"content\":{\"version\":\"KqlItem/1.0\",\"query\":\"ExchangeConfiguration(SpecificSectionList=\\\"ExGroup\\\",SpecificConfigurationDate=\\\"{DateOfConfiguration:value}\\\",SpecificConfigurationEnv={EnvironmentList},Target = \\\"On-Premises\\\")\\r\\n| search CmdletResultValue.Parentgroup == \\\"{Group}\\\"\\r\\n| where todatetime (CmdletResultValue.LastPwdSetString) < ago({PasswordLast}) or tostring (CmdletResultValue.LastPwdSetString) == \\\"\\\"\\r\\n| where todatetime (CmdletResultValue.LastLogonString) < ago({LastLogon}) or tostring (CmdletResultValue.LastLogonString) == \\\"\\\"\\r\\n| where CmdletResultValue.Level != 0\\r\\n| sort by tostring(CmdletResultValue.MemberPath) asc \\r\\n| project CmdletResultValue\\r\\n| extend Parentgroup = tostring(CmdletResultValue.Parentgroup)\\r\\n| extend MemberPath = tostring(CmdletResultValue.MemberPath)\\r\\n| extend Level = tostring(CmdletResultValue.Level)\\r\\n| extend ObjectClass = tostring(CmdletResultValue.ObjectClass)\\r\\n| extend LastLogon = tostring(CmdletResultValue.LastLogonString)\\r\\n| extend LastLogon = iif(ObjectClass==\\\"group\\\" or ObjectClass==\\\"computer\\\" or ObjectClass==\\\"Local User\\\" or ObjectClass==\\\"computer\\\",\\\"N/A\\\",iif ( todatetime (CmdletResultValue.LastLogonString) > ago(180d), CmdletResultValue.LastLogonString,iff (LastLogon==\\\"\\\", \\\"❌ No logon\\\",strcat(\\\"❌\\\",LastLogon))))\\r\\n| extend LastPwdSet = CmdletResultValue.LastPwdSetString\\r\\n| extend LastPwdSet = iif(ObjectClass==\\\"group\\\" or ObjectClass==\\\"computer\\\" or ObjectClass==\\\"Local User\\\" or ObjectClass==\\\"computer\\\",\\\"N/A\\\",iif ( todatetime (CmdletResultValue.LastPwdSetString) >  ago(366d), CmdletResultValue.LastPwdSetString,iff (LastPwdSet==\\\"\\\", \\\"❌ No logon\\\",strcat(\\\"❌\\\",LastPwdSet))))\\r\\n| extend Enabled = tostring(CmdletResultValue.Enabled)\\r\\n| extend DN = tostring(CmdletResultValue.DN)\\r\\n| sort by MemberPath asc\\r\\n//| extend MemberPath = case( ObjectClass == \\\"group\\\", strcat( \\\"👪 \\\", MemberPath), ObjectClass == \\\"computer\\\", strcat( \\\"💻 \\\", MemberPath), strcat( \\\"🧑‍🦰 \\\", MemberPath) )\\r\\n| project-away CmdletResultValue,Parentgroup\",\"size\":3,\"showAnalytics\":true,\"showExportToExcel\":true,\"queryType\":0,\"resourceType\":\"microsoft.operationalinsights/workspaces\",\"gridSettings\":{\"rowLimit\":10000,\"filter\":true,\"sortBy\":[{\"itemKey\":\"MemberPath\",\"sortOrder\":1}]},\"sortBy\":[{\"itemKey\":\"MemberPath\",\"sortOrder\":1}]},\"name\":\"ExchangeServersGroupsGrid\",\"styleSettings\":{\"showBorder\":true}}]},\"name\":\"Exchange group\"},{\"type\":12,\"content\":{\"version\":\"NotebookGroup/1.0\",\"groupType\":\"editable\",\"title\":\"AD Group\",\"items\":[{\"type\":1,\"content\":{\"json\":\"High privileges AD groups can take control of Exchange by adding any accounts in the Exchange groups.\\r\\n\\r\\nNote that the members of the Account Operators are able to manage every AD group (except those protected by AdminSDHolder). This means they can manage the content of every high privilege Exchange groups.\\r\\n\\r\\nℹ️ It is recommended to not use this group and to monitor its changes.\\r\\n\",\"style\":\"info\"},\"conditionalVisibility\":{\"parameterName\":\"Help\",\"comparison\":\"isEqualTo\",\"value\":\"Yes\"},\"name\":\"ADGroupHelp\"},{\"type\":9,\"content\":{\"version\":\"KqlParameterItem/1.0\",\"parameters\":[{\"id\":\"268bd356-7d05-41c3-9867-00c6ab198c5a\",\"version\":\"KqlParameterItem/1.0\",\"name\":\"Group\",\"type\":2,\"query\":\"ExchangeConfiguration(SpecificSectionList=\\\"ADGroup\\\",SpecificConfigurationDate=\\\"{DateOfConfiguration:value}\\\",SpecificConfigurationEnv={EnvironmentList},Target = \\\"On-Premises\\\")\\r\\n| project CmdletResultValue\\r\\n| extend GroupName = tostring(CmdletResultValue.Parentgroup)\\r\\n| distinct GroupName\\r\\n| sort by GroupName asc\\r\\n\",\"typeSettings\":{\"showDefault\":false},\"showExportToExcel\":true,\"showAnalytics\":true,\"queryType\":0,\"resourceType\":\"microsoft.operationalinsights/workspaces\",\"gridSettings\":{\"rowLimit\":10000}},{\"id\":\"9d02cad2-f4c5-418d-976f-b88b56f80cb5\",\"version\":\"KqlParameterItem/1.0\",\"name\":\"LastLogon\",\"label\":\"Last Logon\",\"type\":10,\"isRequired\":true,\"typeSettings\":{\"showDefault\":false},\"jsonData\":\"[ {\\\"value\\\": \\\"0d\\\", \\\"label\\\": \\\"No filter\\\",\\\"selected\\\":true},\\r\\n{ \\\"value\\\": \\\"90d\\\", \\\"label\\\": \\\"90d\\\" },\\r\\n    { \\\"value\\\": \\\"180d\\\", \\\"label\\\": \\\"6m\\\" },\\r\\n    { \\\"value\\\": \\\"365d\\\", \\\"label\\\": \\\"1y\\\" },\\r\\n{ \\\"value\\\": \\\"730d\\\", \\\"label\\\": \\\"2y\\\" },\\r\\n{ \\\"value\\\": \\\"1085d\\\", \\\"label\\\": \\\"3y\\\" },\\r\\n{ \\\"value\\\": \\\"1097d\\\", \\\"label\\\": \\\"more than 3y\\\"},\\r\\n{ \\\"value\\\": \\\"3650d\\\", \\\"label\\\": \\\"more than 10y\\\"}\\r\\n]\"},{\"id\":\"9e591429-d8ea-40c2-80c1-2426c72c92d5\",\"version\":\"KqlParameterItem/1.0\",\"name\":\"PasswordLast\",\"label\":\"Password Last Set\",\"type\":10,\"isRequired\":true,\"typeSettings\":{\"showDefault\":false},\"jsonData\":\"[{ \\\"value\\\": \\\"0d\\\", \\\"label\\\": \\\"No filter\\\",\\\"selected\\\":true },\\r\\n    { \\\"value\\\": \\\"365d\\\", \\\"label\\\": \\\"1y\\\" },\\r\\n{ \\\"value\\\": \\\"730d\\\", \\\"label\\\": \\\"2y\\\" },\\r\\n{ \\\"value\\\": \\\"1095d\\\", \\\"label\\\": \\\"3y\\\" },\\r\\n{ \\\"value\\\": \\\"1097d\\\", \\\"label\\\": \\\"more than 3y\\\"},\\r\\n{ \\\"value\\\": \\\"3650d\\\", \\\"label\\\": \\\"more than 10y\\\"}\\r\\n]\"}],\"style\":\"pills\",\"queryType\":0,\"resourceType\":\"microsoft.operationalinsights/workspaces\"},\"name\":\"parameters - 1\"},{\"type\":1,\"content\":{\"json\":\"Overview of high privileges AD Groups' content.\\r\\nSelect a group to display detailed information of its contents.\\r\\nLevel attribute helps you understand the level of nested groups.\\r\\n\\r\\n❌ : for last logon displayed when user logged or the last logon is greater than 180 days\\r\\n\\r\\n❌ : for password last set displayed when last password set greater than 365 days\"},\"name\":\"text - 0\"},{\"type\":3,\"content\":{\"version\":\"KqlItem/1.0\",\"query\":\"ExchangeConfiguration(SpecificSectionList=\\\"ADGroup\\\",SpecificConfigurationDate=\\\"{DateOfConfiguration:value}\\\",SpecificConfigurationEnv={EnvironmentList},Target = \\\"On-Premises\\\")\\r\\n| search CmdletResultValue.Parentgroup == \\\"{Group}\\\"\\r\\n| where todatetime (CmdletResultValue.LastPwdSetString) < ago({PasswordLast}) or tostring (CmdletResultValue.LastPwdSetString) == \\\"\\\"\\r\\n| where todatetime (CmdletResultValue.LastLogonString) < ago({LastLogon}) or tostring (CmdletResultValue.LastLogonString) == \\\"\\\"\\r\\n| where CmdletResultValue.Level != 0\\r\\n| sort by tostring(CmdletResultValue.MemberPath) asc \\r\\n| project CmdletResultValue\\r\\n| extend Parentgroup = tostring(CmdletResultValue.Parentgroup)\\r\\n| extend MemberPath = tostring(CmdletResultValue.MemberPath)\\r\\n| extend Level = tostring(CmdletResultValue.Level)\\r\\n| extend ObjectClass = tostring(CmdletResultValue.ObjectClass)\\r\\n| extend LastLogon = tostring(CmdletResultValue.LastLogonString)\\r\\n| extend LastLogon = iif(ObjectClass==\\\"group\\\" or ObjectClass==\\\"computer\\\" or ObjectClass==\\\"Local User\\\" or ObjectClass==\\\"computer\\\",\\\"N/A\\\",iif ( todatetime (CmdletResultValue.LastLogonString) > ago(180d), CmdletResultValue.LastLogonString,iff (LastLogon==\\\"\\\", \\\"❌ No logon\\\",strcat(\\\"❌\\\",LastLogon))))\\r\\n| extend LastPwdSet = CmdletResultValue.LastPwdSetString\\r\\n| extend LastPwdSet = iif(ObjectClass==\\\"group\\\" or ObjectClass==\\\"computer\\\" or ObjectClass==\\\"Local User\\\" or ObjectClass==\\\"computer\\\",\\\"N/A\\\",iif ( todatetime (CmdletResultValue.LastPwdSetString) >  ago(366d), CmdletResultValue.LastPwdSetString,iff (LastPwdSet==\\\"\\\", \\\"❌ No logon\\\",strcat(\\\"❌\\\",LastPwdSet))))\\r\\n| extend Enabled = tostring(CmdletResultValue.Enabled)\\r\\n| extend DN = tostring(CmdletResultValue.DN)\\r\\n| sort by MemberPath asc\\r\\n//| extend MemberPath = case( ObjectClass == \\\"group\\\", strcat( \\\"👪 \\\", MemberPath), ObjectClass == \\\"computer\\\", strcat( \\\"💻 \\\", MemberPath), strcat( \\\"🧑‍🦰 \\\", MemberPath) )\\r\\n| project-away CmdletResultValue,Parentgroup\",\"size\":3,\"showAnalytics\":true,\"showExportToExcel\":true,\"queryType\":0,\"resourceType\":\"microsoft.operationalinsights/workspaces\",\"gridSettings\":{\"formatters\":[{\"columnMatch\":\"CmdletResultValue\",\"formatter\":5},{\"columnMatch\":\"Parentgroup\",\"formatter\":5}],\"rowLimit\":10000,\"filter\":true}},\"name\":\"query - 2\",\"styleSettings\":{\"showBorder\":true}}]},\"name\":\"AD Group\"}]},\"conditionalVisibility\":{\"parameterName\":\"selected\",\"comparison\":\"isEqualTo\",\"value\":\"ExchAD\"},\"name\":\"Exchange and AD GRoup\"},{\"type\":12,\"content\":{\"version\":\"NotebookGroup/1.0\",\"groupType\":\"editable\",\"title\":\"Transport Security configuration\",\"items\":[{\"type\":1,\"content\":{\"json\":\"This tab displays differents security configuration for transport components.\"},\"name\":\"text - 10\"},{\"type\":12,\"content\":{\"version\":\"NotebookGroup/1.0\",\"groupType\":\"editable\",\"title\":\"Receive Connectors\",\"items\":[{\"type\":3,\"content\":{\"version\":\"KqlItem/1.0\",\"query\":\"ExchangeConfiguration(SpecificSectionList=\\\"ReceiveConnector\\\",SpecificConfigurationDate=\\\"{DateOfConfiguration:value}\\\",SpecificConfigurationEnv={EnvironmentList},Target = \\\"On-Premises\\\")\\r\\n| where CmdletResultValue.PermissionGroupsString contains \\\"Anonymous\\\"\\r\\n| summarize Count = countif (CmdletResultValue.PermissionGroupsString contains \\\"Anonymous\\\")  by Name,tostring(CmdletResultValue.Server.Name)\\r\\n\",\"size\":0,\"title\":\"Anonymous Configuration\",\"queryType\":0,\"resourceType\":\"microsoft.operationalinsights/workspaces\",\"visualization\":\"piechart\",\"chartSettings\":{\"yAxis\":[\"Count\"],\"group\":\"CmdletResultValue_Server_Name\",\"ySettings\":{\"numberFormatSettings\":{\"unit\":0,\"options\":{\"style\":\"decimal\",\"useGrouping\":true}}}}},\"customWidth\":\"33\",\"name\":\"query - 0\"},{\"type\":3,\"content\":{\"version\":\"KqlItem/1.0\",\"query\":\"ExchangeConfiguration(SpecificSectionList=\\\"RCAnonymous\\\",SpecificConfigurationDate=\\\"{DateOfConfiguration:value}\\\",SpecificConfigurationEnv={EnvironmentList},Target = \\\"On-Premises\\\")\\r\\n| extend Identity = tostring(Identity)\\r\\n|summarize count() by Identity\",\"size\":0,\"title\":\"OpenRelay with \\\"ms-Exch-SMTP-Accept-Any-Recipient\\\" for Anonymous\",\"queryType\":0,\"resourceType\":\"microsoft.operationalinsights/workspaces\",\"visualization\":\"piechart\"},\"customWidth\":\"33\",\"name\":\"query - 1\"},{\"type\":3,\"content\":{\"version\":\"KqlItem/1.0\",\"query\":\"ExchangeConfiguration(SpecificSectionList=\\\"ReceiveConnector\\\",SpecificConfigurationDate=\\\"{DateOfConfiguration:value}\\\",SpecificConfigurationEnv={EnvironmentList},Target = \\\"On-Premises\\\")\\r\\n| where CmdletResultValue.AuthMechanismString contains (\\\"ExternalAuthoritative\\\")\\r\\n| extend Server = tostring(CmdletResultValue.Server.Name)\\r\\n| summarize count() by Name,Server\\r\\n\",\"size\":0,\"title\":\"Open Relay using with Externally Secure\",\"queryType\":0,\"resourceType\":\"microsoft.operationalinsights/workspaces\",\"visualization\":\"piechart\"},\"customWidth\":\"33\",\"name\":\"query - 2\"}]},\"name\":\"group - 8\"},{\"type\":12,\"content\":{\"version\":\"NotebookGroup/1.0\",\"groupType\":\"editable\",\"title\":\"Receive Connectors OpenRelay using Extended Right \\\"ms-Exch-SMTP-Accept-Any-Recipient\\\" for Anonymous\",\"items\":[{\"type\":1,\"content\":{\"json\":\"This view shows all **Receive Connectors** configured configured as Open Relay with the Extended Rights \\\"ms-Exch-SMTP-Accept-Any-Recipient\\\" set on the Receive Connector object in the Configuration partition.\\r\\n\\r\\n\\r\\nRemember that with this configuration, the Exchange servers can be used to send emails outside the organization. Depending on the configuration, the connectors may be protected by IPs. However, IP protection is not safe configuration.\\r\\n\\r\\nYou can check if the \\\"ms-Exch-SMTP-Accept-Any-Recipient\\\" ExtendedRights has been added on the Receive connector for Anonymous with PowerShell: `Get-ReceiveConnector  | Get-ADPermission | ? {$_.ExtendedRights -like \\\"ms-Exch-SMTP-Accept-Any-Recipient\\\"}`\\r\\n\\r\\n<a href=\\\"https://learn.microsoft.com/exchange/mail-flow/connectors/allow-anonymous-relay?view=exchserver-2019\\\" target=\\\"_blank\\\">Allow anonymous relay on Exchange server</a>\\r\\n\\r\\nSee the section \\\"Receive Connectors with Anonymous Permission\\\" for additional information regarding Anonymous authentication and IP protection.\",\"style\":\"info\"},\"conditionalVisibility\":{\"parameterName\":\"Help\",\"comparison\":\"isEqualTo\",\"value\":\"Yes\"},\"name\":\"ReceiveConnectorsHelp\"},{\"type\":9,\"content\":{\"version\":\"KqlParameterItem/1.0\",\"parameters\":[{\"id\":\"fa5f9749-d6f8-436f-ae00-cba306713bac\",\"version\":\"KqlParameterItem/1.0\",\"name\":\"Server\",\"type\":2,\"query\":\"ExchangeConfiguration(SpecificSectionList=\\\"ExchangeServers\\\",SpecificConfigurationDate=\\\"{DateOfConfiguration:value}\\\",SpecificConfigurationEnv={EnvironmentList},Target = \\\"On-Premises\\\")\\r\\n| project CmdletResultValue\\r\\n| where CmdletResultValue.ServerRole <> \\\"64\\\"\\r\\n| extend SRVName = tostring(CmdletResultValue.Name)\\r\\n| distinct SRVName\\r\\n| sort by SRVName asc\",\"typeSettings\":{\"showDefault\":false},\"timeContext\":{\"durationMs\":86400000},\"queryType\":0,\"resourceType\":\"microsoft.operationalinsights/workspaces\"},{\"id\":\"14912e83-60a1-4a21-a34b-500d4662a666\",\"version\":\"KqlParameterItem/1.0\",\"name\":\"NoIPRestriction\",\"type\":10,\"isRequired\":true,\"typeSettings\":{\"showDefault\":false},\"jsonData\":\"[\\r\\n { \\\"value\\\": \\\"True\\\", \\\"label\\\": \\\"Yes\\\" },\\r\\n { \\\"value\\\": \\\"True,False\\\", \\\"label\\\": \\\"No\\\", \\\"selected\\\":\\\"False\\\" }\\r\\n]\",\"timeContext\":{\"durationMs\":86400000}}],\"style\":\"pills\",\"queryType\":0,\"resourceType\":\"microsoft.operationalinsights/workspaces\"},\"name\":\"parameters - 2\"},{\"type\":1,\"content\":{\"json\":\"The toogle buttom help you to sort by:\\r\\n\\r\\n- Server\\r\\n- Receive connectors with no IP restrictions\"},\"name\":\"text - 3\"},{\"type\":3,\"content\":{\"version\":\"KqlItem/1.0\",\"query\":\"ExchangeConfiguration(SpecificSectionList=\\\"RCAnonymous\\\",SpecificConfigurationDate=\\\"{DateOfConfiguration:value}\\\",SpecificConfigurationEnv={EnvironmentList},Target = \\\"On-Premises\\\")\\r\\n| project Identity,CmdletResultValue\\r\\n| extend Identity = tostring(Identity)\\r\\n| extend Server = replace_string(replace_string(tostring(split(CmdletResultValue.DistinguishedName,\\\",\\\",3)),\\\"[\\\\\\\"CN=\\\",\\\"\\\"),\\\"\\\\\\\"]\\\",\\\"\\\")\\r\\n|join kind=leftouter  ( ExchangeConfiguration(SpecificSectionList=\\\"ReceiveConnector\\\",SpecificConfigurationDate=\\\"{DateOfConfiguration:value}\\\",SpecificConfigurationEnv={EnvironmentList},Target = \\\"On-Premises\\\") ) on $left.Identity == $right.Name\\r\\n| where CmdletResultValue1.Server.Name contains \\\"{Server}\\\"\\r\\n| where (CmdletResultValue1.RemoteIPRanges contains \\\"0.0.0.0\\\" or CmdletResultValue1.RemoteIPRanges contains \\\"ffff:ffff:ffff:ffff:ffff:ffff:ffff:ffff\\\") in ({NoIPRestriction})\\r\\n| where CmdletResultValue1.PermissionGroupsString contains \\\"Anonymous\\\" //> 12 and CmdletResultValue.PermissionGroups != 14 and CmdletResultValue.PermissionGroups != 16\\r\\n| extend Server = tostring(CmdletResultValue1.Server.Name)\\r\\n| extend Name = tostring(CmdletResultValue1.Name)\\r\\n| extend TransportRole = iff(CmdletResultValue1.TransportRole== \\\"32\\\" , \\\"HubTransport\\\", \\\"FrontendTransport\\\")\\r\\n| extend Enabled = tostring(CmdletResultValue1.Enabled)\\r\\n| extend PermissionGroups = tostring(CmdletResultValue1.PermissionGroupsString) \\r\\n| extend AuthMechanism = tostring(CmdletResultValue1.AuthMechanismString)\\r\\n| mv-expand RemoteIPall=CmdletResultValue1.RemoteIPRanges\\r\\n| mv-expand BindingAllall=CmdletResultValue1.Bindings\\r\\n| extend RemoteIP= RemoteIPall.Expression\\r\\n| extend IP= strcat (BindingAllall.Address,\\\"-\\\",BindingAllall.Port)\\r\\n| summarize Bindings = make_set(tostring(IP)),RemoteIPRange = make_set(tostring(RemoteIP)) by Server,Name,TransportRole,Enabled,PermissionGroups,AuthMechanism\\r\\n| sort  by Server asc\",\"size\":1,\"showAnalytics\":true,\"showExportToExcel\":true,\"queryType\":0,\"resourceType\":\"microsoft.operationalinsights/workspaces\",\"gridSettings\":{\"rowLimit\":10000,\"filter\":true,\"sortBy\":[{\"itemKey\":\"Server\",\"sortOrder\":1}]},\"sortBy\":[{\"itemKey\":\"Server\",\"sortOrder\":1}]},\"name\":\"RCAnonymousQuery\",\"styleSettings\":{\"showBorder\":true}}]},\"name\":\"Receive Connectors OpenRelay using Extended Right \\\"ms-Exch-SMTP-Accept-Any-Recipient\\\" for Anonymous\"},{\"type\":12,\"content\":{\"version\":\"NotebookGroup/1.0\",\"groupType\":\"editable\",\"title\":\"Receive Connectors OpenRelay using Authentication ExternalAuthoritative\",\"items\":[{\"type\":1,\"content\":{\"json\":\"This view shows all Receive Connectors configured with authentication set to Externally Secure. With this configuration the Receive connector will be allow as Open Relay.\\r\\n\\r\\nRemember that with this configuration, the Exchange servers can be used to send emails outside the organization. Depending on the configuration, the connectors may be protected by IP. However, IP protection is not safe configuration.\\r\\n\\r\\n\\r\\n<a href=\\\"https://learn.microsoft.com/exchange/mail-flow/connectors/allow-anonymous-relay?view=exchserver-2019\\\" target=\\\"_blank\\\">Allow anonymous relay on Exchange server</a>\\r\\n\\r\\nSee the section \\\"Receive Connectors with Anonymous Permission\\\" for additional information regarding Anonymous authentication and IP protection.\\r\\n\",\"style\":\"info\"},\"conditionalVisibility\":{\"parameterName\":\"Help\",\"comparison\":\"isEqualTo\",\"value\":\"Yes\"},\"name\":\"ReceiveConnectorsHelp\"},{\"type\":9,\"content\":{\"version\":\"KqlParameterItem/1.0\",\"parameters\":[{\"id\":\"195a66a1-7aa2-4564-bd3b-233049d6f101\",\"version\":\"KqlParameterItem/1.0\",\"name\":\"Server\",\"type\":2,\"query\":\"ExchangeConfiguration(SpecificSectionList=\\\"ExchangeServers\\\",SpecificConfigurationDate=\\\"{DateOfConfiguration:value}\\\",SpecificConfigurationEnv={EnvironmentList},Target = \\\"On-Premises\\\")\\r\\n| project CmdletResultValue\\r\\n| where CmdletResultValue.ServerRole <> \\\"64\\\"\\r\\n| extend SRVName = tostring(CmdletResultValue.Name)\\r\\n| distinct SRVName\\r\\n| sort by SRVName asc\",\"typeSettings\":{\"showDefault\":false},\"queryType\":0,\"resourceType\":\"microsoft.operationalinsights/workspaces\"},{\"id\":\"4ef1d2a2-a13f-4bd4-9e66-2d9a15ad8a7a\",\"version\":\"KqlParameterItem/1.0\",\"name\":\"NoIPRestriction\",\"type\":10,\"description\":\"See Receive Connectors with no IP restriction\",\"isRequired\":true,\"jsonData\":\"[\\r\\n { \\\"value\\\": \\\"True\\\", \\\"label\\\": \\\"Yes\\\" },\\r\\n { \\\"value\\\": \\\"True,False\\\", \\\"label\\\": \\\"No\\\", \\\"selected\\\":\\\"False\\\" }\\r\\n]\"}],\"style\":\"pills\",\"queryType\":0,\"resourceType\":\"microsoft.operationalinsights/workspaces\"},\"name\":\"parameters - 3\"},{\"type\":1,\"content\":{\"json\":\"The toogle buttom help you to sort by:\\r\\n\\r\\n- Server\\r\\n- Receive connectors with no IP restrictions\"},\"name\":\"text - 3\"},{\"type\":3,\"content\":{\"version\":\"KqlItem/1.0\",\"query\":\"ExchangeConfiguration(SpecificSectionList=\\\"ReceiveConnector\\\",SpecificConfigurationDate=\\\"{DateOfConfiguration:value}\\\",SpecificConfigurationEnv={EnvironmentList},Target = \\\"On-Premises\\\")\\r\\n| where CmdletResultValue.Server.Name contains \\\"{Server}\\\"\\r\\n| where (CmdletResultValue.RemoteIPRanges contains \\\"0.0.0.0\\\" or CmdletResultValue.RemoteIPRanges contains \\\"ffff:ffff:ffff:ffff:ffff:ffff:ffff:ffff\\\") in ({NoIPRestriction})\\r\\n| where CmdletResultValue.AuthMechanismString contains \\\"ExternalAuthoritative\\\" //> 12 and CmdletResultValue.PermissionGroups != 14 and CmdletResultValue.PermissionGroups != 16\\r\\n| project CmdletResultValue\\r\\n| extend Server = tostring(CmdletResultValue.Server.Name)\\r\\n| extend Name = tostring(CmdletResultValue.Name)\\r\\n| extend TransportRole = iff(CmdletResultValue.TransportRole== \\\"32\\\" , \\\"HubTransport\\\", \\\"FrontendTransport\\\")\\r\\n| extend Enabled = tostring(CmdletResultValue.Enabled)\\r\\n| extend PermissionGroups = tostring(CmdletResultValue.PermissionGroupsString)\\r\\n//| extend Bindings = iif(tostring(parse_json(tostring(CmdletResultValue.Bindings))[1].Port )!=\\\"\\\",tostring(strcat(tostring(parse_json(tostring(CmdletResultValue.Bindings))[0].Address),\\\"-\\\",tostring(parse_json(tostring(CmdletResultValue.Bindings))[0].Port),\\\",\\\",tostring(parse_json(tostring(CmdletResultValue.Bindings))[1].Address),\\\"-\\\",tostring(parse_json(tostring(CmdletResultValue.Bindings))[1].Port))),tostring(strcat(tostring(parse_json(tostring(CmdletResultValue.Bindings))[0].Address),\\\"-\\\",tostring(parse_json(tostring(CmdletResultValue.Bindings))[0].Port))))\\r\\n//| extend RemoteIPRanges = tostring(CmdletResultValue.RemoteIPRanges)\\r\\n| extend AuthMechanism = tostring(CmdletResultValue.AuthMechanismString)\\r\\n| mv-expand RemoteIPall=CmdletResultValue.RemoteIPRanges\\r\\n| mv-expand BindingAllall=CmdletResultValue.Bindings\\r\\n| extend RemoteIP= RemoteIPall.Expression\\r\\n| extend IP= strcat (BindingAllall.Address,\\\"-\\\",BindingAllall.Port)\\r\\n| summarize Bindings = make_set(tostring(IP)),RemoteIPRange = make_set(tostring(RemoteIP)) by Server,Name,TransportRole,Enabled,PermissionGroups,AuthMechanism\\r\\n| sort  by Server asc\\r\\n\",\"size\":1,\"showAnalytics\":true,\"title\":\"Receive Connectors configure with Externally Secured Authentication\",\"showExportToExcel\":true,\"queryType\":0,\"resourceType\":\"microsoft.operationalinsights/workspaces\",\"gridSettings\":{\"rowLimit\":10000,\"filter\":true,\"sortBy\":[{\"itemKey\":\"Server\",\"sortOrder\":1}]},\"sortBy\":[{\"itemKey\":\"Server\",\"sortOrder\":1}]},\"name\":\"query - 2\",\"styleSettings\":{\"showBorder\":true}}]},\"name\":\"Security Transport  Configuration\"},{\"type\":12,\"content\":{\"version\":\"NotebookGroup/1.0\",\"groupType\":\"editable\",\"title\":\"Receive Connectors with Anonymous Permission\",\"items\":[{\"type\":1,\"content\":{\"json\":\"This view shows all Receive Connectors configured with Anonymous authentication. It is not recommended to configure connectors with Anonymous authentication.\\r\\n\\r\\nWhen configured with Anonymous and No Ip Restriction, any machine can initiate an SMTP session with the Receive Connectors. This can then be used send emails (SPAM/Virus/Phishing....) to all the mailboxes in the organization. The mail will be seen as an internal mail and might bypass some protections.\\r\\n\\r\\nIf you absolute need this configuration because some of your application does not support Authentication, it is strongly recommended to limit the IP addresses that can establish SMTP sessions with Exchange. Do not use range of subnet.\\r\\n\\r\\nThis section has an option button to display \\r\\n     All Receive Connectors with Anonymous (No)\\r\\n     All Receive Connectors with Anonymous and with no IP Restriction (Yes)\",\"style\":\"info\"},\"conditionalVisibility\":{\"parameterName\":\"Help\",\"comparison\":\"isEqualTo\",\"value\":\"Yes\"},\"name\":\"ReceiveConnectorsHelp\"},{\"type\":9,\"content\":{\"version\":\"KqlParameterItem/1.0\",\"parameters\":[{\"id\":\"195a66a1-7aa2-4564-bd3b-233049d6f101\",\"version\":\"KqlParameterItem/1.0\",\"name\":\"Server\",\"type\":2,\"query\":\"ExchangeConfiguration(SpecificSectionList=\\\"ExchangeServers\\\",SpecificConfigurationDate=\\\"{DateOfConfiguration:value}\\\",SpecificConfigurationEnv={EnvironmentList},Target = \\\"On-Premises\\\")\\r\\n| project CmdletResultValue\\r\\n| where CmdletResultValue.ServerRole <> \\\"64\\\"\\r\\n| extend SRVName = tostring(CmdletResultValue.Name)\\r\\n| distinct SRVName\\r\\n| sort by SRVName asc\",\"typeSettings\":{\"showDefault\":false},\"queryType\":0,\"resourceType\":\"microsoft.operationalinsights/workspaces\"},{\"id\":\"bcb24a01-9242-4fec-b30a-02b0583cbc87\",\"version\":\"KqlParameterItem/1.0\",\"name\":\"NoIPRestriction\",\"type\":10,\"isRequired\":true,\"typeSettings\":{\"showDefault\":false},\"jsonData\":\"[\\r\\n { \\\"value\\\": \\\"True\\\", \\\"label\\\": \\\"Yes\\\" },\\r\\n { \\\"value\\\": \\\"True,False\\\", \\\"label\\\": \\\"No\\\", \\\"selected\\\":\\\"False\\\" }\\r\\n]\"}],\"style\":\"pills\",\"queryType\":0,\"resourceType\":\"microsoft.operationalinsights/workspaces\"},\"name\":\"parameters - 3\"},{\"type\":1,\"content\":{\"json\":\"The toogle buttom help you to sort by:\\r\\n\\r\\n- Server\\r\\n- Receive connectors with no IP restrictions\"},\"name\":\"text - 3 - Copy\"},{\"type\":3,\"content\":{\"version\":\"KqlItem/1.0\",\"query\":\"ExchangeConfiguration(SpecificSectionList=\\\"ReceiveConnector\\\",SpecificConfigurationDate=\\\"{DateOfConfiguration:value}\\\",SpecificConfigurationEnv={EnvironmentList},Target = \\\"On-Premises\\\")\\r\\n| where CmdletResultValue.Server.Name contains \\\"{Server}\\\"\\r\\n| where (CmdletResultValue.RemoteIPRanges contains \\\"0.0.0.0\\\" or CmdletResultValue.RemoteIPRanges contains \\\"ffff:ffff:ffff:ffff:ffff:ffff:ffff:ffff\\\") in ({NoIPRestriction})\\r\\n| where CmdletResultValue.PermissionGroupsString contains \\\"Anonymous\\\" //> 12 and CmdletResultValue.PermissionGroups != 14 and CmdletResultValue.PermissionGroups != 16\\r\\n| project CmdletResultValue\\r\\n| extend Server = tostring(CmdletResultValue.Server.Name)\\r\\n| extend Name = tostring(CmdletResultValue.Name)\\r\\n| extend TransportRole = iff(CmdletResultValue.TransportRole== \\\"32\\\" , \\\"HubTransport\\\", \\\"FrontendTransport\\\")\\r\\n| extend Enabled = tostring(CmdletResultValue.Enabled)\\r\\n| extend PermissionGroups = tostring(CmdletResultValue.PermissionGroupsString) \\r\\n| extend AuthMechanism = tostring(CmdletResultValue.AuthMechanismString)\\r\\n| mv-expand RemoteIPall=CmdletResultValue.RemoteIPRanges\\r\\n| mv-expand BindingAllall=CmdletResultValue.Bindings\\r\\n| extend RemoteIP= RemoteIPall.Expression\\r\\n| extend IP= strcat (BindingAllall.Address,\\\"-\\\",BindingAllall.Port)\\r\\n| summarize Bindings = make_set(tostring(IP)),RemoteIPRange = make_set(tostring(RemoteIP)) by Server,Name,TransportRole,Enabled,PermissionGroups,AuthMechanism\\r\\n| sort  by Server asc\\r\\n\",\"size\":1,\"showAnalytics\":true,\"title\":\"Receive Connectors configure with Anonymous Permission\",\"showExportToExcel\":true,\"queryType\":0,\"resourceType\":\"microsoft.operationalinsights/workspaces\",\"gridSettings\":{\"rowLimit\":10000,\"filter\":true,\"sortBy\":[{\"itemKey\":\"Server\",\"sortOrder\":1}]},\"sortBy\":[{\"itemKey\":\"Server\",\"sortOrder\":1}]},\"name\":\"query - 2\",\"styleSettings\":{\"showBorder\":true}}]},\"name\":\"Receive Connectors configure with Anonymous Permission\"},{\"type\":12,\"content\":{\"version\":\"NotebookGroup/1.0\",\"groupType\":\"editable\",\"title\":\"Transport Rules with specific actions to monitor\",\"items\":[{\"type\":1,\"content\":{\"json\":\"A  common way used by attackers to exfiltrate data is to set Transport Rules that send all or sensitive messages outside the organization or to a mailbox where they already have full control.\\r\\n\\r\\nThis section shows your Transport rules with sentitive actions that can lead to data leaks:\\r\\n- BlindCopyTo\\r\\n- RedirectMessageTo\\r\\n- CopyTo\\r\\n\\r\\n\\r\\nFor more information :\\r\\n<a href=\\\"https://learn.microsoft.com/exchange/policy-and-compliance/mail-flow-rules/mail-flow-rules?view=exchserver-2019\\\" target=\\\"_blank\\\">Mail flow rules in Exchange Serve</a>\\r\\n\",\"style\":\"info\"},\"conditionalVisibility\":{\"parameterName\":\"Help\",\"comparison\":\"isEqualTo\",\"value\":\"Yes\"},\"name\":\"TransportRulesHelp\"},{\"type\":3,\"content\":{\"version\":\"KqlItem/1.0\",\"query\":\"ExchangeConfiguration(SpecificSectionList=\\\"TransportRule\\\",SpecificConfigurationDate=\\\"{DateOfConfiguration:value}\\\",SpecificConfigurationEnv={EnvironmentList},Target = \\\"On-Premises\\\")\\r\\n| project CmdletResultValue\\r\\n| extend Identity = iif( CmdletResultValue.Identity contains \\\"OrgHierarchyToIgnore\\\",tostring(CmdletResultValue.Identity.Name),tostring(CmdletResultValue.Identity))\\r\\n//| extend State = tostring(CmdletResultValue.State)\\r\\n| extend Status= iff ( tostring(CmdletResultValue.State)== \\\"Enabled\\\" or tostring(CmdletResultValue.State)== \\\"1\\\" , \\\"Enabled\\\",iff(tostring(CmdletResultValue.State)==\\\"\\\",\\\"\\\", \\\"Disabled\\\"))\\r\\n| extend SentTo = tostring(CmdletResultValue.SentToString)\\r\\n| extend BlindCopyTo = tostring(CmdletResultValue.BlindCopyToString)\\r\\n| extend CopyTo = tostring(CmdletResultValue.CopyToString)\\r\\n| extend RedirectMessageTo = tostring(CmdletResultValue.RedirectMessageToString)\\r\\n| extend Mode = tostring(CmdletResultValue.Identity.Mode)\\r\\n| project-away CmdletResultValue\\r\\n| sort  by Identity asc\\r\\n| sort  by Status desc\",\"size\":1,\"showAnalytics\":true,\"showExportToExcel\":true,\"queryType\":0,\"resourceType\":\"microsoft.operationalinsights/workspaces\",\"gridSettings\":{\"rowLimit\":10000,\"filter\":true}},\"name\":\"query - 1\",\"styleSettings\":{\"showBorder\":true}}]},\"name\":\"Transport Rules actions to monitor\"},{\"type\":1,\"content\":{\"json\":\"### Journal Mailboxes\"},\"name\":\"JournalMailboxHelp\"},{\"type\":1,\"content\":{\"json\":\"The **Journal Mailboxes** contain emails sent and received by specific or all users. The content of these mailboxes is very sensitives.\\r\\n\\r\\nJournal Rules should be reviewed to check if they are still needed. Mailbox audit should be set on these mailboxes. Also by default, no one should access to these mailboxes.\\r\\n\\r\\nThen, it is recommended to regularly check who have Full Access mailbox or Receive As on these mailboxes.\\r\\nAdditional information :\\r\\n\\r\\n<a href=\\\"https://learn.microsoft.com/exchange/policy-and-compliance/journaling/journaling?view=exchserver-2019\\\" target=\\\"_blank\\\">Journaling in Exchange Server</a>\\r\\n\\r\\n<a href=\\\"https://learn.microsoft.com/exchange/policy-and-compliance/journaling/journaling-procedures?view=exchserver-2019\\\" target=\\\"_blank\\\">Journaling procedures</a>\\r\\n\\r\\n\\r\\n<a href=\\\"https://learn.microsoft.com/exchange/policy-and-compliance/mailbox-audit-logging/mailbox-audit-logging?view=exchserver-2019\\\" target=\\\"_blank\\\">Mailbox audit logging in Exchange Server</a>\\r\\n\\r\\n\\r\\n\",\"style\":\"info\"},\"conditionalVisibility\":{\"parameterName\":\"Help\",\"comparison\":\"isEqualTo\",\"value\":\"Yes\"},\"name\":\"JournalHelp\"},{\"type\":3,\"content\":{\"version\":\"KqlItem/1.0\",\"query\":\"ExchangeConfiguration(SpecificSectionList=\\\"JournalRule\\\",SpecificConfigurationDate=\\\"{DateOfConfiguration:value}\\\",SpecificConfigurationEnv={EnvironmentList},Target = \\\"On-Premises\\\")\\r\\n| project CmdletResultValue\\r\\n| extend Identity = tostring(CmdletResultValue.Identity)\\r\\n| extend Status= iff ( tostring(CmdletResultValue.Enabled)== \\\"Enabled\\\" or tostring(CmdletResultValue.Enabled)== \\\"1\\\" , \\\"Enabled\\\", iff(tostring(CmdletResultValue.Enabled)==\\\"\\\",\\\"\\\", \\\"Disabled\\\"))\\r\\n//| extend Enabled = tostring(CmdletResultValue.Enabled)\\r\\n| extend JournalEmailAddress = tostring(CmdletResultValue.JournalEmailAddress)\\r\\n| extend Recipient = tostring(CmdletResultValue.Recipient)\\r\\n| sort  by Identity asc\\r\\n| sort  by Status desc\\r\\n| project-away CmdletResultValue\\r\\n\",\"size\":1,\"showAnalytics\":true,\"title\":\"Journal Rules configured in your environment\",\"showExportToExcel\":true,\"queryType\":0,\"resourceType\":\"microsoft.operationalinsights/workspaces\",\"gridSettings\":{\"rowLimit\":10000,\"filter\":true}},\"name\":\"JournalQuery\",\"styleSettings\":{\"showBorder\":true}},{\"type\":12,\"content\":{\"version\":\"NotebookGroup/1.0\",\"groupType\":\"editable\",\"title\":\"Journal Recipients on mailbox databases configured in your environment\",\"items\":[{\"type\":1,\"content\":{\"json\":\"As Journal Recipient on databases send all the mail send to users in this database to a specific mailbox. The content of these mailboxes is very sensitive.\\r\\n\\r\\nJournal Recipients configuration should be reviewed to check if they are still needed. Mailbox audit should be set on these mailboxes. No one should have access to these mailboxes by default.\\r\\n\\r\\nIt is recommended to regularly check who have Full Access or Receive As on these mailboxes.\\r\\n\\r\\nAdditional information :\\r\\n\\r\\n<a href=\\\"https://learn.microsoft.com/exchange/policy-and-compliance/journaling/journaling?view=exchserver-2019\\\" target=\\\"_blank\\\">Journaling in Exchange Server</a>\\r\\n\\r\\n<a href=\\\"https://learn.microsoft.com/exchange/policy-and-compliance/journaling/journaling-procedures?view=exchserver-2019\\\" target=\\\"_blank\\\">Journaling procedures</a>\\r\\n\\r\\n\\r\\n<a href=\\\"https://learn.microsoft.com/exchange/policy-and-compliance/mailbox-audit-logging/mailbox-audit-logging?view=exchserver-2019\\\" target=\\\"_blank\\\">Mailbox audit logging in Exchange Server</a>\\r\\n\",\"style\":\"info\"},\"conditionalVisibility\":{\"parameterName\":\"Help\",\"comparison\":\"isEqualTo\",\"value\":\"Yes\"},\"name\":\"JournalRecipientsHelp\"},{\"type\":3,\"content\":{\"version\":\"KqlItem/1.0\",\"query\":\"ExchangeConfiguration(SpecificSectionList=\\\"MbxDBJournaling\\\",SpecificConfigurationDate=\\\"{DateOfConfiguration:value}\\\",SpecificConfigurationEnv={EnvironmentList},Target = \\\"On-Premises\\\")\\r\\n| where CmdletResultValue.JournalRecipient !=\\\"\\\"\\r\\n| project CmdletResultValue\\r\\n| extend Identity = tostring(CmdletResultValue.Identity.Name)\\r\\n| extend Enabled = tostring(CmdletResultValue.Enabled)\\r\\n| extend JournalRecipient = tostring(CmdletResultValue.JournalRecipient)\\r\\n| project-away CmdletResultValue\\r\\n| sort  by Identity asc\\r\\n\",\"size\":1,\"showAnalytics\":true,\"showExportToExcel\":true,\"queryType\":0,\"resourceType\":\"microsoft.operationalinsights/workspaces\"},\"name\":\"query - 1\",\"styleSettings\":{\"showBorder\":true}}]},\"name\":\"JournalRecipientsGroup\"},{\"type\":12,\"content\":{\"version\":\"NotebookGroup/1.0\",\"groupType\":\"editable\",\"title\":\"Remote Domain Autofoward Configuration - * should not allow AutoForwardEnabled\",\"items\":[{\"type\":1,\"content\":{\"json\":\"If **AutoForwardEnabled** is set to True for an SMTP domain, then users in Outlook are allowed to set automatic transfer of all their emails to addresses in this domain.\\r\\n\\r\\nWhen the Default Remote domain is set to * and has the AutoForwardEnabled set True, any user can configure an Outlook rule to automatically forward all emails to any SMTP domain domains outside the organization. This is a high risk configuration as it might allow accounts to leak information. \\r\\n\\r\\nAlso, when setting AutoForwardEnabled to a specific domain, it is strongly recommended enable TLS encryption.\\r\\n\\r\\nAdditional information:\\r\\n\\r\\n<a href=\\\"https://learn.microsoft.com/exchange/remote-domains-exchange-2013-help\\\" target=\\\"_blank\\\">Remote Domains</a>\\r\\n\",\"style\":\"info\"},\"conditionalVisibility\":{\"parameterName\":\"Help\",\"comparison\":\"isEqualTo\",\"value\":\"Yes\"},\"name\":\"AutoForwardHelp\"},{\"type\":3,\"content\":{\"version\":\"KqlItem/1.0\",\"query\":\"ExchangeConfiguration(SpecificSectionList=\\\"RemoteDomain\\\",SpecificConfigurationDate=\\\"{DateOfConfiguration:value}\\\",SpecificConfigurationEnv={EnvironmentList},Target = \\\"On-Premises\\\")\\r\\n| project CmdletResultValue\\r\\n| extend Name =  tostring(CmdletResultValue.Name)\\r\\n| extend Address =  tostring(CmdletResultValue.DomainName.Address)\\r\\n| extend AutoForwardEnabled =  iff (CmdletResultValue.AutoForwardEnabled== \\\"true\\\" and CmdletResultValue.Address == \\\"*\\\", strcat (\\\"❌\\\",tostring(CmdletResultValue.AutoForwardEnabled)),iff(CmdletResultValue.AutoForwardEnabled== \\\"true\\\" and CmdletResultValue.Address != \\\"*\\\", strcat (\\\"⚠️\\\",tostring(CmdletResultValue.AutoForwardEnabled)),strcat (\\\"✅\\\",tostring(CmdletResultValue.AutoForwardEnabled))))\\r\\n| project-away CmdletResultValue\\r\\n| sort  by Address asc \",\"size\":1,\"showAnalytics\":true,\"showExportToExcel\":true,\"queryType\":0,\"resourceType\":\"microsoft.operationalinsights/workspaces\",\"gridSettings\":{\"rowLimit\":10000,\"filter\":true}},\"name\":\"query - 1\",\"styleSettings\":{\"showBorder\":true}},{\"type\":1,\"content\":{\"json\":\"Accepted domains set to * authorize Open Relay.\\r\\n\\r\\nMore information:\\r\\n\\r\\n<a href=\\\"https://learn.microsoft.com/exchange/mail-flow/accepted-domains/accepted-domains?view=exchserver-2019\\\" target=\\\"_blank\\\">Accepted domains</a>\\r\\n\",\"style\":\"info\"},\"conditionalVisibility\":{\"parameterName\":\"Help\",\"comparison\":\"isEqualTo\",\"value\":\"Yes\"},\"name\":\"text - 3\"},{\"type\":3,\"content\":{\"version\":\"KqlItem/1.0\",\"query\":\"ExchangeConfiguration(SpecificSectionList=\\\"AcceptedDomain\\\",SpecificConfigurationDate=\\\"{DateOfConfiguration:value}\\\",SpecificConfigurationEnv={EnvironmentList},Target = \\\"On-Premises\\\")\\r\\n| project CmdletResultValue\\r\\n| where CmdletResultValue.DomainName.Address == \\\"*\\\"\\r\\n| extend Name =  tostring(CmdletResultValue.Name)\\r\\n| extend Address =  tostring(CmdletResultValue.DomainName.Address)\\r\\n| extend Address =  \\\"* : ❌ OpenRelay configuration\\\"\\r\\n| extend DomainType =  case(CmdletResultValue.DomainType==\\\"0\\\",\\\"Authoritative Domain\\\",CmdletResultValue.DomainType==\\\"1\\\",\\\"ExternalRelay\\\",CmdletResultValue.DomainType==\\\"2\\\",\\\"InternalRelay\\\",\\\"NotApplicable\\\")\\r\\n| project-away CmdletResultValue\",\"size\":1,\"showAnalytics\":true,\"title\":\"Accepted domain with *\",\"noDataMessage\":\"Accepted Domain * not confirgured (no Open Relay)\",\"noDataMessageStyle\":3,\"showExportToExcel\":true,\"queryType\":0,\"resourceType\":\"microsoft.operationalinsights/workspaces\",\"gridSettings\":{\"rowLimit\":10000,\"filter\":true}},\"name\":\"query - 4\",\"styleSettings\":{\"showBorder\":true}}]},\"name\":\"ForwardGroup\"}]},\"conditionalVisibility\":{\"parameterName\":\"selected\",\"comparison\":\"isEqualTo\",\"value\":\"Transport\"},\"name\":\"Transport Security configuration\"}],\"fromTemplateId\":\"sentinel-MicrosoftExchangeSecurityReview\",\"$schema\":\"https://github.com/Microsoft/Application-Insights-Workbooks/blob/master/schema/workbook.json\"}\r\n",
                "version": "1.0",
                "sourceId": "[variables('workspaceResourceId')]",
                "category": "sentinel"
              }
            },
            {
              "type": "Microsoft.OperationalInsights/workspaces/providers/metadata",
              "apiVersion": "2022-01-01-preview",
              "name": "[concat(parameters('workspace'),'/Microsoft.SecurityInsights/',concat('Workbook-', last(split(variables('workbookId4'),'/'))))]",
              "properties": {
                "description": "@{workbookKey=MicrosoftExchangeSecurityReview; logoFileName=Azure_Sentinel.svg; description=This Workbook is dedicated to On-Premises Exchange organizations. It displays and highlights current Security configuration on various Exchange components including delegations, rights on databases, Exchange and most important AD Groups with members including nested groups, local administrators of servers. This workbook helps also to understand the transport configuration and the linked security risks.; dataTypesDependencies=System.Object[]; dataConnectorsDependencies=System.Object[]; previewImagesFileNames=System.Object[]; version=1.0.0; title=Microsoft Exchange Security Review; templateRelativePath=Microsoft Exchange Security Review.json; subtitle=; provider=Microsoft}.description",
                "parentId": "[variables('workbookId4')]",
                "contentId": "[variables('_workbookContentId4')]",
                "kind": "Workbook",
                "version": "[variables('workbookVersion4')]",
                "source": {
                  "kind": "Solution",
                  "name": "Microsoft Exchange Security - Exchange On-Premises",
                  "sourceId": "[variables('_solutionId')]"
                },
                "author": {
                  "name": "Microsoft",
                  "email": "[variables('_email')]"
                },
                "support": {
                    "name": "Community",
                    "tier": "Community",
                    "link": "https://github.com/Azure/Azure-Sentinel/issues"
                },
                "dependencies": {
                  "operator": "AND",
                  "criteria": [
                    {
                      "contentId": "ESIExchangeConfig_CL",
                      "kind": "DataType"
                    },
                    {
                      "contentId": "ESI-ExchangeOnPremisesCollector",
                      "kind": "DataConnector"
                    },
                    {
                      "contentId": "ESI-ExchangeAdminAuditLogEvents",
                      "kind": "DataConnector"
                    }
                  ]
                }
              }
            }
          ]
        }
      }
    },
    {
      "type": "Microsoft.Resources/templateSpecs",
      "apiVersion": "2022-02-01",
      "name": "[variables('analyticRuleTemplateSpecName1')]",
      "location": "[parameters('workspace-location')]",
      "tags": {
        "hidden-sentinelWorkspaceId": "[variables('workspaceResourceId')]",
        "hidden-sentinelContentType": "AnalyticsRule"
      },
      "properties": {
        "description": "Microsoft Exchange Security - Exchange On-Premises Analytics Rule 1 with template",
        "displayName": "Microsoft Exchange Security - Exchange On-Premises AR template"
      }
    },
    {
      "type": "Microsoft.Resources/templateSpecs/versions",
      "apiVersion": "2022-02-01",
      "name": "[concat(variables('analyticRuleTemplateSpecName1'),'/',variables('analyticRuleVersion1'))]",
      "location": "[parameters('workspace-location')]",
      "tags": {
        "hidden-sentinelWorkspaceId": "[variables('workspaceResourceId')]",
        "hidden-sentinelContentType": "AnalyticsRule"
      },
      "dependsOn": [
        "[resourceId('Microsoft.Resources/templateSpecs', variables('analyticRuleTemplateSpecName1'))]"
      ],
      "properties": {
        "description": "CriticalCmdletsUsageDetection_AnalyticalRules Analytics Rule with template version 2.0.0",
        "mainTemplate": {
          "$schema": "https://schema.management.azure.com/schemas/2019-04-01/deploymentTemplate.json#",
          "contentVersion": "[variables('analyticRuleVersion1')]",
          "parameters": {},
          "variables": {},
          "resources": [
            {
              "type": "Microsoft.SecurityInsights/AlertRuleTemplates",
              "name": "[variables('AnalyticRulecontentId1')]",
              "apiVersion": "2022-04-01-preview",
              "kind": "Scheduled",
              "location": "[parameters('workspace-location')]",
              "properties": {
                "description": "Alert if an high important Cmdlet is executed on a VIP Mailbox as those Cmdlets can be used for data exfiltration or mailbox access.",
                "displayName": "VIP Mailbox manipulation",
                "enabled": false,
                "query": "ExchangeAdminAuditLogs\n| where ingestion_time() > ago(30m)\n| where IsSensitive == true\n| where UserOriented =~ 'Yes'\n| where IsVIP == true\n",
                "queryFrequency": "PT30M",
                "queryPeriod": "PT1H",
                "severity": "Low",
                "suppressionDuration": "PT1H",
                "suppressionEnabled": false,
                "triggerOperator": "GreaterThan",
                "triggerThreshold": 0,
                "status": "Available",
                "requiredDataConnectors": [
                  {
                    "connectorId": "ESI-ExchangeAdminAuditLogEvents",
                    "dataTypes": [
                      "Event"
                    ]
                  }
                ],
                "tactics": [
                  "Exfiltration",
                  "Persistence",
                  "Collection"
                ],
                "techniques": [
                  "T1020",
                  "T1098",
                  "T1114"
                ],
                "entityMappings": [
                  {
                    "fieldMappings": [
                      {
                        "columnName": "TargetObject",
                        "identifier": "MailboxPrimaryAddress"
                      }
                    ],
                    "entityType": "Mailbox"
                  },
                  {
                    "fieldMappings": [
                      {
                        "columnName": "Computer",
                        "identifier": "FullName"
                      }
                    ],
                    "entityType": "Host"
                  },
                  {
                    "fieldMappings": [
                      {
                        "columnName": "TargetObject",
                        "identifier": "Sid"
                      },
                      {
                        "columnName": "TargetObject",
                        "identifier": "ObjectGuid"
                      },
                      {
                        "columnName": "TargetObject",
                        "identifier": "FullName"
                      }
                    ],
                    "entityType": "Account"
                  },
                  {
                    "fieldMappings": [
                      {
                        "columnName": "Caller",
                        "identifier": "Name"
                      }
                    ],
                    "entityType": "Account"
                  }
                ]
              }
            },
            {
              "type": "Microsoft.OperationalInsights/workspaces/providers/metadata",
              "apiVersion": "2022-01-01-preview",
              "name": "[concat(parameters('workspace'),'/Microsoft.SecurityInsights/',concat('AnalyticsRule-', last(split(variables('analyticRuleId1'),'/'))))]",
              "properties": {
                "description": "Microsoft Exchange Security - Exchange On-Premises Analytics Rule 1",
                "parentId": "[variables('analyticRuleId1')]",
                "contentId": "[variables('_analyticRulecontentId1')]",
                "kind": "AnalyticsRule",
                "version": "[variables('analyticRuleVersion1')]",
                "source": {
                  "kind": "Solution",
                  "name": "Microsoft Exchange Security - Exchange On-Premises",
                  "sourceId": "[variables('_solutionId')]"
                },
                "author": {
                  "name": "Microsoft",
                  "email": "[variables('_email')]"
                },
                "support": {
                    "name": "Community",
                    "tier": "Community",
                    "link": "https://github.com/Azure/Azure-Sentinel/issues"
                }
              }
            }
          ]
        }
      }
    },
    {
      "type": "Microsoft.Resources/templateSpecs",
      "apiVersion": "2022-02-01",
      "name": "[variables('analyticRuleTemplateSpecName2')]",
      "location": "[parameters('workspace-location')]",
      "tags": {
        "hidden-sentinelWorkspaceId": "[variables('workspaceResourceId')]",
        "hidden-sentinelContentType": "AnalyticsRule"
      },
      "properties": {
        "description": "Microsoft Exchange Security - Exchange On-Premises Analytics Rule 2 with template",
        "displayName": "Microsoft Exchange Security - Exchange On-Premises AR template"
      }
    },
    {
      "type": "Microsoft.Resources/templateSpecs/versions",
      "apiVersion": "2022-02-01",
      "name": "[concat(variables('analyticRuleTemplateSpecName2'),'/',variables('analyticRuleVersion2'))]",
      "location": "[parameters('workspace-location')]",
      "tags": {
        "hidden-sentinelWorkspaceId": "[variables('workspaceResourceId')]",
        "hidden-sentinelContentType": "AnalyticsRule"
      },
      "dependsOn": [
        "[resourceId('Microsoft.Resources/templateSpecs', variables('analyticRuleTemplateSpecName2'))]"
      ],
      "properties": {
        "description": "ServerOrientedWithUserOrientedAdministration_AnalyticalRules Analytics Rule with template version 2.0.0",
        "mainTemplate": {
          "$schema": "https://schema.management.azure.com/schemas/2019-04-01/deploymentTemplate.json#",
          "contentVersion": "[variables('analyticRuleVersion2')]",
          "parameters": {},
          "variables": {},
          "resources": [
            {
              "type": "Microsoft.SecurityInsights/AlertRuleTemplates",
              "name": "[variables('AnalyticRulecontentId2')]",
              "apiVersion": "2022-04-01-preview",
              "kind": "Scheduled",
              "location": "[parameters('workspace-location')]",
              "properties": {
                "description": "Detect if a server oriented Cmdlet and a user oriented cmdlet that are monitored are launched by a same user in a same server in a 10 minutes timeframe",
                "displayName": "Server Oriented Cmdlet And User Oriented Cmdlet used",
                "enabled": false,
                "query": "let timeframe = 1d;\nlet spanoftime = 10m;\nlet threshold = 0;\nExchangeAdminAuditLogs \n  | where TimeGenerated > ago(2 * timeframe)\n  | where isempty(UserOriented)\n  | project serverExecutedTime = TimeGenerated,\n    ServerCmdlet = CmdletName,\n    ServerCmdletParams = CmdletParameters,\n    Computer,\n    Caller,\n    ServerCmdletTargetObject = TargetObject\n  | join kind= inner (\n      ExchangeAdminAuditLogs\n      | where TimeGenerated > ago(timeframe)\n      | where UserOriented =~ 'Yes'\n      | lookup kind=leftouter _GetWatchlist('ExchangeVIP') on $left.TargetObject == $right.canonicalName\n      | project userExecutedTime = TimeGenerated,\n        UserCmdlet = CmdletName,\n        UserCmdletParams = CmdletParameters,\n        Computer,\n        Caller,\n        UserCmdletTargetObject = TargetObject,\n        userPrincipalName,\n        objectGUID,\n        sAMAccountName,\n        IsVIP)\n    on Computer, Caller\n  | where userExecutedTime - serverExecutedTime < spanoftime\n  | extend TimeDelta = userExecutedTime - serverExecutedTime\n  | extend TimeDeltaInverse = serverExecutedTime - userExecutedTime\n  | where tolong(TimeDelta) >= threshold or tolong(TimeDeltaInverse) >= threshold\n",
                "queryFrequency": "P1D",
                "queryPeriod": "P1D",
                "severity": "High",
                "suppressionDuration": "PT1H",
                "suppressionEnabled": false,
                "triggerOperator": "GreaterThan",
                "triggerThreshold": 0,
                "status": "Available",
                "requiredDataConnectors": [
                  {
                    "connectorId": "ESI-ExchangeAdminAuditLogEvents",
                    "dataTypes": [
                      "Event"
                    ]
                  }
                ],
                "tactics": [
                  "Exfiltration",
                  "Persistence",
                  "Collection"
                ],
                "techniques": [
                  "T1020",
                  "T1098",
                  "T1114"
                ],
                "entityMappings": [
                  {
                    "fieldMappings": [
                      {
                        "columnName": "userPrincipalName",
                        "identifier": "MailboxPrimaryAddress"
                      },
                      {
                        "columnName": "userPrincipalName",
                        "identifier": "Upn"
                      }
                    ],
                    "entityType": "Mailbox"
                  },
                  {
                    "fieldMappings": [
                      {
                        "columnName": "Computer",
                        "identifier": "FullName"
                      }
                    ],
                    "entityType": "Host"
                  },
                  {
                    "fieldMappings": [
                      {
                        "columnName": "ServerCmdletTargetObject",
                        "identifier": "HostName"
                      }
                    ],
                    "entityType": "Host"
                  },
                  {
                    "fieldMappings": [
                      {
                        "columnName": "Caller",
                        "identifier": "Name"
                      },
                      {
                        "columnName": "TargetObject",
                        "identifier": "ObjectGuid"
                      }
                    ],
                    "entityType": "Account"
                  }
                ]
              }
            },
            {
              "type": "Microsoft.OperationalInsights/workspaces/providers/metadata",
              "apiVersion": "2022-01-01-preview",
              "name": "[concat(parameters('workspace'),'/Microsoft.SecurityInsights/',concat('AnalyticsRule-', last(split(variables('analyticRuleId2'),'/'))))]",
              "properties": {
                "description": "Microsoft Exchange Security - Exchange On-Premises Analytics Rule 2",
                "parentId": "[variables('analyticRuleId2')]",
                "contentId": "[variables('_analyticRulecontentId2')]",
                "kind": "AnalyticsRule",
                "version": "[variables('analyticRuleVersion2')]",
                "source": {
                  "kind": "Solution",
                  "name": "Microsoft Exchange Security - Exchange On-Premises",
                  "sourceId": "[variables('_solutionId')]"
                },
                "author": {
                  "name": "Microsoft",
                  "email": "[variables('_email')]"
                },
                "support": {
                    "name": "Community",
                    "tier": "Community",
                    "link": "https://github.com/Azure/Azure-Sentinel/issues"
                }
              }
            }
          ]
        }
      }
    },
    {
>>>>>>> 2db419ba
      "type": "Microsoft.OperationalInsights/workspaces/providers/metadata",
      "apiVersion": "2022-01-01-preview",
      "location": "[parameters('workspace-location')]",
      "properties": {
        "version": "2.0.0",
        "kind": "Solution",
        "contentSchemaVersion": "2.0.0",
        "contentId": "[variables('_solutionId')]",
        "parentId": "[variables('_solutionId')]",
        "source": {
          "kind": "Solution",
          "name": "Microsoft Exchange Security - Exchange On-Premises",
          "sourceId": "[variables('_solutionId')]"
        },
        "author": {
          "name": "Microsoft",
          "email": "[variables('_email')]"
        },
        "support": {
            "name": "Community",
            "tier": "Community",
            "link": "https://github.com/Azure/Azure-Sentinel/issues"
        },
        "dependencies": {
          "operator": "AND",
          "criteria": []
        },
        "firstPublishDate": "2022-12-21",
        "providers": [
          "Microsoft"
        ],
        "categories": {
          "domains": [
            "Application"
          ]
        }
      },
      "name": "[concat(parameters('workspace'),'/Microsoft.SecurityInsights/', variables('_solutionId'))]"
    }
  ],
  "outputs": {}
}<|MERGE_RESOLUTION|>--- conflicted
+++ resolved
@@ -37,8 +37,6 @@
   },
   "resources": [
     {
-<<<<<<< HEAD
-=======
       "type": "Microsoft.Resources/templateSpecs",
       "apiVersion": "2022-02-01",
       "name": "[variables('dataConnectorTemplateSpecName1')]",
@@ -3018,7 +3016,6 @@
       }
     },
     {
->>>>>>> 2db419ba
       "type": "Microsoft.OperationalInsights/workspaces/providers/metadata",
       "apiVersion": "2022-01-01-preview",
       "location": "[parameters('workspace-location')]",
