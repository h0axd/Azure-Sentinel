--- conflicted
+++ resolved
@@ -28,7 +28,7 @@
         "description": "Workspace name for Log Analytics where Microsoft Sentinel is setup"
       }
     },
-    "workbook2-name": {
+    "workbook1-name": {
       "type": "string",
       "defaultValue": "Palo Alto Prisma",
       "minLength": 1,
@@ -42,11 +42,11 @@
     "_solutionId": "[variables('solutionId')]",
     "email": "support@microsoft.com",
     "_email": "[variables('email')]",
-    "workbookVersion2": "1.0.0",
-    "workbookContentId2": "PaloAltoPrismaCloudWorkbook",
-    "workbookId2": "[resourceId('Microsoft.Insights/workbooks', variables('workbookContentId2'))]",
-    "workbookTemplateSpecName2": "[concat(parameters('workspace'),'-wb-',uniquestring(variables('_workbookContentId2')))]",
-    "_workbookContentId2": "[variables('workbookContentId2')]",
+    "workbookVersion1": "1.0.0",
+    "workbookContentId1": "PaloAltoPrismaCloudWorkbook",
+    "workbookId1": "[resourceId('Microsoft.Insights/workbooks', variables('workbookContentId1'))]",
+    "workbookTemplateSpecName1": "[concat(parameters('workspace'),'-wb-',uniquestring(variables('_workbookContentId1')))]",
+    "_workbookContentId1": "[variables('workbookContentId1')]",
     "workspaceResourceId": "[resourceId('microsoft.OperationalInsights/Workspaces', parameters('workspace'))]",
     "analyticRuleVersion1": "1.0.0",
     "analyticRulecontentId1": "777d4993-31bb-4d45-b949-84f58e09fa2f",
@@ -184,13 +184,23 @@
     "playbookContentId3": "PrismaCloudCSPM-Remediation",
     "_playbookContentId3": "[variables('playbookContentId3')]",
     "playbookId3": "[resourceId('Microsoft.Logic/workflows', variables('playbookContentId3'))]",
-    "playbookTemplateSpecName3": "[concat(parameters('workspace'),'-pl-',uniquestring(variables('_playbookContentId3')))]"
+    "playbookTemplateSpecName3": "[concat(parameters('workspace'),'-pl-',uniquestring(variables('_playbookContentId3')))]",
+    "_imageid": "string",
+    "imageid": "[variables('_imageid')]",
+    "_prismaid": "prismaid",
+    "prismaid": "[variables('_prismaid')]",
+    "_assetid": "94e06523e93b9b0f15ed03da031c95d5",
+    "assetid": "[variables('_assetid')]",
+    "_accountid": "any",
+    "accountid": "[variables('_accountid')]",
+    "_resourceid": "string",
+    "resourceid": "[variables('_resourceid')]"
   },
   "resources": [
     {
       "type": "Microsoft.Resources/templateSpecs",
       "apiVersion": "2021-05-01",
-      "name": "[variables('workbookTemplateSpecName2')]",
+      "name": "[variables('workbookTemplateSpecName1')]",
       "location": "[parameters('workspace-location')]",
       "tags": {
         "hidden-sentinelWorkspaceId": "[variables('workspaceResourceId')]",
@@ -204,26 +214,26 @@
     {
       "type": "Microsoft.Resources/templateSpecs/versions",
       "apiVersion": "2021-05-01",
-      "name": "[concat(variables('workbookTemplateSpecName2'),'/',variables('workbookVersion2'))]",
+      "name": "[concat(variables('workbookTemplateSpecName1'),'/',variables('workbookVersion1'))]",
       "location": "[parameters('workspace-location')]",
       "tags": {
         "hidden-sentinelWorkspaceId": "[variables('workspaceResourceId')]",
         "hidden-sentinelContentType": "Workbook"
       },
       "dependsOn": [
-        "[resourceId('Microsoft.Resources/templateSpecs', variables('workbookTemplateSpecName2'))]"
+        "[resourceId('Microsoft.Resources/templateSpecs', variables('workbookTemplateSpecName1'))]"
       ],
       "properties": {
         "description": "PaloAltoPrismaCloudOverviewWorkbook Workbook with template version 2.0.4",
         "mainTemplate": {
           "$schema": "https://schema.management.azure.com/schemas/2019-04-01/deploymentTemplate.json#",
-          "contentVersion": "[variables('workbookVersion2')]",
+          "contentVersion": "[variables('workbookVersion1')]",
           "parameters": {},
           "variables": {},
           "resources": [
             {
               "type": "Microsoft.Insights/workbooks",
-              "name": "[variables('workbookContentId2')]",
+              "name": "[variables('workbookContentId1')]",
               "location": "[parameters('workspace-location')]",
               "kind": "shared",
               "apiVersion": "2021-08-01",
@@ -231,7 +241,7 @@
                 "description": "Sets the time name for analysis."
               },
               "properties": {
-                "displayName": "[parameters('workbook2-name')]",
+                "displayName": "[parameters('workbook1-name')]",
                 "serializedData": "{\"version\":\"Notebook/1.0\",\"items\":[{\"type\":1,\"content\":{\"json\":\"## Palo Alto Prisma Cloud Overview\\n---\\n**NOTE**: This workbook depends on a parser based on a Kusto Function to work as expected [**PaloAltoPrismaCloud**](https://aka.ms/sentinel-PaloAltoPrismaCloud-parser) which is deployed with the Microsoft sentinel Solution.\"},\"name\":\"text - 2\"},{\"type\":9,\"content\":{\"version\":\"KqlParameterItem/1.0\",\"parameters\":[{\"id\":\"600df9d4-1fb8-4255-a77e-27f5d12a5097\",\"version\":\"KqlParameterItem/1.0\",\"name\":\"TimeRange\",\"type\":4,\"value\":{\"durationMs\":2592000000},\"typeSettings\":{\"selectableValues\":[{\"durationMs\":3600000},{\"durationMs\":43200000},{\"durationMs\":86400000},{\"durationMs\":604800000},{\"durationMs\":2592000000},{\"durationMs\":7776000000}]},\"timeContext\":{\"durationMs\":86400000}}],\"style\":\"pills\",\"queryType\":0,\"resourceType\":\"microsoft.operationalinsights/workspaces\"},\"name\":\"parameters - 2\"},{\"type\":3,\"content\":{\"version\":\"KqlItem/1.0\",\"query\":\"PaloAltoPrismaCloud\\n| make-series TotalEvents = count() default = 0 on TimeGenerated from {TimeRange:start} to {TimeRange:end} step {TimeRange:grain};\",\"size\":0,\"title\":\"Events over time\",\"color\":\"grayBlue\",\"queryType\":0,\"resourceType\":\"microsoft.operationalinsights/workspaces\",\"visualization\":\"areachart\",\"tileSettings\":{\"showBorder\":false}},\"customWidth\":\"50\",\"name\":\"query - 2\"},{\"type\":12,\"content\":{\"version\":\"NotebookGroup/1.0\",\"groupType\":\"editable\",\"items\":[{\"type\":3,\"content\":{\"version\":\"KqlItem/1.0\",\"query\":\"PaloAltoPrismaCloud\\r\\n| where isnotempty(ResourceRegion)\\r\\n| summarize count() by ResourceRegion\",\"size\":3,\"title\":\"Events by Region\",\"timeContext\":{\"durationMs\":0},\"timeContextFromParameter\":\"TimeRange\",\"queryType\":0,\"resourceType\":\"microsoft.operationalinsights/workspaces\",\"visualization\":\"piechart\"},\"customWidth\":\"50\",\"name\":\"query - 0\"},{\"type\":3,\"content\":{\"version\":\"KqlItem/1.0\",\"query\":\"PaloAltoPrismaCloud\\r\\n| where isnotempty(ResourceCloudType)\\r\\n| summarize count() by ResourceCloudType\",\"size\":3,\"title\":\"Events by Cloud type\",\"timeContext\":{\"durationMs\":0},\"timeContextFromParameter\":\"TimeRange\",\"queryType\":0,\"resourceType\":\"microsoft.operationalinsights/workspaces\",\"visualization\":\"piechart\"},\"customWidth\":\"50\",\"name\":\"query - 1\"}]},\"customWidth\":\"50\",\"name\":\"group - 3\"},{\"type\":12,\"content\":{\"version\":\"NotebookGroup/1.0\",\"groupType\":\"editable\",\"items\":[{\"type\":3,\"content\":{\"version\":\"KqlItem/1.0\",\"query\":\"PaloAltoPrismaCloud\\r\\n| summarize Low = countif(AlertSeverity =~ \\\"low\\\"), Medium = countif(AlertSeverity == \\\"medium\\\"), High = countif(AlertSeverity == \\\"high\\\") by bin_at(TimeGenerated, 1h, now())\",\"size\":0,\"title\":\"Alerts over time\",\"timeContext\":{\"durationMs\":0},\"timeContextFromParameter\":\"TimeRange\",\"queryType\":0,\"resourceType\":\"microsoft.operationalinsights/workspaces\",\"visualization\":\"scatterchart\",\"chartSettings\":{\"seriesLabelSettings\":[{\"seriesName\":\"Low\",\"color\":\"yellow\"},{\"seriesName\":\"Medium\",\"color\":\"orange\"},{\"seriesName\":\"High\",\"color\":\"redBright\"}]}},\"customWidth\":\"55\",\"name\":\"query - 0\"},{\"type\":3,\"content\":{\"version\":\"KqlItem/1.0\",\"query\":\"PaloAltoPrismaCloud\\r\\n| where Status =~ 'open'\\r\\n| project AlertId, AlertSeverity, AlertMessage\",\"size\":0,\"title\":\"Open Alerts\",\"timeContext\":{\"durationMs\":0},\"timeContextFromParameter\":\"TimeRange\",\"queryType\":0,\"resourceType\":\"microsoft.operationalinsights/workspaces\",\"gridSettings\":{\"filter\":true}},\"customWidth\":\"40\",\"name\":\"query - 2\",\"styleSettings\":{\"margin\":\"20px\"}}]},\"name\":\"group - 4\"},{\"type\":12,\"content\":{\"version\":\"NotebookGroup/1.0\",\"groupType\":\"editable\",\"items\":[{\"type\":3,\"content\":{\"version\":\"KqlItem/1.0\",\"query\":\"PaloAltoPrismaCloud\\r\\n| where isnotempty(SrcIpAddr)\\r\\n| summarize count() by SrcIpAddr\\r\\n| top 10 by count_ desc\",\"size\":3,\"title\":\"Top Sources\",\"timeContext\":{\"durationMs\":0},\"timeContextFromParameter\":\"TimeRange\",\"queryType\":0,\"resourceType\":\"microsoft.operationalinsights/workspaces\",\"visualization\":\"piechart\"},\"customWidth\":\"30\",\"name\":\"query - 0\"},{\"type\":3,\"content\":{\"version\":\"KqlItem/1.0\",\"query\":\"let u1 = PaloAltoPrismaCloud\\r\\n| where isnotempty(PolicyLastModifiedBy)\\r\\n| project User = PolicyLastModifiedBy;\\r\\nlet u2 = PaloAltoPrismaCloud\\r\\n| where isnotempty(UserName)\\r\\n| project User = UserName;\\r\\nlet users = union u1, u2;\\r\\nusers\\r\\n| summarize Actions = count() by User\\r\\n| top 10 by Actions desc\\r\\n\\r\\n\",\"size\":3,\"title\":\"Top Users\",\"timeContext\":{\"durationMs\":0},\"timeContextFromParameter\":\"TimeRange\",\"queryType\":0,\"resourceType\":\"microsoft.operationalinsights/workspaces\",\"gridSettings\":{\"formatters\":[{\"columnMatch\":\"Actions\",\"formatter\":4,\"formatOptions\":{\"palette\":\"blue\"}}]}},\"customWidth\":\"30\",\"name\":\"query - 1\"},{\"type\":3,\"content\":{\"version\":\"KqlItem/1.0\",\"query\":\"PaloAltoPrismaCloud\\r\\n| where ResourceType =~ 'Login'\\r\\n| extend TimeFromNow = now() - TimeGenerated\\r\\n| extend TimeAgo = strcat(case(TimeFromNow < 2m, strcat(toint(TimeFromNow / 1m), ' seconds'), TimeFromNow < 2h, strcat(toint(TimeFromNow / 1m), ' minutes'), TimeFromNow < 2d, strcat(toint(TimeFromNow / 1h), ' hours'), strcat(toint(TimeFromNow / 1d), ' days')), ' ago')\\r\\n| project User= UserName, ['Source IP'] = SrcIpAddr, ['Login Result'] = strcat(iff(EventResult == 'Success', '✔️', '❌'), ' ', EventResult), ['Login Time'] = TimeAgo\",\"size\":0,\"title\":\"User Logins\",\"timeContext\":{\"durationMs\":0},\"timeContextFromParameter\":\"TimeRange\",\"queryType\":0,\"resourceType\":\"microsoft.operationalinsights/workspaces\",\"gridSettings\":{\"filter\":true}},\"customWidth\":\"35\",\"name\":\"query - 2\"}]},\"name\":\"group - 5\"},{\"type\":3,\"content\":{\"version\":\"KqlItem/1.0\",\"query\":\"PaloAltoPrismaCloud\\r\\n| where isnotempty(AlertMessage)\\r\\n| top 10 by TimeGenerated desc\\r\\n| extend NumSeverity = case(AlertSeverity =~ 'low', 1, AlertSeverity =~ 'medium', 2, 3)\\r\\n| project ['Alert Time'] = TimeGenerated, ['Alert Message'] = AlertMessage, ['Severity'] = NumSeverity, ResourceRegionId, ResourceId\",\"size\":0,\"timeContext\":{\"durationMs\":0},\"timeContextFromParameter\":\"TimeRange\",\"queryType\":0,\"resourceType\":\"microsoft.operationalinsights/workspaces\",\"gridSettings\":{\"formatters\":[{\"columnMatch\":\"Severity\",\"formatter\":8,\"formatOptions\":{\"min\":1,\"max\":3,\"palette\":\"orangeRed\"},\"numberFormat\":{\"unit\":0,\"options\":{\"style\":\"decimal\",\"useGrouping\":false}}}]}},\"name\":\"query - 6\"}],\"fromTemplateId\":\"sentinel-PaloAltoPrismaCloudWorkbook\",\"$schema\":\"https://github.com/Microsoft/Application-Insights-Workbooks/blob/master/schema/workbook.json\"}\r\n",
                 "version": "1.0",
                 "sourceId": "[variables('workspaceResourceId')]",
@@ -241,13 +251,13 @@
             {
               "type": "Microsoft.OperationalInsights/workspaces/providers/metadata",
               "apiVersion": "2022-01-01-preview",
-              "name": "[concat(parameters('workspace'),'/Microsoft.SecurityInsights/',concat('Workbook-', last(split(variables('workbookId2'),'/'))))]",
+              "name": "[concat(parameters('workspace'),'/Microsoft.SecurityInsights/',concat('Workbook-', last(split(variables('workbookId1'),'/'))))]",
               "properties": {
                 "description": "@{workbookKey=PaloAltoPrismaCloudWorkbook; logoFileName=paloalto_logo.svg; description=Sets the time name for analysis.; dataTypesDependencies=System.Object[]; dataConnectorsDependencies=System.Object[]; previewImagesFileNames=System.Object[]; version=1.0.0; title=Palo Alto Prisma; templateRelativePath=PaloAltoPrismaCloudOverview.json; subtitle=; provider=Microsoft}.description",
-                "parentId": "[variables('workbookId2')]",
-                "contentId": "[variables('_workbookContentId2')]",
+                "parentId": "[variables('workbookId1')]",
+                "contentId": "[variables('_workbookContentId1')]",
                 "kind": "Workbook",
-                "version": "[variables('workbookVersion2')]",
+                "version": "[variables('workbookVersion1')]",
                 "source": {
                   "kind": "Solution",
                   "name": "PaloAltoPrismaCloud",
@@ -358,8 +368,8 @@
                     "entityType": "Account",
                     "fieldMappings": [
                       {
-                        "columnName": "AccountCustomEntity",
-                        "identifier": "Name"
+                        "identifier": "Name",
+                        "columnName": "AccountCustomEntity"
                       }
                     ]
                   }
@@ -469,8 +479,8 @@
                     "entityType": "Account",
                     "fieldMappings": [
                       {
-                        "columnName": "AccountCustomEntity",
-                        "identifier": "Name"
+                        "identifier": "Name",
+                        "columnName": "AccountCustomEntity"
                       }
                     ]
                   }
@@ -580,8 +590,8 @@
                     "entityType": "Account",
                     "fieldMappings": [
                       {
-                        "columnName": "AccountCustomEntity",
-                        "identifier": "Name"
+                        "identifier": "Name",
+                        "columnName": "AccountCustomEntity"
                       }
                     ]
                   }
@@ -691,8 +701,8 @@
                     "entityType": "Account",
                     "fieldMappings": [
                       {
-                        "columnName": "AccountCustomEntity",
-                        "identifier": "Name"
+                        "identifier": "Name",
+                        "columnName": "AccountCustomEntity"
                       }
                     ]
                   }
@@ -802,8 +812,8 @@
                     "entityType": "Account",
                     "fieldMappings": [
                       {
-                        "columnName": "AccountCustomEntity",
-                        "identifier": "Name"
+                        "identifier": "Name",
+                        "columnName": "AccountCustomEntity"
                       }
                     ]
                   }
@@ -913,8 +923,8 @@
                     "entityType": "Account",
                     "fieldMappings": [
                       {
-                        "columnName": "AccountCustomEntity",
-                        "identifier": "Name"
+                        "identifier": "Name",
+                        "columnName": "AccountCustomEntity"
                       }
                     ]
                   }
@@ -1024,8 +1034,8 @@
                     "entityType": "Account",
                     "fieldMappings": [
                       {
-                        "columnName": "AccountCustomEntity",
-                        "identifier": "Name"
+                        "identifier": "Name",
+                        "columnName": "AccountCustomEntity"
                       }
                     ]
                   }
@@ -1135,8 +1145,8 @@
                     "entityType": "Account",
                     "fieldMappings": [
                       {
-                        "columnName": "AccountCustomEntity",
-                        "identifier": "Name"
+                        "identifier": "Name",
+                        "columnName": "AccountCustomEntity"
                       }
                     ]
                   }
@@ -1246,8 +1256,8 @@
                     "entityType": "Account",
                     "fieldMappings": [
                       {
-                        "columnName": "AccountCustomEntity",
-                        "identifier": "Name"
+                        "identifier": "Name",
+                        "columnName": "AccountCustomEntity"
                       }
                     ]
                   }
@@ -1357,8 +1367,8 @@
                     "entityType": "Account",
                     "fieldMappings": [
                       {
-                        "columnName": "AccountCustomEntity",
-                        "identifier": "Name"
+                        "identifier": "Name",
+                        "columnName": "AccountCustomEntity"
                       }
                     ]
                   }
@@ -1468,8 +1478,8 @@
                     "entityType": "Account",
                     "fieldMappings": [
                       {
-                        "columnName": "AccountCustomEntity",
-                        "identifier": "Name"
+                        "identifier": "Name",
+                        "columnName": "AccountCustomEntity"
                       }
                     ]
                   }
@@ -3031,7 +3041,7 @@
                                 },
                                 "prismaId": {
                                   "type": "string",
-                                  "description": "[variables('prismaId')]"
+                                  "description": "prismaId"
                                 },
                                 "username": {
                                   "type": "string",
@@ -3078,7 +3088,7 @@
                                       },
                                       "prismaId": {
                                         "type": "string",
-                                        "description": "[variables('prismaId')]"
+                                        "description": "prismaId"
                                       },
                                       "tosAccepted": {
                                         "type": "boolean",
@@ -3354,7 +3364,7 @@
                                       },
                                       "accountId": {
                                         "type": "string",
-                                        "description": "[variables('accountId')]"
+                                        "description": "accountId"
                                       },
                                       "accountName": {
                                         "type": "string",
@@ -3506,7 +3516,7 @@
                               "properties": {
                                 "assetId": {
                                   "type": "string",
-                                  "description": "[variables('assetId')]",
+                                  "description": "assetId",
                                   "title": "[variables('blanks')]"
                                 },
                                 "type": {
@@ -3805,7 +3815,7 @@
                                 },
                                 "accountID": {
                                   "type": "string",
-                                  "description": "[variable('accountID')]"
+                                  "description": "accountID"
                                 },
                                 "vpc": {
                                   "type": "string",
@@ -3822,11 +3832,11 @@
                                       },
                                       "resourceID": {
                                         "type": "string",
-                                        "description": "[variables('resourceID')]"
+                                        "description": "resourceID"
                                       },
                                       "imageID": {
                                         "type": "string",
-                                        "description": "[variables('imageID')]"
+                                        "description": "imageID"
                                       },
                                       "tagKey": {
                                         "type": "string",
@@ -3874,11 +3884,7 @@
                                   {
                                     "ipCIDR": "string",
                                     "resourceID": "string",
-<<<<<<< HEAD
-                                    "imageID": "string",
-=======
                                     "imageID": "[variables('imageid')]",
->>>>>>> 9bf588e9
                                     "tagKey": "string",
                                     "tagValue": "string",
                                     "service": "string",
@@ -7005,8 +7011,8 @@
           "criteria": [
             {
               "kind": "Workbook",
-              "contentId": "[variables('_workbookContentId2')]",
-              "version": "[variables('workbookVersion2')]"
+              "contentId": "[variables('_workbookContentId1')]",
+              "version": "[variables('workbookVersion1')]"
             },
             {
               "kind": "AnalyticsRule",
