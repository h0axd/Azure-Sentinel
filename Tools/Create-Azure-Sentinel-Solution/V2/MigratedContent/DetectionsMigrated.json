--- conflicted
+++ resolved
@@ -744,8 +744,6 @@
         "NewPath": "https://github.com/Azure/Azure-Sentinel/blob/master/Solutions/Apache%20Log4j%20Vulnerability%20Detection/Analytic%20Rules"
     },
     {
-<<<<<<< HEAD
-=======
         "FileName": "MFADisable.yaml",
         "DetectionId": "65c78944-930b-4cae-bd79-c3664ae30ba7",
         "OldPath": "https://github.com/Azure/Azure-Sentinel/blob/master/Detections/MultipleDataSources/",
@@ -758,7 +756,6 @@
         "NewPath": "https://github.com/Azure/Azure-Sentinel/blob/master/Solutions/Cloud%20Identity%20Threat%20Protection%20Essentials/Analytic%20Rules"
     },
     {
->>>>>>> b53eb011
         "FileName": "exchange_auditlogdisabled.yaml",
         "DetectionId": "194dd92e-d6e7-4249-85a5-273350a7f5ce",
         "OldPath": "https://github.com/Azure/Azure-Sentinel/blob/master/Detections/OfficeActivity/",
