--- conflicted
+++ resolved
@@ -2589,81 +2589,6 @@
 
   // Temporarily adding Data connector template id's for KQL Validations - Start
   {
-<<<<<<< HEAD
-    "id": "Agari",
-    "templateName": "Agari_API_FunctionApp.json",
-    "validationFailReason": "Temporarily Added for Data Connector KQL Queries validation"
-  },
-  {
-    "id": "BoschAIShield",
-    "templateName": "AIShieldConnector.json",
-    "validationFailReason": "Temporarily Added for Data Connector KQL Queries validation"
-  },
-  {
-    "id": "AlsidForAD",
-    "templateName": "AlsidForAD.json",
-    "validationFailReason": "Temporarily Added for Data Connector KQL Queries validation"
-  },
-  {
-    "id": "ApigeeXDataConnector",
-    "templateName": "ApigeeX_FunctionApp.json",
-    "validationFailReason": "Temporarily Added for Data Connector KQL Queries validation"
-  },
-  {
-    "id": "ArmisActivities",
-    "templateName": "ArmisActivities_API_FunctionApp.json",
-    "validationFailReason": "Temporarily Added for Data Connector KQL Queries validation"
-  },
-  {
-    "id": "ArmisAlerts",
-    "templateName": "ArmisAlerts_API_FunctionApp.json",
-    "validationFailReason": "Temporarily Added for Data Connector KQL Queries validation"
-  },
-  {
-    "id": "ArmisDevices",
-    "templateName": "ArmisDevice_API_FunctionApp.json",
-    "validationFailReason": "Temporarily Added for Data Connector KQL Queries validation"
-  },
-  {
-    "id": "Armorblox",
-    "templateName": "Armorblox_API_FunctionApp.json",
-    "validationFailReason": "Temporarily Added for Data Connector KQL Queries validation"
-  },
-  {
-    "id": "Auth0",
-    "templateName": "Auth0_FunctionApp.json",
-    "validationFailReason": "Temporarily Added for Data Connector KQL Queries validation"
-  },
-  {
-    "id": "AzureKeyVault",
-    "templateName": "AzureKeyVault.JSON",
-    "validationFailReason": "Temporarily Added for Data Connector KQL Queries validation"
-  },
-  {
-    "id": "AzureKubernetes",
-    "templateName": "AzureKubernetes.JSON",
-    "validationFailReason": "Temporarily Added for Data Connector KQL Queries validation"
-  },
-  {
-    "id": "AzureStorageAccount",
-    "templateName": "AzureStorageAccount_CCP.JSON",
-    "validationFailReason": "Temporarily Added for Data Connector KQL Queries validation"
-  },
-  {
-    "id": "BetterMTD",
-    "templateName": "BETTERMTD.json",
-    "validationFailReason": "Temporarily Added for Data Connector KQL Queries validation"
-  },
-  {
-    "id": "BeyondSecuritybeSECURE",
-    "templateName": "Beyond Security beSECURE.json",
-=======
-    "id": "Bitglass",
-    "templateName": "Bitglass_API_FunctionApp.json",
->>>>>>> 6bcb9b08
-    "validationFailReason": "Temporarily Added for Data Connector KQL Queries validation"
-  },
-  {
     "id": "Stealthwatch",
     "templateName": "Cisco_Stealthwatch_syslog.json",
     "validationFailReason": "Temporarily Added for Data Connector KQL Queries validation"
@@ -2719,26 +2644,6 @@
     "validationFailReason": "Temporarily Added for Data Connector KQL Queries validation"
   },
   {
-<<<<<<< HEAD
-    "id": "ArubaClearPass",
-    "templateName": "Connector_Syslog_ArubaClearPass.json",
-=======
-    "id": "CiscoMeraki",
-    "templateName": "Connector_Syslog_CiscoMeraki.json",
-    "validationFailReason": "Temporarily Added for Data Connector KQL Queries validation"
-  },
-  {
-    "id": "CiscoUCS",
-    "templateName": "Connector_Syslog_CiscoUCS.json",
-    "validationFailReason": "Temporarily Added for Data Connector KQL Queries validation"
-  },
-  {
-    "id": "InfobloxNIOS",
-    "templateName": "Connector_Syslog_Infoblox.json",
->>>>>>> 6bcb9b08
-    "validationFailReason": "Temporarily Added for Data Connector KQL Queries validation"
-  },
-  {
     "id": "ISCBind",
     "templateName": "Connector_Syslog_ISCBind.json",
     "validationFailReason": "Temporarily Added for Data Connector KQL Queries validation"
@@ -2776,91 +2681,6 @@
   {
     "id": "ZeroNetworksSegmentAuditFunction",
     "templateName": "DataConnector_API_AzureFunctionApp_ZeroNetworks_Segment_Audit.json",
-    "validationFailReason": "Temporarily Added for Data Connector KQL Queries validation"
-  },
-  {
-<<<<<<< HEAD
-    "id": "ImpervaWAFCloudAPI",
-    "templateName": "ImpervaWAFCloud_FunctionApp.json",
-    "validationFailReason": "Temporarily Added for Data Connector KQL Queries validation"
-  },
-  {
-    "id": "InfobloxCloudDataConnector",
-    "templateName": "InfobloxCloudDataConnector.json",
-    "validationFailReason": "Temporarily Added for Data Connector KQL Queries validation"
-  },
-  {
-    "id": "InsightVMCloudAPI",
-    "templateName": "InsightVMCloud_API_FunctionApp.json",
-    "validationFailReason": "Temporarily Added for Data Connector KQL Queries validation"
-  },
-  {
-    "id": "IvantiUEM",
-    "templateName": "Ivanti_UEM_Syslog.json",
-    "validationFailReason": "Temporarily Added for Data Connector KQL Queries validation"
-  },
-  {
-    "id": "JiraAuditAPI",
-    "templateName": "JiraAudit_API_FunctionApp.json",
-    "validationFailReason": "Temporarily Added for Data Connector KQL Queries validation"
-  },
-  {
-    "id": "LookoutCloudSecurityDataConnector",
-    "templateName": "LookoutCloudSecurityConnector_API_FunctionApp.json",
-    "validationFailReason": "Temporarily Added for Data Connector KQL Queries validation"
-  },
-  {
-    "id": "McAfeeNSP",
-    "templateName": "McAfeeNSP.json",
-    "validationFailReason": "Temporarily Added for Data Connector KQL Queries validation"
-  },
-  {
-    "id": "MicrosoftPurviewInformationProtection",
-    "templateName": "MicrosoftPurviewInformationProtection.json",
-=======
-    "id": "ESETInspect",
-    "templateName": "ESETInspect_API_FunctionApp.json",
-    "validationFailReason": "Temporarily Added for Data Connector KQL Queries validation"
-  },
-  {
-    "id": "EsetSMC",
-    "templateName": "esetSmc.json",
-    "validationFailReason": "Temporarily Added for Data Connector KQL Queries validation"
-  },
-  {
-    "id": "ESI-ExchangeOnlineCollector",
-    "templateName": "ESI-ExchangeOnlineCollector.json",
-    "validationFailReason": "Temporarily Added for Data Connector KQL Queries validation"
-  },
-  {
-    "id": "ESI-ExchangeOnPremisesCollector",
-    "templateName": "ESI-ExchangeOnPremisesCollector.json",
-    "validationFailReason": "Temporarily Added for Data Connector KQL Queries validation"
-  },
-  {
-    "id": "Forescout",
-    "templateName": "Forescout_syslog.json",
-    "validationFailReason": "Temporarily Added for Data Connector KQL Queries validation"
-  },
-  {
-    "id": "ForescoutHostPropertyMonitor",
-    "templateName": "ForescoutHostPropertyMonitor.json",
-    "validationFailReason": "Temporarily Added for Data Connector KQL Queries validation"
-  },
-  {
-    "id": "GCPIAMDataConnector",
-    "templateName": "GCP_IAM_API_FunctionApp.json",
-    "validationFailReason": "Temporarily Added for Data Connector KQL Queries validation"
-  },
-  {
-    "id": "GCPMonitorDataConnector",
-    "templateName": "GCP_Monitor_API_FunctionApp.json",
-    "validationFailReason": "Temporarily Added for Data Connector KQL Queries validation"
-  },
-  {
-    "id": "GitHubWebhook",
-    "templateName": "GithubWebhook_API_FunctionApp.json",
->>>>>>> 6bcb9b08
     "validationFailReason": "Temporarily Added for Data Connector KQL Queries validation"
   },
   {
