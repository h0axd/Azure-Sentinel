import json
import oci
import os
import logging
import re
from base64 import b64decode
import azure.functions as func
import time

from .sentinel_connector import AzureSentinelConnector


logging.getLogger('azure.core.pipeline.policies.http_logging_policy').setLevel(logging.ERROR)


MessageEndpoint = os.environ['MessageEndpoint']
StreamOcid = os.environ['StreamOcid'] 
WORKSPACE_ID = os.environ['AzureSentinelWorkspaceId']
SHARED_KEY = os.environ['AzureSentinelSharedKey']
LOG_TYPE = 'OCI_Logs'
CURSOR_TYPE = os.getenv('CursorType', 'group')
MAX_SCRIPT_EXEC_TIME_MINUTES = 5
PARTITIONS = os.getenv('Partition',"0")
Message_Limit = os.getenv('Message_Limit',250)
limit = int(Message_Limit)

LOG_ANALYTICS_URI = os.environ.get('logAnalyticsUri')

if not LOG_ANALYTICS_URI or str(LOG_ANALYTICS_URI).isspace():
    LOG_ANALYTICS_URI = 'https://' + WORKSPACE_ID + '.ods.opinsights.azure.com'

pattern = r"https:\/\/([\w\-]+)\.ods\.opinsights\.azure.([a-zA-Z\.]+)$"
match = re.match(pattern, str(LOG_ANALYTICS_URI))
if not match:
    raise Exception("Invalid Log Analytics Uri.")


def main(mytimer: func.TimerRequest):
    logging.info('Function started.')
    start_ts = int(time.time())
    config = get_config()
    oci.config.validate_config(config)

    sentinel_connector = AzureSentinelConnector(LOG_ANALYTICS_URI, WORKSPACE_ID, SHARED_KEY, LOG_TYPE, queue_size=2000)

    stream_client = oci.streaming.StreamClient(config, service_endpoint=MessageEndpoint)

    if CURSOR_TYPE.lower() == 'group' :
        cursor = get_cursor_by_group(stream_client, StreamOcid, "group1", "group1-instance1")
    else :
        cursor = get_cursor_by_partition(stream_client, StreamOcid, partition=PARTITIONS)
    
    process_events(stream_client, StreamOcid, cursor, limit, sentinel_connector, start_ts)
    logging.info(f'Function finished. Sent events {sentinel_connector.successfull_sent_events_number}.')

def parse_key(key_input):
    try:
        begin_line = re.search(r'-----BEGIN [A-Z ]+-----', key_input).group()
        key_input = key_input.replace(begin_line, '')
        end_line = re.search(r'-----END [A-Z ]+-----', key_input).group()
        key_input = key_input.replace(end_line, '')
        encr_lines = ''
        proc_type_line = re.search(r'Proc-Type: [^ ]+', key_input)
        if proc_type_line:
            proc_type_line = proc_type_line.group()
            dec_info_line = re.search(r'DEK-Info: [^ ]+', key_input).group()
            encr_lines += proc_type_line + '\n'
            encr_lines += dec_info_line + '\n'
            key_input = key_input.replace(proc_type_line, '')
            key_input = key_input.replace(dec_info_line, '')
        body = key_input.strip().replace(' ', '\n')
        res = ''
        res += begin_line + '\n'
        if encr_lines:
            res += encr_lines + '\n'
        res += body + '\n'
        res += end_line
    except Exception:
        raise Exception('Error while reading private key.')
    return res


def get_config():
    config = {
        "user": os.environ['user'],
        "key_content": parse_key(os.environ['key_content']),
        "pass_phrase": os.environ.get('pass_phrase', ''),
        "fingerprint": os.environ['fingerprint'],
        "tenancy": os.environ['tenancy'],
        "region": os.environ['region']
    }
    return config


def get_cursor_by_group(sc, sid, group_name, instance_name):
    logging.info("Creating a cursor for group {}, instance {}".format(group_name, instance_name))
    cursor_details = oci.streaming.models.CreateGroupCursorDetails(group_name=group_name, instance_name=instance_name,
                                                                   type=oci.streaming.models.
                                                                   CreateGroupCursorDetails.TYPE_TRIM_HORIZON,
                                                                   commit_on_get=True)
    response = sc.create_group_cursor(sid, cursor_details)
    return response.data.value

def get_cursor_by_partition(client, stream_id, partition):
    print("Creating a cursor for partition {}".format(partition))
    cursor_details = oci.streaming.models.CreateCursorDetails(
        partition=partition,
        type=oci.streaming.models.CreateCursorDetails.TYPE_TRIM_HORIZON)
    response = client.create_cursor(stream_id, cursor_details)
    cursor = response.data.value
    return cursor


def process_events(client: oci.streaming.StreamClient, stream_id, initial_cursor, limit, sentinel: AzureSentinelConnector, start_ts):
    cursor = initial_cursor
    while True:
<<<<<<< HEAD
        get_response = client.get_messages(stream_id, cursor, limit=1000, retry_strategy=oci.retry.DEFAULT_RETRY_STRATEGY)
        logging.info('response {}'.format(get_response.data))
=======
        get_response = client.get_messages(stream_id, cursor, limit=limit, retry_strategy=oci.retry.DEFAULT_RETRY_STRATEGY)
>>>>>>> 6d0524f8
        if not get_response.data:
            return

        for message in get_response.data:
            if message:
                event = b64decode(message.value.encode()).decode()
                logging.info('event details {}'.format(event))
                event = json.loads(event)
                if "data" in event:
                    if "request" in event["data"]:
                        if "headers" in event["data"]["request"]:
                            event["data"]["request"]["headers"] = json.dumps(event["data"]["request"]["headers"])
                        if "parameters" in event["data"]["request"]:
                            event["data"]["request"]["parameters"] = json.dumps(
                                event["data"]["request"]["parameters"])
                    if "response" in event["data"]:
                        if "headers" in event["data"]["response"]:
                            event["data"]["response"]["headers"] = json.dumps(event["data"]["response"]["headers"])
                    if "additionalDetails" in event["data"]:
                        event["data"]["additionalDetails"] = json.dumps(event["data"]["additionalDetails"])
                    if "stateChange" in event["data"]:
                        logging.info("In data.stateChange : {}".format(event["data"]["stateChange"]))
                        if event["data"]["stateChange"] is not None and "current" in event["data"]["stateChange"] :
                            event["data"]["stateChange"]["current"] = json.dumps(
                                event["data"]["stateChange"]["current"])
                sentinel.send(event)

        sentinel.flush()
        if check_if_script_runs_too_long(start_ts):
            logging.info('Script is running too long. Saving progress and exit.')
            break
        cursor = get_response.headers["opc-next-cursor"]


def check_if_script_runs_too_long(start_ts):
    now = int(time.time())
    duration = now - start_ts
    max_duration = int(MAX_SCRIPT_EXEC_TIME_MINUTES * 60 * 0.85)
    return duration > max_duration<|MERGE_RESOLUTION|>--- conflicted
+++ resolved
@@ -114,12 +114,7 @@
 def process_events(client: oci.streaming.StreamClient, stream_id, initial_cursor, limit, sentinel: AzureSentinelConnector, start_ts):
     cursor = initial_cursor
     while True:
-<<<<<<< HEAD
-        get_response = client.get_messages(stream_id, cursor, limit=1000, retry_strategy=oci.retry.DEFAULT_RETRY_STRATEGY)
-        logging.info('response {}'.format(get_response.data))
-=======
         get_response = client.get_messages(stream_id, cursor, limit=limit, retry_strategy=oci.retry.DEFAULT_RETRY_STRATEGY)
->>>>>>> 6d0524f8
         if not get_response.data:
             return
 
