Parser:
  Title: Authentication ASIM parser
  Version: '0.2.1'
  LastUpdated: 21 Jul 2023
Product:
  Name: Source agnostic
Normalization:
  Schema: Authentication
  Version: '0.1.0'
References:
- Title: ASIM Authentication Schema
  Link: https://aka.ms/ASimAuthenticationDoc
- Title: ASIM
  Link: https:/aka.ms/AboutASIM

Description: |
  This ASIM parser supports normalizing Authentication logs from all supported sources to the ASIM Authentication normalized schema.ParserName: ASimAuthentication
ParserName: ASimAuthentication
EquivalentBuiltInParser: _ASim_Authentication
ParserParams:
  - Name: disabled
    Type: bool
    Default: false
ParserQuery: |
  let DisabledParsers=materialize(_GetWatchlist('ASimDisabledParsers') | where SearchKey in ('Any', 'ExcludeASimAuthentication') | extend SourceSpecificParser=column_ifexists('SourceSpecificParser','') | distinct SourceSpecificParser);
  let ASimAuthenticationDisabled=toscalar('ExcludeASimAuthentication' in (DisabledParsers) or 'Any' in (DisabledParsers)); 
  union isfuzzy=true
<<<<<<< HEAD
      vimAuthenticationEmpty,
    ASimAuthenticationAADManagedIdentitySignInLogs    (ASimAuthenticationDisabled or ('ExcludeASimAuthenticationAADManagedIdentitySignInLogs'  in (DisabledParsers) )),
    ASimAuthenticationAADNonInteractiveUserSignInLogs (ASimAuthenticationDisabled or ('ExcludeASimAuthenticationAADNonInteractiveUserSignInLogs'      in (DisabledParsers) )),
    ASimAuthenticationAADServicePrincipalSignInLogs   (ASimAuthenticationDisabled or ('ExcludeASimAuthenticationAADServicePrincipalSignInLogs'      in (DisabledParsers) )),
    ASimAuthenticationSigninLogs    (ASimAuthenticationDisabled or ('ExcludeASimAuthenticationSigninLogs' in (DisabledParsers) )),
    ASimAuthenticationAWSCloudTrail (ASimAuthenticationDisabled or ('ExcludeASimAuthenticationAWSCloudTrail'      in (DisabledParsers) )),
    ASimAuthenticationOktaSSO (ASimAuthenticationDisabled or ('ExcludeASimAuthenticationOktaSSO'      in (DisabledParsers) )),
    ASimAuthenticationM365Defender  (ASimAuthenticationDisabled or ('ExcludeASimAuthenticationM365Defender'      in (DisabledParsers) )),
    ASimAuthenticationMicrosoftWindowsEvent     (ASimAuthenticationDisabled or ('ExcludeASimAuthenticationMicrosoftWindowsEvent'      in (DisabledParsers) )),
    ASimAuthenticationMD4IoT  (ASimAuthenticationDisabled or ('ExcludeASimAuthenticationMD4IoT'  in (DisabledParsers) )),
    ASimAuthenticationPostgreSQL  (ASimAuthenticationDisabled or ('ExcludeASimAuthenticationPostgreSQL'  in (DisabledParsers) )),
    ASimAuthenticationSshd  (ASimAuthenticationDisabled or ('ExcludeASimAuthenticationSshd' in (DisabledParsers) )),
    ASimAuthenticationSu  (ASimAuthenticationDisabled or ('ExcludeASimAuthenticationSu' in (DisabledParsers) ))
=======
      vimAuthenticationEmpty
    , ASimAuthenticationAADManagedIdentitySignInLogs    (ASimAuthenticationDisabled or ('ExcludeASimAuthenticationAADManagedIdentitySignInLogs'  in (DisabledParsers) ))
    , ASimAuthenticationAADNonInteractiveUserSignInLogs (ASimAuthenticationDisabled or ('ExcludeASimAuthenticationAADNonInteractiveUserSignInLogs'      in (DisabledParsers) ))
    , ASimAuthenticationAADServicePrincipalSignInLogs   (ASimAuthenticationDisabled or ('ExcludeASimAuthenticationAADServicePrincipalSignInLogs'      in (DisabledParsers) ))
    , ASimAuthenticationSigninLogs    (ASimAuthenticationDisabled or ('ExcludeASimAuthenticationSigninLogs' in (DisabledParsers) ))
    , ASimAuthenticationAWSCloudTrail (ASimAuthenticationDisabled or ('ExcludeASimAuthenticationAWSCloudTrail'      in (DisabledParsers) ))
    , ASimAuthenticationOktaSSO (ASimAuthenticationDisabled or ('ExcludeASimAuthenticationOktaSSO'      in (DisabledParsers) ))
    , ASimAuthenticationM365Defender  (ASimAuthenticationDisabled or ('ExcludeASimAuthenticationM365Defender'      in (DisabledParsers) ))
    , ASimAuthenticationMicrosoftWindowsEvent     (ASimAuthenticationDisabled or ('ExcludeASimAuthenticationMicrosoftWindowsEvent'      in (DisabledParsers) ))
    , ASimAuthenticationMD4IoT  (ASimAuthenticationDisabled or ('ExcludeASimAuthenticationMD4IoT'  in (DisabledParsers) ))
    , ASimAuthenticationPostgreSQL  (ASimAuthenticationDisabled or ('ExcludeASimAuthenticationPostgreSQL'  in (DisabledParsers) ))
    , ASimAuthenticationSshd  (ASimAuthenticationDisabled or ('ExcludeASimAuthenticationSshd' in (DisabledParsers) ))
    , ASimAuthenticationSu  (ASimAuthenticationDisabled or ('ExcludeASimAuthenticationSu' in (DisabledParsers) ))
    , ASimAuthenticationCiscoMeraki  (ASimAuthenticationDisabled or ('ExcludeASimAuthenticationCiscoMeraki' in (DisabledParsers) ))
>>>>>>> a1596cd3

Parsers:
 - vimAuthenticationEmpty
 - ASimAuthenticationAADManagedIdentitySignInLogs  
 - ASimAuthenticationAADNonInteractiveUserSignInLog
 - ASimAuthenticationAADServicePrincipalSignInLogs 
 - ASimAuthenticationSigninLogs  
 - ASimAuthenticationAWSCloudTrail     
 - ASimAuthenticationOktaSSO     
 - ASimAuthenticationM365Defender      
 - ASimAuthenticationMicrosoftWindowsEvent   
 - ASimAuthenticationMD4IoT 
 - ASimAuthenticationSshd
 - ASimAuthenticationSu
 - ASimAuthenticationCiscoMeraki<|MERGE_RESOLUTION|>--- conflicted
+++ resolved
@@ -25,8 +25,7 @@
   let DisabledParsers=materialize(_GetWatchlist('ASimDisabledParsers') | where SearchKey in ('Any', 'ExcludeASimAuthentication') | extend SourceSpecificParser=column_ifexists('SourceSpecificParser','') | distinct SourceSpecificParser);
   let ASimAuthenticationDisabled=toscalar('ExcludeASimAuthentication' in (DisabledParsers) or 'Any' in (DisabledParsers)); 
   union isfuzzy=true
-<<<<<<< HEAD
-      vimAuthenticationEmpty,
+    vimAuthenticationEmpty,
     ASimAuthenticationAADManagedIdentitySignInLogs    (ASimAuthenticationDisabled or ('ExcludeASimAuthenticationAADManagedIdentitySignInLogs'  in (DisabledParsers) )),
     ASimAuthenticationAADNonInteractiveUserSignInLogs (ASimAuthenticationDisabled or ('ExcludeASimAuthenticationAADNonInteractiveUserSignInLogs'      in (DisabledParsers) )),
     ASimAuthenticationAADServicePrincipalSignInLogs   (ASimAuthenticationDisabled or ('ExcludeASimAuthenticationAADServicePrincipalSignInLogs'      in (DisabledParsers) )),
@@ -38,23 +37,8 @@
     ASimAuthenticationMD4IoT  (ASimAuthenticationDisabled or ('ExcludeASimAuthenticationMD4IoT'  in (DisabledParsers) )),
     ASimAuthenticationPostgreSQL  (ASimAuthenticationDisabled or ('ExcludeASimAuthenticationPostgreSQL'  in (DisabledParsers) )),
     ASimAuthenticationSshd  (ASimAuthenticationDisabled or ('ExcludeASimAuthenticationSshd' in (DisabledParsers) )),
-    ASimAuthenticationSu  (ASimAuthenticationDisabled or ('ExcludeASimAuthenticationSu' in (DisabledParsers) ))
-=======
-      vimAuthenticationEmpty
-    , ASimAuthenticationAADManagedIdentitySignInLogs    (ASimAuthenticationDisabled or ('ExcludeASimAuthenticationAADManagedIdentitySignInLogs'  in (DisabledParsers) ))
-    , ASimAuthenticationAADNonInteractiveUserSignInLogs (ASimAuthenticationDisabled or ('ExcludeASimAuthenticationAADNonInteractiveUserSignInLogs'      in (DisabledParsers) ))
-    , ASimAuthenticationAADServicePrincipalSignInLogs   (ASimAuthenticationDisabled or ('ExcludeASimAuthenticationAADServicePrincipalSignInLogs'      in (DisabledParsers) ))
-    , ASimAuthenticationSigninLogs    (ASimAuthenticationDisabled or ('ExcludeASimAuthenticationSigninLogs' in (DisabledParsers) ))
-    , ASimAuthenticationAWSCloudTrail (ASimAuthenticationDisabled or ('ExcludeASimAuthenticationAWSCloudTrail'      in (DisabledParsers) ))
-    , ASimAuthenticationOktaSSO (ASimAuthenticationDisabled or ('ExcludeASimAuthenticationOktaSSO'      in (DisabledParsers) ))
-    , ASimAuthenticationM365Defender  (ASimAuthenticationDisabled or ('ExcludeASimAuthenticationM365Defender'      in (DisabledParsers) ))
-    , ASimAuthenticationMicrosoftWindowsEvent     (ASimAuthenticationDisabled or ('ExcludeASimAuthenticationMicrosoftWindowsEvent'      in (DisabledParsers) ))
-    , ASimAuthenticationMD4IoT  (ASimAuthenticationDisabled or ('ExcludeASimAuthenticationMD4IoT'  in (DisabledParsers) ))
-    , ASimAuthenticationPostgreSQL  (ASimAuthenticationDisabled or ('ExcludeASimAuthenticationPostgreSQL'  in (DisabledParsers) ))
-    , ASimAuthenticationSshd  (ASimAuthenticationDisabled or ('ExcludeASimAuthenticationSshd' in (DisabledParsers) ))
-    , ASimAuthenticationSu  (ASimAuthenticationDisabled or ('ExcludeASimAuthenticationSu' in (DisabledParsers) ))
-    , ASimAuthenticationCiscoMeraki  (ASimAuthenticationDisabled or ('ExcludeASimAuthenticationCiscoMeraki' in (DisabledParsers) ))
->>>>>>> a1596cd3
+    ASimAuthenticationSu  (ASimAuthenticationDisabled or ('ExcludeASimAuthenticationSu' in (DisabledParsers) )),
+    ASimAuthenticationCiscoMeraki  (ASimAuthenticationDisabled or ('ExcludeASimAuthenticationCiscoMeraki' in (DisabledParsers) ))
 
 Parsers:
  - vimAuthenticationEmpty
