[
<<<<<<< HEAD
  {
    "workbookKey": "42CrunchAPIProtectionWorkbook",
    "logoFileName": "42CrunchLogo.svg",
    "description": "Monitor and protect APIs using the 42Crunch API microfirewall",
    "dataTypesDependencies": [ "apifirewall_log_1_CL" ],
    "dataConnectorsDependencies": [ "42CrunchAPIProtection" ],
    "previewImagesFileNames": [ "42CrunchInstancesBlack.png", "42CrunchInstancesWhite.png", "42CrunchRequestsBlack.png", "42CrunchRequestsWhite.png", "42CrunchStatusBlack.png", "42CrunchStatusWhite.png" ],
    "version": "1.0.0",
    "title": "42Crunch API Protection Workbook",
    "templateRelativePath": "42CrunchAPIProtectionWorkbook.json",
    "subtitle": "",
    "provider": "42Crunch"
  },
  {
=======
    {
      "workbookKey": "42CrunchAPIProtectionWorkbook",
      "logoFileName": "42CrunchLogo.svg",
      "description": "Monitor and protect APIs using the 42Crunch API microfirewall",
      "dataTypesDependencies": [ "apifirewall_log_1_CL" ],
      "dataConnectorsDependencies": [ "42CrunchAPIProtection" ],
      "previewImagesFileNames": [ "42CrunchInstancesBlack.png", "42CrunchInstancesWhite.png", "42CrunchRequestsBlack.png", "42CrunchRequestsWhite.png", "42CrunchStatusBlack.png", "42CrunchStatusWhite.png" ],
      "version": "1.0.0",
      "title": "42Crunch API Protection Workbook",
      "templateRelativePath": "42CrunchAPIProtectionWorkbook.json",
      "subtitle": "",
      "provider": "42Crunch"
    },
    {
>>>>>>> 2d8b4b47
    "workbookKey": "ForcepointNGFWAdvanced",
    "logoFileName": "FPAdvLogo.svg",
    "description": "Gain threat intelligence correlated security and application insights on Forcepoint NGFW (Next Generation Firewall). Monitor Forcepoint logging servers health.",
    "dataTypesDependencies": [
      "CommonSecurityLog",
      "ThreatIntelligenceIndicator"
    ],
    "dataConnectorsDependencies": [
      "ForcepointNgfw",
      "ThreatIntelligence"
    ],
    "previewImagesFileNames": [
      "ForcepointNGFWAdvancedWhite.png",
      "ForcepointNGFWAdvancedBlack.png"
    ],
    "version": "1.0.0",
    "title": "Forcepoint Next Generation Firewall (NGFW) Advanced Workbook",
    "templateRelativePath": "ForcepointNGFWAdvanced.json",
    "subtitle": "",
    "provider": "Forcepoint"
  },
  {
    "workbookKey": "AzureActivityWorkbook",
    "logoFileName": "azureactivity_logo.svg",
    "description": "Gain extensive insight into your organization's Azure Activity by analyzing, and correlating all user operations and events.\nYou can learn about all user operations, trends, and anomalous changes over time.\nThis workbook gives you the ability to drill down into caller activities and summarize detected failure and warning events.",
    "dataTypesDependencies": [
      "AzureActivity"
    ],
    "dataConnectorsDependencies": [
      "AzureActivity"
    ],
    "previewImagesFileNames": [
      "AzureActivityWhite1.png",
      "AzureActivityBlack1.png"
    ],
    "version": "2.0.0",
    "title": "Azure Activity",
    "templateRelativePath": "AzureActivity.json",
    "subtitle": "",
    "provider": "Microsoft"
  },
  {
    "workbookKey": "IdentityAndAccessWorkbook",
    "logoFileName": "Microsoft_logo.svg",
    "description": "Gain insights into Identity and access operations by collecting and analyzing security logs, using the audit and sign-in logs to gather insights into use of Microsoft products.\nYou can view anomalies and trends across login events from all users and machines. This workbook also identifies suspicious entities from login and access events.",
    "dataTypesDependencies": [
      "SecurityEvent"
    ],
    "dataConnectorsDependencies": [
      "SecurityEvents",
      "WindowsSecurityEvents"
    ],
    "previewImagesFileNames": [
      "IdentityAndAccessWhite.png",
      "IdentityAndAccessBlack.png"
    ],
    "version": "1.1.0",
    "title": "Identity & Access",
    "templateRelativePath": "IdentityAndAccess.json",
    "subtitle": "",
    "provider": "Microsoft"
  },
  {
    "workbookKey": "CheckPointWorkbook",
    "logoFileName": "checkpoint_logo.svg",
    "description": "Gain insights into Check Point network activities, including number of gateways and servers, security incidents, and identify infected hosts.",
    "dataTypesDependencies": [
      "CommonSecurityLog"
    ],
    "dataConnectorsDependencies": [
      "CheckPoint"
    ],
    "previewImagesFileNames": [
      "CheckPointWhite.png",
      "CheckPointBlack.png"
    ],
    "version": "1.0.0",
    "title": "Check Point Software Technologies",
    "templateRelativePath": "CheckPoint.json",
    "subtitle": "",
    "provider": "Check Point"
  },
  {
    "workbookKey": "CiscoWorkbook",
    "logoFileName": "cisco_logo.svg",
    "description": "Gain insights into your Cisco ASA firewalls by analyzing traffic, events, and firewall operations.\nThis workbook analyzes Cisco ASA threat events and identifies suspicious ports, users, protocols and IP addresses.\nYou can learn about trends across user and data traffic directions, and drill down into the Cisco filter results.\nEasily detect attacks on your organization by monitoring management operations, such as configuration and logins.",
    "dataTypesDependencies": [
      "CommonSecurityLog"
    ],
    "dataConnectorsDependencies": [
      "CiscoASA"
    ],
    "previewImagesFileNames": [
      "CiscoWhite.png",
      "CiscoBlack.png"
    ],
    "version": "1.1.0",
    "title": "Cisco - ASA",
    "templateRelativePath": "Cisco.json",
    "subtitle": "",
    "provider": "Microsoft"
  },
  {
    "workbookKey": "ExchangeOnlineWorkbook",
    "logoFileName": "office365_logo.svg",
    "description": "Gain insights into Microsoft Exchange online by tracing and analyzing all Exchange operations and user activities.\nThis workbook let you monitor user activities, including logins, account operations, permission changes, and mailbox creations to discover suspicious trends among them.",
    "dataTypesDependencies": [
      "OfficeActivity"
    ],
    "dataConnectorsDependencies": [
      "Office365"
    ],
    "previewImagesFileNames": [
      "ExchangeOnlineWhite.png",
      "ExchangeOnlineBlack.png"
    ],
    "version": "2.0.0",
    "title": "Exchange Online",
    "templateRelativePath": "ExchangeOnline.json",
    "subtitle": "",
    "provider": "Microsoft"
  },
  {
    "workbookKey": "PaloAltoOverviewWorkbook",
    "logoFileName": "paloalto_logo.svg",
    "description": "Gain insights and comprehensive monitoring into Palo Alto firewalls by analyzing traffic and activities.\nThis workbook correlates all Palo Alto data with threat events to identify suspicious entities and relationships.\nYou can learn about trends across user and data traffic, and drill down into Palo Alto Wildfire and filter results.",
    "dataTypesDependencies": [
      "CommonSecurityLog"
    ],
    "dataConnectorsDependencies": [
      "PaloAltoNetworks"
    ],
    "previewImagesFileNames": [
      "PaloAltoOverviewWhite1.png",
      "PaloAltoOverviewBlack1.png",
      "PaloAltoOverviewWhite2.png",
      "PaloAltoOverviewBlack2.png",
      "PaloAltoOverviewWhite3.png",
      "PaloAltoOverviewBlack3.png"
    ],
    "version": "1.2.0",
    "title": "Palo Alto overview",
    "templateRelativePath": "PaloAltoOverview.json",
    "subtitle": "",
    "provider": "Microsoft"
  },
  {
    "workbookKey": "PaloAltoNetworkThreatWorkbook",
    "logoFileName": "paloalto_logo.svg",
    "description": "Gain insights into Palo Alto network activities by analyzing threat events.\nYou can extract meaningful security information by correlating data between threats, applications, and time.\nThis workbook makes it easy to track malware, vulnerability, and virus log events.",
    "dataTypesDependencies": [
      "CommonSecurityLog"
    ],
    "dataConnectorsDependencies": [
      "PaloAltoNetworks"
    ],
    "previewImagesFileNames": [
      "PaloAltoNetworkThreatWhite1.png",
      "PaloAltoNetworkThreatBlack1.png",
      "PaloAltoNetworkThreatWhite2.png",
      "PaloAltoNetworkThreatBlack2.png"
    ],
    "version": "1.1.0",
    "title": "Palo Alto Network Threat",
    "templateRelativePath": "PaloAltoNetworkThreat.json",
    "subtitle": "",
    "provider": "Palo Alto Networks"
  },
  {
    "workbookKey": "EsetSMCWorkbook",
    "logoFileName": "eset-logo.svg",
    "description": "Visualize events and threats from Eset Security Management Center.",
    "dataTypesDependencies": [
      "eset_CL"
    ],
    "dataConnectorsDependencies": [
      "EsetSMC"
    ],
    "previewImagesFileNames": [
      "esetSMCWorkbook-black.png",
      "esetSMCWorkbook-white.png"
    ],
    "version": "1.0.0",
    "title": "Eset Security Management Center Overview",
    "templateRelativePath": "esetSMCWorkbook.json",
    "subtitle": "",
    "provider": "Community"
  },
  {
    "workbookKey": "FortigateWorkbook",
    "logoFileName": "fortinet_logo.svg",
    "description": "Gain insights into Fortigate firewalls by analyzing traffic and activities.\nThis workbook finds correlations in Fortigate threat events and identifies suspicious ports, users, protocols and IP addresses.\nYou can learn about trends across user and data traffic, and drill down into the Fortigate filter results.\nEasily detect attacks on your organization by monitoring management operations such as configuration and logins.",
    "dataTypesDependencies": [
      "CommonSecurityLog"
    ],
    "dataConnectorsDependencies": [
      "Fortinet"
    ],
    "previewImagesFileNames": [
      "FortigateWhite.png",
      "FortigateBlack.png"
    ],
    "version": "1.1.0",
    "title": "FortiGate",
    "templateRelativePath": "Fortigate.json",
    "subtitle": "",
    "provider": "Microsoft"
  },
  {
    "workbookKey": "DnsWorkbook",
    "logoFileName": "dns_logo.svg",
    "description": "Gain extensive insight into your organization's DNS by analyzing, collecting and correlating all DNS events.\nThis workbook exposes a variety of information about suspicious queries, malicious IP addresses and domain operations.",
    "dataTypesDependencies": [
      "DnsInventory",
      "DnsEvents"
    ],
    "dataConnectorsDependencies": [
      "DNS"
    ],
    "previewImagesFileNames": [
      "DnsWhite.png",
      "DnsBlack.png"
    ],
    "version": "1.3.0",
    "title": "DNS",
    "templateRelativePath": "Dns.json",
    "subtitle": "",
    "provider": "Microsoft"
  },
  {
    "workbookKey": "Office365Workbook",
    "logoFileName": "office365_logo.svg",
    "description": "Gain insights into Office 365 by tracing and analyzing all operations and activities. You can drill down into your SharePoint, OneDrive, and Exchange.\nThis workbook lets you find usage trends across users, files, folders, and mailboxes, making it easier to identify anomalies in your network.",
    "dataTypesDependencies": [
      "OfficeActivity"
    ],
    "dataConnectorsDependencies": [
      "Office365"
    ],
    "previewImagesFileNames": [
      "Office365White1.png",
      "Office365Black1.png",
      "Office365White2.png",
      "Office365Black2.png",
      "Office365White3.png",
      "Office365Black3.png"
    ],
    "version": "2.0.1",
    "title": "Office 365",
    "templateRelativePath": "Office365.json",
    "subtitle": "",
    "provider": "Microsoft"
  },
  {
    "workbookKey": "SharePointAndOneDriveWorkbook",
    "logoFileName": "office365_logo.svg",
    "description": "Gain insights into SharePoint and OneDrive by tracing and analyzing all operations and activities.\nYou can view trends across user operation, find correlations between users and files, and identify interesting information such as user IP addresses.",
    "dataTypesDependencies": [
      "OfficeActivity"
    ],
    "dataConnectorsDependencies": [
      "Office365"
    ],
    "previewImagesFileNames": [
      "SharePointAndOneDriveBlack1.png",
      "SharePointAndOneDriveBlack2.png",
      "SharePointAndOneDriveWhite1.png",
      "SharePointAndOneDriveWhite2.png"
    ],
    "version": "2.0.0",
    "title": "SharePoint & OneDrive",
    "templateRelativePath": "SharePointAndOneDrive.json",
    "subtitle": "",
    "provider": "Microsoft"
  },
  {
    "workbookKey": "AzureActiveDirectorySigninLogsWorkbook",
    "logoFileName": "azureactivedirectory_logo.svg",
    "description": "Gain insights into Azure Active Directory by connecting Microsoft Sentinel and using the sign-in logs to gather insights around Azure AD scenarios. \nYou can learn about sign-in operations, such as user sign-ins and locations, email addresses, and  IP addresses of your users, as well as failed activities and the errors that triggered the failures.",
    "dataTypesDependencies": [
      "SigninLogs"
    ],
    "dataConnectorsDependencies": [
      "AzureActiveDirectory"
    ],
    "previewImagesFileNames": [
      "AADsigninBlack1.png",
      "AADsigninBlack2.png",
      "AADsigninWhite1.png",
      "AADsigninWhite2.png"
    ],
    "version": "2.4.0",
    "title": "Azure AD Sign-in logs",
    "templateRelativePath": "AzureActiveDirectorySignins.json",
    "subtitle": "",
    "provider": "Microsoft"
  },
  {
    "workbookKey": "VirtualMachinesInsightsWorkbook",
    "logoFileName": "azurevirtualmachine_logo.svg",
    "description": "Gain rich insight into your organization's virtual machines from Azure Monitor, which analyzes and correlates data in your VM network. \nYou will get visibility on your VM parameters and behavior, and will be able to trace sent and received data. \nIdentify malicious attackers and their targets, and drill down into the protocols, source and destination IP addresses,  countries, and ports the attacks occur across.",
    "dataTypesDependencies": [
      "VMConnection",
      "ServiceMapComputer_CL",
      "ServiceMapProcess_CL"
    ],
    "dataConnectorsDependencies": [],
    "previewImagesFileNames": [
      "VMInsightBlack1.png",
      "VMInsightWhite1.png"
    ],
    "version": "1.3.0",
    "title": "VM insights",
    "templateRelativePath": "VirtualMachinesInsights.json",
    "subtitle": "",
    "provider": "Microsoft"
  },
  {
    "workbookKey": "AzureActiveDirectoryAuditLogsWorkbook",
    "logoFileName": "azureactivedirectory_logo.svg",
    "description": "Gain insights into Azure Active Directory by connecting Microsoft Sentinel and using the audit logs to gather insights around Azure AD scenarios. \nYou can learn about user operations, including password and group management, device activities, and top active users and apps.",
    "dataTypesDependencies": [
      "AuditLogs"
    ],
    "dataConnectorsDependencies": [
      "AzureActiveDirectory"
    ],
    "previewImagesFileNames": [
      "AzureADAuditLogsBlack1.png",
      "AzureADAuditLogsWhite1.png"
    ],
    "version": "1.2.0",
    "title": "Azure AD Audit logs",
    "templateRelativePath": "AzureActiveDirectoryAuditLogs.json",
    "subtitle": "",
    "provider": "Microsoft"
  },
  {
    "workbookKey": "ThreatIntelligenceWorkbook",
    "logoFileName": "",
    "description": "Gain insights into threat indicators ingestion and search for indicators at scale across Microsoft 1st Party, 3rd Party, On-Premises, Hybrid, and Multi-Cloud Workloads. Indicators Search facilitates a simple interface for finding IP, File, Hash, Sender and more across your data. Seamless pivots to correlate indicators with Microsoft Sentinel: Incidents to make your threat intelligence actionable.",
    "dataTypesDependencies": [
      "ThreatIntelligenceIndicator",
      "SecurityIncident"
    ],
    "dataConnectorsDependencies": [
      "ThreatIntelligence",
      "ThreatIntelligenceTaxii"
    ],
    "previewImagesFileNames": [
      "ThreatIntelligenceWhite.png",
      "ThreatIntelligenceBlack.png"
    ],
    "version": "5.0.0",
    "title": "Threat Intelligence",
    "templateRelativePath": "ThreatIntelligence.json",
    "subtitle": "",
    "provider": "Microsoft"
  },
  {
    "workbookKey": "WebApplicationFirewallOverviewWorkbook",
    "logoFileName": "waf_logo.svg",
    "description": "Gain insights into your organization's Azure web application firewall (WAF). You will get a general overview of your application gateway firewall and application gateway access events.",
    "dataTypesDependencies": [
      "AzureDiagnostics"
    ],
    "dataConnectorsDependencies": [
      "WAF"
    ],
    "previewImagesFileNames": [
      "WAFOverviewBlack.png",
      "WAFOverviewWhite.png"
    ],
    "version": "1.1.0",
    "title": "Microsoft Web Application Firewall (WAF) - overview",
    "templateRelativePath": "WebApplicationFirewallOverview.json",
    "subtitle": "",
    "provider": "Microsoft"
  },
  {
    "workbookKey": "WebApplicationFirewallFirewallEventsWorkbook",
    "logoFileName": "waf_logo.svg",
    "description": "Gain insights into your organization's Azure web application firewall (WAF). You will get visibility in to your application gateway firewall. You can view anomalies and trends across all firewall event triggers, attack events, blocked URL addresses and more.",
    "dataTypesDependencies": [
      "AzureDiagnostics"
    ],
    "dataConnectorsDependencies": [
      "WAF"
    ],
    "previewImagesFileNames": [
      "WAFFirewallEventsBlack1.png",
      "WAFFirewallEventsBlack2.png",
      "WAFFirewallEventsWhite1.png",
      "WAFFirewallEventsWhite2.png"
    ],
    "version": "1.1.0",
    "title": "Microsoft Web Application Firewall (WAF) - firewall events",
    "templateRelativePath": "WebApplicationFirewallFirewallEvents.json",
    "subtitle": "",
    "provider": "Microsoft"
  },
  {
    "workbookKey": "WebApplicationFirewallGatewayAccessEventsWorkbook",
    "logoFileName": "waf_logo.svg",
    "description": "Gain insights into your organization's Azure web application firewall (WAF). You will get visibility in to your application gateway access events. You can view anomalies and trends across received and sent data, client IP addresses, URL addresses and more, and drill down into details.",
    "dataTypesDependencies": [
      "AzureDiagnostics"
    ],
    "dataConnectorsDependencies": [
      "WAF"
    ],
    "previewImagesFileNames": [
      "WAFGatewayAccessEventsBlack1.png",
      "WAFGatewayAccessEventsBlack2.png",
      "WAFGatewayAccessEventsWhite1.png",
      "WAFGatewayAccessEventsWhite2.png"
    ],
    "version": "1.2.0",
    "title": "Microsoft Web Application Firewall (WAF) - gateway access events",
    "templateRelativePath": "WebApplicationFirewallGatewayAccessEvents.json",
    "subtitle": "",
    "provider": "Microsoft"
  },
  {
    "workbookKey": "LinuxMachinesWorkbook",
    "logoFileName": "azurevirtualmachine_logo.svg",
    "description": "Gain insights into your workspaces' Linux machines by connecting Microsoft Sentinel and using the logs to gather insights around Linux events and errors.",
    "dataTypesDependencies": [
      "Syslog"
    ],
    "dataConnectorsDependencies": [
      "Syslog"
    ],
    "previewImagesFileNames": [
      "LinuxMachinesWhite.png",
      "LinuxMachinesBlack.png"
    ],
    "version": "1.1.0",
    "title": "Linux machines",
    "templateRelativePath": "LinuxMachines.json",
    "subtitle": "",
    "provider": "Microsoft"
  },
  {
    "workbookKey": "AzureFirewallWorkbook",
    "logoFileName": "AzFirewalls.svg",
    "description": "Gain insights into Azure Firewall events. You can learn about your application and network rules, see metrics for firewall activities across URLs, ports, and addresses across multiple workspaces.",
    "dataTypesDependencies": [
      "AzureDiagnostics"
    ],
    "dataConnectorsDependencies": [
      "AzureFirewall"
    ],
    "previewImagesFileNames": [
      "AzureFirewallWorkbookWhite1.PNG",
      "AzureFirewallWorkbookBlack1.PNG",
      "AzureFirewallWorkbookWhite2.PNG",
      "AzureFirewallWorkbookBlack2.PNG",
      "AzureFirewallWorkbookWhite3.PNG",
      "AzureFirewallWorkbookBlack3.PNG",
      "AzureFirewallWorkbookWhite4.PNG",
      "AzureFirewallWorkbookBlack4.PNG",
      "AzureFirewallWorkbookWhite5.PNG",
      "AzureFirewallWorkbookBlack5.PNG"
    ],
    "version": "1.3.0",
    "title": "Azure Firewall",
    "templateRelativePath": "AzureFirewallWorkbook.json",
    "subtitle": "",
    "provider": "Microsoft"
  },
  {
    "workbookKey": "AzureDDoSStandardProtection",
    "logoFileName": "AzDDoS.svg",
    "description": "This workbook visualizes security-relevant Azure DDoS events across several filterable panels. Offering a summary tab, metrics and a investigate tabs across multiple workspaces.",
    "dataTypesDependencies": [
      "AzureDiagnostics"
    ],
    "dataConnectorsDependencies": [
      "DDOS"
    ],
    "previewImagesFileNames": [
      "AzureDDoSWhite1.PNG",
      "AzureDDoSBlack1.PNG",
      "AzureDDoSWhite2.PNG",
      "AzureDDoSBlack2.PNG",
      "AzureDDoSWhite2.PNG",
      "AzureDDoSBlack2.PNG"
    ],
    "version": "1.0.2",
    "title": "Azure DDoS Protection Workbook",
    "templateRelativePath": "AzDDoSStandardWorkbook.json",
    "subtitle": "",
    "provider": "Microsoft"
  },
  {
    "workbookKey": "MicrosoftCloudAppSecurityWorkbook",
    "logoFileName": "Microsoft_logo.svg",
    "description": "Using this workbook, you can identify which cloud apps are being used in your organization, gain insights from usage trends and drill down to a specific user and application",
    "dataTypesDependencies": [
      "McasShadowItReporting"
    ],
    "dataConnectorsDependencies": [
      "MicrosoftCloudAppSecurity"
    ],
    "previewImagesFileNames": [
      "McasDiscoveryBlack.png",
      "McasDiscoveryWhite.png"
    ],
    "version": "1.2.0",
    "title": "Microsoft Cloud App Security - discovery logs",
    "templateRelativePath": "MicrosoftCloudAppSecurity.json",
    "subtitle": "",
    "provider": "Microsoft"
  },
  {
    "workbookKey": "F5BIGIPSytemMetricsWorkbook",
    "logoFileName": "f5_logo.svg",
    "description": "Gain insight into F5 BIG-IP health and performance.  This workbook provides visibility of various metrics including CPU, memory, connectivity, throughput and disk utilization.",
    "dataTypesDependencies": [
      "F5Telemetry_system_CL",
      "F5Telemetry_AVR_CL"
    ],
    "dataConnectorsDependencies": [
      "F5BigIp"
    ],
    "previewImagesFileNames": [
      "F5SMBlack.png",
      "F5SMWhite.png"
    ],
    "version": "1.1.0",
    "title": "F5 BIG-IP System Metrics",
    "templateRelativePath": "F5BIGIPSystemMetrics.json",
    "subtitle": "",
    "provider": "F5 Networks"
  },
  {
    "workbookKey": "F5NetworksWorkbook",
    "logoFileName": "f5_logo.svg",
    "description": "Gain insights into F5 BIG-IP Application Security Manager (ASM), by analyzing traffic and activities.\nThis workbook provides insight into F5's web application firewall events and identifies attack traffic patterns across multiple ASM instances as well as overall BIG-IP health.",
    "dataTypesDependencies": [
      "F5Telemetry_LTM_CL",
      "F5Telemetry_system_CL",
      "F5Telemetry_ASM_CL"
    ],
    "dataConnectorsDependencies": [
      "F5BigIp"
    ],
    "previewImagesFileNames": [
      "F5White.png",
      "F5Black.png"
    ],
    "version": "1.1.0",
    "title": "F5 BIG-IP ASM",
    "templateRelativePath": "F5Networks.json",
    "subtitle": "",
    "provider": "F5 Networks"
  },
  {
    "workbookKey": "AzureNetworkWatcherWorkbook",
    "logoFileName": "networkwatcher_logo.svg",
    "description": "Gain deeper understanding of your organization's Azure network traffic by analyzing, and correlating Network Security Group flow logs. \nYou can trace malicious traffic flows, and drill down into their protocols, source and destination IP addresses, machines, countries, and subnets. \nThis workbook also helps you protect your network by identifying weak NSG rules.",
    "dataTypesDependencies": [
      "AzureNetworkAnalytics_CL"
    ],
    "dataConnectorsDependencies": [],
    "previewImagesFileNames": [
      "AzureNetworkWatcherWhite.png",
      "AzureNetworkWatcherBlack.png"
    ],
    "version": "1.1.0",
    "title": "Azure Network Watcher",
    "templateRelativePath": "AzureNetworkWatcher.json",
    "subtitle": "",
    "provider": "Microsoft"
  },
  {
    "workbookKey": "ZscalerFirewallWorkbook",
    "logoFileName": "zscaler_logo.svg",
    "description": "Gain insights into your ZIA cloud firewall logs by connecting to Microsoft Sentinel.\nThe Zscaler firewall overview workbook provides an overview and ability to drill down into all cloud firewall activity in your Zscaler instance including non-web related networking events, security events, firewall rules, and bandwidth consumption",
    "dataTypesDependencies": [
      "CommonSecurityLog"
    ],
    "dataConnectorsDependencies": [
      "Zscaler"
    ],
    "previewImagesFileNames": [
      "ZscalerFirewallWhite1.png",
      "ZscalerFirewallBlack1.png",
      "ZscalerFirewallWhite2.png",
      "ZscalerFirewallBlack2.png"
    ],
    "version": "1.1.0",
    "title": "Zscaler Firewall",
    "templateRelativePath": "ZscalerFirewall.json",
    "subtitle": "",
    "provider": "Zscaler"
  },
  {
    "workbookKey": "ZscalerWebOverviewWorkbook",
    "logoFileName": "zscaler_logo.svg",
    "description": "Gain insights into your ZIA web logs by connecting to Microsoft Sentinel.\nThe Zscaler web overview workbook provides a bird's eye view and ability to drill down into all the security and networking events related to web transactions, types of devices, and bandwidth consumption.",
    "dataTypesDependencies": [
      "CommonSecurityLog"
    ],
    "dataConnectorsDependencies": [
      "Zscaler"
    ],
    "previewImagesFileNames": [
      "ZscalerWebOverviewWhite.png",
      "ZscalerWebOverviewBlack.png"
    ],
    "version": "1.1.0",
    "title": "Zscaler Web Overview",
    "templateRelativePath": "ZscalerWebOverview.json",
    "subtitle": "",
    "provider": "Zscaler"
  },
  {
    "workbookKey": "ZscalerThreatsOverviewWorkbook",
    "logoFileName": "zscaler_logo.svg",
    "description": "Gain insights into threats blocked by Zscaler Internet access on your network.\nThe Zscaler threat overview workbook shows your entire threat landscape including blocked malware, IPS/AV rules, and blocked cloud apps. Threats are displayed by threat categories, filetypes, inbound vs outbound threats, usernames, user location, and more.",
    "dataTypesDependencies": [
      "CommonSecurityLog"
    ],
    "dataConnectorsDependencies": [
      "Zscaler"
    ],
    "previewImagesFileNames": [
      "ZscalerThreatsWhite.png",
      "ZscalerThreatsBlack.png"
    ],
    "version": "1.2.0",
    "title": "Zscaler Threats",
    "templateRelativePath": "ZscalerThreats.json",
    "subtitle": "",
    "provider": "Zscaler"
  },
  {
    "workbookKey": "ZscalerOffice365AppsWorkbook",
    "logoFileName": "zscaler_logo.svg",
    "description": "Gain insights into Office 365 use on your network.\nThe Zscaler Office 365 overview workbook shows you the Microsoft apps running on your network and their individual bandwidth consumption. It also helps identify phishing attempts in which attackers disguised themselves as Microsoft services.",
    "dataTypesDependencies": [
      "CommonSecurityLog"
    ],
    "dataConnectorsDependencies": [
      "Zscaler"
    ],
    "previewImagesFileNames": [
      "ZscalerOffice365White.png",
      "ZscalerOffice365Black.png"
    ],
    "version": "1.1.0",
    "title": "Zscaler Office365 Apps",
    "templateRelativePath": "ZscalerOffice365Apps.json",
    "subtitle": "",
    "provider": "Zscaler"
  },
  {
    "workbookKey": "InsecureProtocolsWorkbook",
    "logoFileName": "Microsoft_logo.svg",
    "description": "Gain insights into insecure protocol traffic by collecting and analyzing security events from Microsoft products.\nYou can view analytics and quickly identify use of weak authentication as well as sources of legacy protocol traffic, like NTLM and SMBv1.\nYou will also have the ability to monitor use of weak ciphers, allowing you to find weak spots in your organization's security.",
    "dataTypesDependencies": [
      "SecurityEvent",
      "Event",
      "SigninLogs"
    ],
    "dataConnectorsDependencies": [
      "SecurityEvents",
      "AzureActiveDirectory",
      "WindowsSecurityEvents"
    ],
    "previewImagesFileNames": [
      "InsecureProtocolsWhite1.png",
      "InsecureProtocolsBlack1.png",
      "InsecureProtocolsWhite2.png",
      "InsecureProtocolsBlack2.png"
    ],
    "version": "2.1.0",
    "title": "Insecure Protocols",
    "templateRelativePath": "InsecureProtocols.json",
    "subtitle": "",
    "provider": "Microsoft"
  },
  {
    "workbookKey": "AzureInformationProtectionWorkbook",
    "logoFileName": "informationProtection.svg",
    "description": "The Azure Information Protection Usage report workbook provides information on the volume of labeled and protected documents and emails over time, label distribution of files by label type, along with where the label was applied.",
    "dataTypesDependencies": [
      "InformationProtectionLogs_CL"
    ],
    "dataConnectorsDependencies": [
      "AzureInformationProtection"
    ],
    "previewImagesFileNames": [
      "AzureInformationProtectionWhite.png",
      "AzureInformationProtectionBlack.png"
    ],
    "version": "1.1.0",
    "title": "Azure Information Protection - Usage Report",
    "templateRelativePath": "AzureInformationProtection.json",
    "subtitle": "",
    "provider": "Microsoft"
  },
  {
    "workbookKey": "AmazonWebServicesNetworkActivitiesWorkbook",
    "logoFileName": "amazon_web_services_Logo.svg",
    "description": "Gain insights into AWS network related resource activities, including the creation, update, and deletions of security groups, network ACLs and routes, gateways, elastic load balancers, VPCs, subnets, and network interfaces.",
    "dataTypesDependencies": [
      "AWSCloudTrail"
    ],
    "dataConnectorsDependencies": [
      "AWS"
    ],
    "previewImagesFileNames": [
      "AwsNetworkActivitiesWhite.png",
      "AwsNetworkActivitiesBlack.png"
    ],
    "version": "1.0.0",
    "title": "AWS Network Activities",
    "templateRelativePath": "AmazonWebServicesNetworkActivities.json",
    "subtitle": "",
    "provider": "Microsoft"
  },
  {
    "workbookKey": "AmazonWebServicesUserActivitiesWorkbook",
    "logoFileName": "amazon_web_services_Logo.svg",
    "description": "Gain insights into AWS user activities, including failed sign-in attempts, IP addresses, regions, user agents, and identity types, as well as potential malicious user activities with assumed roles.",
    "dataTypesDependencies": [
      "AWSCloudTrail"
    ],
    "dataConnectorsDependencies": [
      "AWS"
    ],
    "previewImagesFileNames": [
      "AwsUserActivitiesWhite.png",
      "AwsUserActivitiesBlack.png"
    ],
    "version": "1.0.0",
    "title": "AWS User Activities",
    "templateRelativePath": "AmazonWebServicesUserActivities.json",
    "subtitle": "",
    "provider": "Microsoft"
  },
  {
    "workbookKey": "TrendMicroDeepSecurityAttackActivityWorkbook",
    "logoFileName": "trendmicro_logo.svg",
    "description": "Visualize and gain insights into the MITRE ATT&CK related activity detected by Trend Micro Deep Security.",
    "dataTypesDependencies": [
      "CommonSecurityLog"
    ],
    "dataConnectorsDependencies": [
      "TrendMicro"
    ],
    "previewImagesFileNames": [
      "TrendMicroDeepSecurityAttackActivityWhite.png",
      "TrendMicroDeepSecurityAttackActivityBlack.png"
    ],
    "version": "1.0.0",
    "title": "Trend Micro Deep Security ATT&CK Related Activity",
    "templateRelativePath": "TrendMicroDeepSecurityAttackActivity.json",
    "subtitle": "",
    "provider": "Trend Micro"
  },
  {
    "workbookKey": "TrendMicroDeepSecurityOverviewWorkbook",
    "logoFileName": "trendmicro_logo.svg",
    "description": "Gain insights into your Trend Micro Deep Security security event data by visualizing your Deep Security Anti-Malware, Firewall, Integrity Monitoring, Intrusion Prevention, Log Inspection, and Web Reputation event data.",
    "dataTypesDependencies": [
      "CommonSecurityLog"
    ],
    "dataConnectorsDependencies": [
      "TrendMicro"
    ],
    "previewImagesFileNames": [
      "TrendMicroDeepSecurityOverviewWhite1.png",
      "TrendMicroDeepSecurityOverviewBlack1.png",
      "TrendMicroDeepSecurityOverviewWhite2.png",
      "TrendMicroDeepSecurityOverviewBlack2.png"
    ],
    "version": "1.0.0",
    "title": "Trend Micro Deep Security Events",
    "templateRelativePath": "TrendMicroDeepSecurityOverview.json",
    "subtitle": "",
    "provider": "Trend Micro"
  },
  {
    "workbookKey": "ExtraHopDetectionSummaryWorkbook",
    "logoFileName": "extrahop_logo.svg",
    "description": "Gain insights into ExtraHop Reveal(x) detections by analyzing traffic and activities.\nThis workbook provides an overview of security detections in your organization's network, including high-risk detections and top participants.",
    "dataTypesDependencies": [
      "CommonSecurityLog"
    ],
    "dataConnectorsDependencies": [
      "ExtraHopNetworks"
    ],
    "previewImagesFileNames": [
      "ExtrahopWhite.png",
      "ExtrahopBlack.png"
    ],
    "version": "1.0.0",
    "title": "ExtraHop",
    "templateRelativePath": "ExtraHopDetectionSummary.json",
    "subtitle": "",
    "provider": "ExtraHop Networks"
  },
  {
    "workbookKey": "BarracudaCloudFirewallWorkbook",
    "logoFileName": "barracuda_logo.svg",
    "description": "Gain insights into your Barracuda CloudGen Firewall by analyzing firewall operations and events.\nThis workbook provides insights into rule enforcement, network activities, including number of connections, top users, and helps you identify applications that are popular on your network.",
    "dataTypesDependencies": [
      "CommonSecurityLog",
      "Syslog"
    ],
    "dataConnectorsDependencies": [
      "BarracudaCloudFirewall"
    ],
    "previewImagesFileNames": [
      "BarracudaWhite1.png",
      "BarracudaBlack1.png",
      "BarracudaWhite2.png",
      "BarracudaBlack2.png"
    ],
    "version": "1.0.0",
    "title": "Barracuda CloudGen FW",
    "templateRelativePath": "Barracuda.json",
    "subtitle": "",
    "provider": "Barracuda"
  },
  {
    "workbookKey": "CitrixWorkbook",
    "logoFileName": "citrix_logo.svg",
    "description": "Citrix Analytics for Security aggregates and correlates information across network traffic, users, files and endpoints in Citrix environments. This generates actionable insights that enable Citrix administrators and security teams to remediate user security threats through automation while optimizing IT operations. Machine learning and artificial intelligence empowers Citrix Analytics for Security to identify and take automated action to prevent data exfiltration. While delivered as a cloud service, Citrix Analytics for Security can generate insights from resources located on-premises, in the cloud, or in hybrid architectures. The Citrix Analytics Workbook further enhances the value of both your Citrix Analytics for Security and Microsoft Sentinel. The Workbook enables you to integrate data sources together, helping you gain even richer insights. It also gives Security Operations (SOC) teams the ability to correlate data from disparate logs, helping you identify and proactively remediate security risk quickly. Additionally, valuable dashboards that were unique to the Citrix Analytics for Security can now be implemented in Sentinel. You can also create new custom Workbooks that were not previously available, helping extend the value of both investments.",
    "dataTypesDependencies": [
      "CitrixAnalytics_userProfile_CL",
      "CitrixAnalytics_riskScoreChange_CL",
      "CitrixAnalytics_indicatorSummary_CL",
      "CitrixAnalytics_indicatorEventDetails_CL"
    ],
    "dataConnectorsDependencies": [
      "Citrix"
    ],
    "previewImagesFileNames": [
      "CitrixWhite.png",
      "CitrixBlack.png"
    ],
    "version": "2.1.0",
    "title": "Citrix Analytics",
    "templateRelativePath": "Citrix.json",
    "subtitle": "",
    "provider": "Citrix Systems Inc."
  },
  {
    "workbookKey": "OneIdentityWorkbook",
    "logoFileName": "oneIdentity_logo.svg",
    "description": "This simple workbook gives an overview of sessions going through your SafeGuard for Privileged Sessions device.",
    "dataTypesDependencies": [
      "CommonSecurityLog"
    ],
    "dataConnectorsDependencies": [
      "OneIdentity"
    ],
    "previewImagesFileNames": [
      "OneIdentityWhite.png",
      "OneIdentityBlack.png"
    ],
    "version": "1.0.0",
    "title": "One Identity",
    "templateRelativePath": "OneIdentity.json",
    "subtitle": "",
    "provider": "One Identity LLC."
  },
  {
    "workbookKey": "SecurityStatusWorkbook",
    "logoFileName": "",
    "description": "This workbook gives an overview of Security Settings for VMs and Azure Arc.",
    "dataTypesDependencies": [
      "CommonSecurityLog",
      "SecurityEvent",
      "Syslog"
    ],
    "dataConnectorsDependencies": [],
    "previewImagesFileNames": [
      "AzureSentinelSecurityStatusBlack.png",
      "AzureSentinelSecurityStatusWhite.png"
    ],
    "version": "1.3.0",
    "title": "Security Status",
    "templateRelativePath": "SecurityStatus.json",
    "subtitle": "",
    "provider": "Microsoft"
  },
  {
    "workbookKey": "AzureSentinelSecurityAlertsWorkbook",
    "logoFileName": "Azure_Sentinel.svg",
    "description": "Security Alerts dashboard for alerts in your Microsoft Sentinel environment.",
    "dataTypesDependencies": [
      "SecurityAlert"
    ],
    "dataConnectorsDependencies": [],
    "previewImagesFileNames": [
      "AzureSentinelSecurityAlertsWhite.png",
      "AzureSentinelSecurityAlertsBlack.png"
    ],
    "version": "1.1.0",
    "title": "Security Alerts",
    "templateRelativePath": "AzureSentinelSecurityAlerts.json",
    "subtitle": "",
    "provider": "Microsoft"
  },
  {
    "workbookKey": "SquadraTechnologiesSecRMMWorkbook",
    "logoFileName": "SquadraTechnologiesLogo.svg",
    "description": "This workbook gives an overview of security data for removable storage activity such as USB thumb drives and USB connected mobile devices.",
    "dataTypesDependencies": [
      "secRMM_CL"
    ],
    "dataConnectorsDependencies": [
      "SquadraTechnologiesSecRmm"
    ],
    "previewImagesFileNames": [
      "SquadraTechnologiesSecRMMWhite.PNG",
      "SquadraTechnologiesSecRMMBlack.PNG"
    ],
    "version": "1.0.0",
    "title": "Squadra Technologies SecRMM - USB removable storage security",
    "templateRelativePath": "SquadraTechnologiesSecRMM.json",
    "subtitle": "",
    "provider": "Squadra Technologies"
  },
  {
    "workbookKey": "IoT-Alerts",
    "logoFileName": "IoTIcon.svg",
    "description": "Gain insights into your IoT data workloads from Azure IoT Hub managed deployments, monitor alerts across all your IoT Hub deployments, detect devices at risk and act upon potential threats.",
    "dataTypesDependencies": [
      "SecurityAlert"
    ],
    "dataConnectorsDependencies": [
      "IoT"
    ],
    "previewImagesFileNames": [
      "IOTBlack1.png",
      "IOTWhite1.png"
    ],
    "version": "1.2.0",
    "title": "Azure Defender for IoT Alerts",
    "templateRelativePath": "IOT_Alerts.json",
    "subtitle": "",
    "provider": "Microsoft"
  },
  {
    "workbookKey": "IoTAssetDiscovery",
    "logoFileName": "IoTIcon.svg",
    "description": "IoT Devices asset discovery from Firewall logs By Azure Defender for IoT",
    "dataTypesDependencies": [
      "CommonSecurityLog"
    ],
    "dataConnectorsDependencies": [
      "Fortinet"
    ],
    "previewImagesFileNames": [
      "workbook-iotassetdiscovery-screenshot-Black.PNG",
      "workbook-iotassetdiscovery-screenshot-White.PNG"
    ],
    "version": "1.0.0",
    "title": "IoT Asset Discovery",
    "templateRelativePath": "IoTAssetDiscovery.json",
    "subtitle": "",
    "provider": "Microsoft"
  },
  {
    "workbookKey": "ForcepointCASBWorkbook",
    "logoFileName": "FP_Green_Emblem_RGB-01.svg",
    "description": "Get insights on user risk with the Forcepoint CASB (Cloud Access Security Broker) workbook.",
    "dataTypesDependencies": [
      "CommonSecurityLog"
    ],
    "dataConnectorsDependencies": [
      "ForcepointCasb"
    ],
    "previewImagesFileNames": [
      "ForcepointCASBWhite.png",
      "ForcepointCASBBlack.png"
    ],
    "version": "1.0.0",
    "title": "Forcepoint Cloud Access Security Broker (CASB)",
    "templateRelativePath": "ForcepointCASB.json",
    "subtitle": "",
    "provider": "Forcepoint"
  },
  {
    "workbookKey": "ForcepointNGFWWorkbook",
    "logoFileName": "FP_Green_Emblem_RGB-01.svg",
    "description": "Get insights on firewall activities with the Forcepoint NGFW (Next Generation Firewall) workbook.",
    "dataTypesDependencies": [
      "CommonSecurityLog"
    ],
    "dataConnectorsDependencies": [
      "ForcepointNgfw"
    ],
    "previewImagesFileNames": [
      "ForcepointNGFWWhite.png",
      "ForcepointNGFWBlack.png"
    ],
    "version": "1.0.0",
    "title": "Forcepoint Next Generation Firewall (NGFW)",
    "templateRelativePath": "ForcepointNGFW.json",
    "subtitle": "",
    "provider": "Forcepoint"
  },
  {
    "workbookKey": "ForcepointDLPWorkbook",
    "logoFileName": "FP_Green_Emblem_RGB-01.svg",
    "description": "Get insights on DLP incidents with the Forcepoint DLP (Data Loss Prevention) workbook.",
    "dataTypesDependencies": [
      "ForcepointDLPEvents_CL"
    ],
    "dataConnectorsDependencies": [
      "ForcepointDlp"
    ],
    "previewImagesFileNames": [
      "ForcepointDLPWhite.png",
      "ForcepointDLPBlack.png"
    ],
    "version": "1.0.0",
    "title": "Forcepoint Data Loss Prevention (DLP)",
    "templateRelativePath": "ForcepointDLP.json",
    "subtitle": "",
    "provider": "Forcepoint"
  },
  {
    "workbookKey": "ZimperiumMTDWorkbook",
    "logoFileName": "ZIMPERIUM-logo_square2.svg",
    "description": "This workbook provides insights on Zimperium Mobile Threat Defense (MTD) threats and mitigations.",
    "dataTypesDependencies": [
      "ZimperiumThreatLog_CL",
      "ZimperiumMitigationLog_CL"
    ],
    "dataConnectorsDependencies": [
      "ZimperiumMtdAlerts"
    ],
    "previewImagesFileNames": [
      "ZimperiumWhite.png",
      "ZimperiumBlack.png"
    ],
    "version": "1.0.0",
    "title": "Zimperium Mobile Threat Defense (MTD)",
    "templateRelativePath": "ZimperiumWorkbooks.json",
    "subtitle": "",
    "provider": "Zimperium"
  },
  {
    "workbookKey": "AzureAuditActivityAndSigninWorkbook",
    "logoFileName": "azureactivedirectory_logo.svg",
    "description": "Gain insights into Azure Active Directory Audit, Activity and Signins with one workbook. This workbook can be used by Security and Azure administrators.",
    "dataTypesDependencies": [
      "AzureActivity",
      "AuditLogs",
      "SigninLogs"
    ],
    "dataConnectorsDependencies": [
      "AzureActiveDirectory"
    ],
    "previewImagesFileNames": [
      "AzureAuditActivityAndSigninWhite1.png",
      "AzureAuditActivityAndSigninWhite2.png",
      "AzureAuditActivityAndSigninBlack1.png",
      "AzureAuditActivityAndSigninBlack2.png"
    ],
    "version": "1.2.0",
    "title": "Azure AD Audit, Activity and Sign-in logs",
    "templateRelativePath": "AzureAuditActivityAndSignin.json",
    "subtitle": "",
    "provider": "Microsoft Sentinel community"
  },
  {
    "workbookKey": "WindowsFirewall",
    "logoFileName": "Microsoft_logo.svg",
    "description": "Gain insights into Windows Firewall logs in combination with security and Azure signin logs",
    "dataTypesDependencies": [
      "WindowsFirewall",
      "SecurityEvent",
      "SigninLogs"
    ],
    "dataConnectorsDependencies": [
      "SecurityEvents",
      "WindowsFirewall",
      "WindowsSecurityEvents"
    ],
    "previewImagesFileNames": [
      "WindowsFirewallWhite1.png",
      "WindowsFirewallWhite2.png",
      "WindowsFirewallBlack1.png",
      "WindowsFirewallBlack2.png"
    ],
    "version": "1.0.0",
    "title": "Windows Firewall",
    "templateRelativePath": "WindowsFirewall.json",
    "subtitle": "",
    "provider": "Microsoft Sentinel community"
  },
  {
    "workbookKey": "EventAnalyzerwWorkbook",
    "logoFileName": "",
    "description": "The Event Analyzer workbook allows to explore, audit and speed up analysis of Windows Event Logs, including all event details and attributes, such as security, application, system, setup, directory service, DNS and others.",
    "dataTypesDependencies": [
      "SecurityEvent"
    ],
    "dataConnectorsDependencies": [
      "SecurityEvents",
      "WindowsSecurityEvents"
    ],
    "previewImagesFileNames": [
      "EventAnalyzer-Workbook-White.png",
      "EventAnalyzer-Workbook-Black.png"
    ],
    "version": "1.0.0",
    "title": "Event Analyzer",
    "templateRelativePath": "EventAnalyzer.json",
    "subtitle": "",
    "provider": "Microsoft Sentinel community"
  },
  {
    "workbookKey": "ASC-ComplianceandProtection",
    "logoFileName": "",
    "description": "Gain insight into regulatory compliance, alert trends, security posture, and more with this workbook based on Azure Security Center data.",
    "dataTypesDependencies": [
      "SecurityAlert",
      "ProtectionStatus",
      "SecurityRecommendation",
      "SecurityBaseline",
      "SecurityBaselineSummary",
      "Update",
      "ConfigurationChange"
    ],
    "dataConnectorsDependencies": [
      "AzureSecurityCenter"
    ],
    "previewImagesFileNames": [
      "ASCCaPBlack.png",
      "ASCCaPWhite.png"
    ],
    "version": "1.2.0",
    "title": "ASC Compliance and Protection",
    "templateRelativePath": "ASC-ComplianceandProtection.json",
    "subtitle": "",
    "provider": "Microsoft Sentinel community"
  },
  {
    "workbookKey": "AIVectraDetectWorkbook",
    "logoFileName": "AIVectraDetect.svg",
    "description": "Start investigating network attacks surfaced by Vectra Detect directly from Sentinel. View critical hosts, accounts, campaigns and detections. Also monitor Vectra system health and audit logs.",
    "dataTypesDependencies": [
      "CommonSecurityLog"
    ],
    "dataConnectorsDependencies": [
      "AIVectraDetect"
    ],
    "previewImagesFileNames": [
      "AIVectraDetectWhite1.png",
      "AIVectraDetectBlack1.png"
    ],
    "version": "1.1.1",
    "title": "Vectra AI Detect",
    "templateRelativePath": "AIVectraDetectWorkbook.json",
    "subtitle": "",
    "provider": "Vectra AI"
  },
  {
    "workbookKey": "Perimeter81OverviewWorkbook",
    "logoFileName": "Perimeter81_Logo.svg",
    "description": "Gain insights and comprehensive monitoring into your Perimeter 81 account by analyzing activities.",
    "dataTypesDependencies": [
      "Perimeter81_CL"
    ],
    "dataConnectorsDependencies": [
      "Perimeter81ActivityLogs"
    ],
    "previewImagesFileNames": [
      "Perimeter81OverviewWhite1.png",
      "Perimeter81OverviewBlack1.png",
      "Perimeter81OverviewWhite2.png",
      "Perimeter81OverviewBlack2.png"
    ],
    "version": "1.0.0",
    "title": "Perimeter 81 Overview",
    "templateRelativePath": "Perimeter81OverviewWorkbook.json",
    "subtitle": "",
    "provider": "Perimeter 81"
  },
  {
    "workbookKey": "SymantecProxySGWorkbook",
    "logoFileName": "symantec_logo.svg",
    "description": "Gain insight into Symantec ProxySG by analyzing, collecting and correlating proxy data.\nThis workbook provides visibility into ProxySG Access logs",
    "dataTypesDependencies": [
      "Syslog"
    ],
    "dataConnectorsDependencies": [
      "SymantecProxySG"
    ],
    "previewImagesFileNames": [
      "SymantecProxySGWhite.png",
      "SymantecProxySGBlack.png"
    ],
    "version": "1.0.0",
    "title": "Symantec ProxySG",
    "templateRelativePath": "SymantecProxySG.json",
    "subtitle": "",
    "provider": "Symantec"
  },
  {
    "workbookKey": "IllusiveASMWorkbook",
    "logoFileName": "illusive_logo_workbook.svg",
    "description": "Gain insights into your organization's Cyber Hygiene and Attack Surface risk.\nIllusive ASM automates discovery and clean-up of credential violations, allows drill-down inspection of pathways to critical assets, and provides risk insights that inform intelligent decision-making to reduce attacker mobility.",
    "dataTypesDependencies": [
      "CommonSecurityLog"
    ],
    "dataConnectorsDependencies": [
      "illusiveAttackManagementSystem"
    ],
    "previewImagesFileNames": [
      "IllusiveASMWhite.png",
      "IllusiveASMBlack.png"
    ],
    "version": "1.0.0",
    "title": "Illusive ASM Dashboard",
    "templateRelativePath": "IllusiveASM.json",
    "subtitle": "",
    "provider": "Illusive"
  },
  {
    "workbookKey": "IllusiveADSWorkbook",
    "logoFileName": "illusive_logo_workbook.svg",
    "description": "Gain insights into unauthorized lateral movement in your organization's network.\nIllusive ADS is designed to paralyzes attackers and eradicates in-network threats by creating a hostile environment for the attackers across all the layers of the attack surface.",
    "dataTypesDependencies": [
      "CommonSecurityLog"
    ],
    "dataConnectorsDependencies": [
      "illusiveAttackManagementSystem"
    ],
    "previewImagesFileNames": [
      "IllusiveADSWhite.png",
      "IllusiveADSBlack.png"
    ],
    "version": "1.0.0",
    "title": "Illusive ADS Dashboard",
    "templateRelativePath": "IllusiveADS.json",
    "subtitle": "",
    "provider": "Illusive"
  },
  {
    "workbookKey": "PulseConnectSecureWorkbook",
    "logoFileName": "",
    "description": "Gain insight into Pulse Secure VPN by analyzing, collecting and correlating vulnerability data.\nThis workbook provides visibility into user VPN activities",
    "dataTypesDependencies": [
      "Syslog"
    ],
    "dataConnectorsDependencies": [
      "PulseConnectSecure"
    ],
    "previewImagesFileNames": [
      "PulseConnectSecureWhite.png",
      "PulseConnectSecureBlack.png"
    ],
    "version": "1.0.0",
    "title": "Pulse Connect Secure",
    "templateRelativePath": "PulseConnectSecure.json",
    "subtitle": "",
    "provider": "Pulse Secure"
  },
  {
    "workbookKey": "InfobloxNIOSWorkbook",
    "logoFileName": "infoblox_logo.svg",
    "description": "Gain insight into Infoblox NIOS by analyzing, collecting and correlating DHCP and DNS data.\nThis workbook provides visibility into DHCP and DNS traffic",
    "dataTypesDependencies": [
      "Syslog"
    ],
    "dataConnectorsDependencies": [
      "InfobloxNIOS"
    ],
    "previewImagesFileNames": [],
    "version": "1.1.0",
    "title": "Infoblox NIOS",
    "templateRelativePath": "Infoblox-Workbook-V2.json",
    "subtitle": "",
    "provider": "Infoblox"
  },
  {
    "workbookKey": "SymantecVIPWorkbook",
    "logoFileName": "symantec_logo.svg",
    "description": "Gain insight into Symantec VIP by analyzing, collecting and correlating strong authentication data.\nThis workbook provides visibility into user authentications",
    "dataTypesDependencies": [
      "Syslog"
    ],
    "dataConnectorsDependencies": [
      "SymantecVIP"
    ],
    "previewImagesFileNames": [
      "SymantecVIPWhite.png",
      "SymantecVIPBlack.png"
    ],
    "version": "1.0.0",
    "title": "Symantec VIP",
    "templateRelativePath": "SymantecVIP.json",
    "subtitle": "",
    "provider": "Symantec"
  },
  {
    "workbookKey": "ProofPointTAPWorkbook",
    "logoFileName": "proofpointlogo.svg",
    "description": "Gain extensive insight into Proofpoint Targeted Attack Protection (TAP) by analyzing, collecting and correlating TAP log events.\nThis workbook provides visibility into message and click events that were permitted, delivered, or blocked",
    "dataTypesDependencies": [
      "ProofPointTAPMessagesBlocked_CL",
      "ProofPointTAPMessagesDelivered_CL",
      "ProofPointTAPClicksPermitted_CL",
      "ProofPointTAPClicksBlocked_CL"
    ],
    "dataConnectorsDependencies": [
      "ProofpointTAP"
    ],
    "previewImagesFileNames": [
      "ProofpointTAPWhite.png",
      "ProofpointTAPBlack.png"
    ],
    "version": "1.0.0",
    "title": "Proofpoint TAP",
    "templateRelativePath": "ProofpointTAP.json",
    "subtitle": "",
    "provider": "Proofpoint"
  },
  {
    "workbookKey": "QualysVMWorkbook",
    "logoFileName": "qualys_logo.svg",
    "description": "Gain insight into Qualys Vulnerability Management by analyzing, collecting and correlating vulnerability data.\nThis workbook provides visibility into vulnerabilities detected from vulnerability scans",
    "dataTypesDependencies": [
      "QualysHostDetection_CL"
    ],
    "dataConnectorsDependencies": [
      "QualysVulnerabilityManagement"
    ],
    "previewImagesFileNames": [
      "QualysVMWhite.png",
      "QualysVMBlack.png"
    ],
    "version": "1.0.0",
    "title": "Qualys Vulnerability Management",
    "templateRelativePath": "QualysVM.json",
    "subtitle": "",
    "provider": "Qualys"
  },
  {
    "workbookKey": "QualysVMV2Workbook",
    "logoFileName": "qualys_logo.svg",
    "description": "Gain insight into Qualys Vulnerability Management by analyzing, collecting and correlating vulnerability data.\nThis workbook provides visibility into vulnerabilities detected from vulnerability scans",
    "dataTypesDependencies": [
      "QualysHostDetectionV2_CL"
    ],
    "dataConnectorsDependencies": [
      "QualysVulnerabilityManagement"
    ],
    "previewImagesFileNames": [
      "QualysVMWhite.png",
      "QualysVMBlack.png"
    ],
    "version": "1.0.0",
    "title": "Qualys Vulnerability Management",
    "templateRelativePath": "QualysVMv2.json",
    "subtitle": "",
    "provider": "Qualys"
  },
  {
    "workbookKey": "GitHubSecurityWorkbook",
    "logoFileName": "GitHub.svg",
    "description": "Gain insights to GitHub activities that may be interesting for security.",
    "dataTypesDependencies": [
      "Github_CL",
      "GitHubRepoLogs_CL"
    ],
    "dataConnectorsDependencies": [],
    "previewImagesFileNames": [
      "GitHubSecurityWhite.png",
      "GitHubSecurityBlack.png"
    ],
    "version": "1.0.0",
    "title": "GitHub Security",
    "templateRelativePath": "GitHubSecurityWorkbook.json",
    "subtitle": "",
    "provider": "Microsoft Sentinel community"
  },
  {
    "workbookKey": "VisualizationDemo",
    "logoFileName": "",
    "description": "Learn and explore the many ways of displaying information within Microsoft Sentinel workbooks",
    "dataTypesDependencies": [
      "SecurityAlert"
    ],
    "dataConnectorsDependencies": [],
    "previewImagesFileNames": [
      "VisualizationDemoBlack.png",
      "VisualizationDemoWhite.png"
    ],
    "version": "1.0.0",
    "title": "Visualizations Demo",
    "templateRelativePath": "VisualizationDemo.json",
    "subtitle": "",
    "provider": "Microsoft Sentinel Community"
  },
  {
    "workbookKey": "SophosXGFirewallWorkbook",
    "logoFileName": "sophos_logo.svg",
    "description": "Gain insight into Sophos XG Firewall by analyzing, collecting and correlating firewall data.\nThis workbook provides visibility into network traffic",
    "dataTypesDependencies": [
      "Syslog"
    ],
    "dataConnectorsDependencies": [
      "SophosXGFirewall"
    ],
    "previewImagesFileNames": [
      "SophosXGFirewallWhite.png",
      "SophosXGFirewallBlack.png"
    ],
    "version": "1.0.0",
    "title": "Sophos XG Firewall",
    "templateRelativePath": "SophosXGFirewall.json",
    "subtitle": "",
    "provider": "Sophos"
  },
  {
    "workbookKey": "SysmonThreatHuntingWorkbook",
    "logoFileName": "",
    "description": "Simplify your threat hunts using Sysmon data mapped to MITRE ATT&CK data. This workbook gives you the ability to drilldown into system activity based on known ATT&CK techniques as well as other threat hunting entry points such as user activity, network connections or virtual machine Sysmon events.\nPlease note that for this workbook to work you must have deployed Sysmon on your virtual machines in line with the instructions at https://github.com/BlueTeamLabs/sentinel-attack/wiki/Onboarding-sysmon-data-to-Azure-Sentinel",
    "dataTypesDependencies": [
      "Event"
    ],
    "dataConnectorsDependencies": [],
    "previewImagesFileNames": [
      "SysmonThreatHuntingWhite1.png",
      "SysmonThreatHuntingBlack1.png"
    ],
    "version": "1.4.0",
    "title": "Sysmon Threat Hunting",
    "templateRelativePath": "SysmonThreatHunting.json",
    "subtitle": "",
    "provider": "Microsoft Sentinel community"
  },
  {
    "workbookKey": "WebApplicationFirewallWAFTypeEventsWorkbook",
    "logoFileName": "webapplicationfirewall(WAF)_logo.svg",
    "description": "Gain insights into your organization's Azure web application firewall (WAF) across various services such as Azure Front Door Service and Application Gateway. You can view event triggers, full messages, attacks over time, among other data. Several aspects of the workbook are interactable to allow users to further understand their data",
    "dataTypesDependencies": [
      "AzureDiagnostics"
    ],
    "dataConnectorsDependencies": [
      "WAF"
    ],
    "previewImagesFileNames": [
      "WAFFirewallWAFTypeEventsBlack1.PNG",
      "WAFFirewallWAFTypeEventsBlack2.PNG",
      "WAFFirewallWAFTypeEventsBlack3.PNG",
      "WAFFirewallWAFTypeEventsBlack4.PNG",
      "WAFFirewallWAFTypeEventsWhite1.png",
      "WAFFirewallWAFTypeEventsWhite2.PNG",
      "WAFFirewallWAFTypeEventsWhite3.PNG",
      "WAFFirewallWAFTypeEventsWhite4.PNG"
    ],
    "version": "1.1.0",
    "title": "Microsoft Web Application Firewall (WAF) - Azure WAF",
    "templateRelativePath": "WebApplicationFirewallWAFTypeEvents.json",
    "subtitle": "",
    "provider": "Microsoft"
  },
  {
    "workbookKey": "OrcaAlertsOverviewWorkbook",
    "logoFileName": "Orca_logo.svg",
    "description": "A visualized overview of Orca security alerts.\nExplore, analize and learn about your security posture using Orca alerts Overview",
    "dataTypesDependencies": [
      "OrcaAlerts_CL"
    ],
    "dataConnectorsDependencies": [
      "OrcaSecurityAlerts"
    ],
    "previewImagesFileNames": [
      "OrcaAlertsWhite.png",
      "OrcaAlertsBlack.png"
    ],
    "version": "1.1.0",
    "title": "Orca alerts overview",
    "templateRelativePath": "OrcaAlerts.json",
    "subtitle": "",
    "provider": "Orca Security"
  },
  {
    "workbookKey": "CyberArkWorkbook",
    "logoFileName": "CyberArk_Logo.svg",
    "description": "The CyberArk Syslog connector allows you to easily connect all your CyberArk security solution logs with your Microsoft Sentinel, to view dashboards, create custom alerts, and improve investigation. Integration between CyberArk and Microsoft Sentinel makes use of the CEF Data Connector to properly parse and display CyberArk Syslog messages.",
    "dataTypesDependencies": [
      "CommonSecurityLog"
    ],
    "dataConnectorsDependencies": [
      "CyberArk"
    ],
    "previewImagesFileNames": [
      "CyberArkActivitiesWhite.PNG",
      "CyberArkActivitiesBlack.PNG"
    ],
    "version": "1.1.0",
    "title": "CyberArk EPV Events",
    "templateRelativePath": "CyberArkEPV.json",
    "subtitle": "",
    "provider": "CyberArk"
  },
  {
    "workbookKey": "UserEntityBehaviorAnalyticsWorkbook",
    "logoFileName": "Azure_Sentinel.svg",
    "description": "Identify compromised users and insider threats using User and Entity Behavior Analytics. Gain insights into anomalous user behavior from baselines learned from behavior patterns",
    "dataTypesDependencies": [
      "BehaviorAnalytics"
    ],
    "dataConnectorsDependencies": [],
    "previewImagesFileNames": [
      "UserEntityBehaviorAnalyticsBlack1.png",
      "UserEntityBehaviorAnalyticsWhite1.png"
    ],
    "version": "1.2.0",
    "title": "User And Entity Behavior Analytics",
    "templateRelativePath": "UserEntityBehaviorAnalytics.json",
    "subtitle": "",
    "provider": "Microsoft"
  },
  {
    "workbookKey": "CitrixWAF",
    "logoFileName": "citrix_logo.svg",
    "description": "Gain insight into the Citrix WAF logs",
    "dataTypesDependencies": [
      "CommonSecurityLog"
    ],
    "dataConnectorsDependencies": [
      "CitrixWAF"
    ],
    "previewImagesFileNames": [
      "CitrixWAFBlack.png",
      "CitrixWAFWhite.png"
    ],
    "version": "1.0.0",
    "title": "Citrix WAF (Web App Firewall)",
    "templateRelativePath": "CitrixWAF.json",
    "subtitle": "",
    "provider": "Citrix Systems Inc."
  },
  {
    "workbookKey": "UnifiSGWorkbook",
    "logoFileName": "",
    "description": "Gain insights into Unifi Security Gateways analyzing traffic and activities.",
    "dataTypesDependencies": [
      "CommonSecurityLog"
    ],
    "dataConnectorsDependencies": [],
    "previewImagesFileNames": [
      "UnifiSGBlack.png",
      "UnifiSGWhite.png"
    ],
    "version": "1.0.0",
    "title": "Unifi Security Gateway",
    "templateRelativePath": "UnfiSG.json",
    "subtitle": "",
    "provider": "Microsoft Sentinel community"
  },
  {
    "workbookKey": "UnifiSGNetflowWorkbook",
    "logoFileName": "",
    "description": "Gain insights into Unifi Security Gateways analyzing traffic and activities using Netflow.",
    "dataTypesDependencies": [
      "netflow_CL"
    ],
    "dataConnectorsDependencies": [],
    "previewImagesFileNames": [
      "UnifiSGNetflowBlack.png",
      "UnifiSGNetflowWhite.png"
    ],
    "version": "1.0.0",
    "title": "Unifi Security Gateway - NetFlow",
    "templateRelativePath": "UnfiSGNetflow.json",
    "subtitle": "",
    "provider": "Microsoft Sentinel community"
  },
  {
    "workbookKey": "NormalizedNetworkEventsWorkbook",
    "logoFileName": "Azure_Sentinel.svg",
    "description": "See insights on multiple networking appliances and other network sessions, that have been parsed or mapped to the normalized networking sessions table. Note this requires enabling parsers for the different products - to learn more, visit https://aka.ms/sentinelnormalizationdocs",
    "dataTypesDependencies": [],
    "dataConnectorsDependencies": [],
    "previewImagesFileNames": [
      "NormalizedNetworkEventsWhite.png",
      "NormalizedNetworkEventsBlack.png"
    ],
    "version": "1.0.0",
    "title": "Normalized network events",
    "templateRelativePath": "NormalizedNetworkEvents.json",
    "subtitle": "",
    "provider": "Microsoft"
  },
  {
    "workbookKey": "WorkspaceAuditingWorkbook",
    "logoFileName": "Azure_Sentinel.svg",
    "description": "Workspace auditing report\r\nUse this report to understand query runs across your workspace.",
    "dataTypesDependencies": [
      "LAQueryLogs"
    ],
    "dataConnectorsDependencies": [],
    "previewImagesFileNames": [
      "WorkspaceAuditingWhite.png",
      "WorkspaceAuditingBlack.png"
    ],
    "version": "1.0.0",
    "title": "Workspace audit",
    "templateRelativePath": "WorkspaceAuditing.json",
    "subtitle": "",
    "provider": "Microsoft Sentinel community"
  },
  {
    "workbookKey": "MITREATTACKWorkbook",
    "logoFileName": "Azure_Sentinel.svg",
    "description": "Workbook to showcase MITRE ATT&CK Coverage for Microsoft Sentinel",
    "dataTypesDependencies": [],
    "dataConnectorsDependencies": [],
    "previewImagesFileNames": [
      "MITREATTACKWhite1.PNG",
      "MITREATTACKWhite2.PNG",
      "MITREATTACKBlack1.PNG",
      "MITREATTACKBlack2.PNG"
    ],
    "version": "1.0.0",
    "title": "MITRE ATT&CK Workbook",
    "templateRelativePath": "MITREAttack.json",
    "subtitle": "",
    "provider": "Microsoft Sentinel community"
  },
  {
    "workbookKey": "BETTERMTDWorkbook",
    "logoFileName": "BETTER_MTD_logo.svg",
    "description": "Workbook using the BETTER Mobile Threat Defense (MTD) connector, to give insights into your mobile devices, installed application and overall device security posture.",
    "dataTypesDependencies": [
      "BetterMTDDeviceLog_CL",
      "BetterMTDAppLog_CL",
      "BetterMTDIncidentLog_CL",
      "BetterMTDNetflowLog_CL"
    ],
    "dataConnectorsDependencies": [
      "BetterMTD"
    ],
    "previewImagesFileNames": [
      "BetterMTDWorkbookPreviewWhite1.png",
      "BetterMTDWorkbookPreviewWhite2.png",
      "BetterMTDWorkbookPreviewWhite3.png",
      "BetterMTDWorkbookPreviewBlack1.png",
      "BetterMTDWorkbookPreviewBlack2.png",
      "BetterMTDWorkbookPreviewBlack3.png"
    ],
    "version": "1.1.0",
    "title": "BETTER Mobile Threat Defense (MTD)",
    "templateRelativePath": "BETTER_MTD_Workbook.json",
    "subtitle": "",
    "provider": "BETTER Mobile"
  },
  {
    "workbookKey": "AlsidIoEWorkbook",
    "logoFileName": "Alsid.svg",
    "description": "Workbook showcasing the state and evolution of your Alsid for AD Indicators of Exposures alerts.",
    "dataTypesDependencies": [
      "AlsidForADLog_CL"
    ],
    "dataConnectorsDependencies": [
      "AlsidForAD"
    ],
    "previewImagesFileNames": [
      "AlsidIoEBlack1.png",
      "AlsidIoEBlack2.png",
      "AlsidIoEBlack3.png",
      "AlsidIoEWhite1.png",
      "AlsidIoEWhite2.png",
      "AlsidIoEWhite3.png"
    ],
    "version": "1.0.0",
    "title": "Alsid for AD | Indicators of Exposure",
    "templateRelativePath": "AlsidIoE.json",
    "subtitle": "",
    "provider": "Alsid"
  },
  {
    "workbookKey": "AlsidIoAWorkbook",
    "logoFileName": "Alsid.svg",
    "description": "Workbook showcasing the state and evolution of your Alsid for AD Indicators of Attack alerts.",
    "dataTypesDependencies": [
      "AlsidForADLog_CL"
    ],
    "dataConnectorsDependencies": [
      "AlsidForAD"
    ],
    "previewImagesFileNames": [
      "AlsidIoABlack1.png",
      "AlsidIoABlack2.png",
      "AlsidIoABlack3.png",
      "AlsidIoAWhite1.png",
      "AlsidIoAWhite2.png",
      "AlsidIoAWhite3.png"
    ],
    "version": "1.0.0",
    "title": "Alsid for AD | Indicators of Attack",
    "templateRelativePath": "AlsidIoA.json",
    "subtitle": "",
    "provider": "Alsid"
  },
  {
    "workbookKey": "InvestigationInsightsWorkbook",
    "logoFileName": "Microsoft_logo.svg",
    "description": "Help analysts gain insight into incident, bookmark and entity data through the Investigation Insights Workbook. This workbook provides common queries and detailed visualizations to help an analyst investigate suspicious activities quickly with an easy to use interface. Analysts can start their investigation from a Sentinel incident, bookmark, or by simply entering the entity data into the workbook manually.",
    "dataTypesDependencies": [
      "AuditLogs",
      "AzureActivity",
      "CommonSecurityLog",
      "OfficeActivity",
      "SecurityEvent",
      "SigninLogs",
      "ThreatIntelligenceIndicator"
    ],
    "dataConnectorsDependencies": [
      "AzureActivity",
      "SecurityEvents",
      "Office365",
      "AzureActiveDirectory",
      "ThreatIntelligence",
      "ThreatIntelligenceTaxii",
      "WindowsSecurityEvents"
    ],
    "previewImagesFileNames": [
      "InvestigationInsightsWhite1.png",
      "InvestigationInsightsBlack1.png",
      "InvestigationInsightsWhite2.png",
      "InvestigationInsightsBlack2.png"
    ],
    "version": "1.4.0",
    "title": "Investigation Insights",
    "templateRelativePath": "InvestigationInsights.json",
    "subtitle": "",
    "provider": "Microsoft Sentinel community"
  },
  {
    "workbookKey": "AksSecurityWorkbook",
    "logoFileName": "Kubernetes_services.svg",
    "description": "See insights about the security of your AKS clusters. The workbook helps to identify sensitive operations in the clusters and get insights based on Azure Defender alerts.",
    "dataTypesDependencies": [
      "SecurityAlert",
      "AzureDiagnostics"
    ],
    "dataConnectorsDependencies": [
      "AzureSecurityCenter",
      "AzureKubernetes"
    ],
    "previewImagesFileNames": [
      "AksSecurityWhite.png",
      "AksSecurityBlack.png"
    ],
    "version": "1.5.0",
    "title": "Azure Kubernetes Service (AKS) Security",
    "templateRelativePath": "AksSecurity.json",
    "subtitle": "",
    "provider": "Microsoft"
  },
  {
    "workbookKey": "AzureKeyVaultWorkbook",
    "logoFileName": "KeyVault.svg",
    "description": "See insights about the security of your Azure key vaults. The workbook helps to identify sensitive operations in the key vaults and get insights based on Azure Defender alerts.",
    "dataTypesDependencies": [
      "SecurityAlert",
      "AzureDiagnostics"
    ],
    "dataConnectorsDependencies": [
      "AzureSecurityCenter",
      "AzureKeyVault"
    ],
    "previewImagesFileNames": [
      "AkvSecurityWhite.png",
      "AkvSecurityBlack.png"
    ],
    "version": "1.1.0",
    "title": "Azure Key Vault Security",
    "templateRelativePath": "AzureKeyVaultWorkbook.json",
    "subtitle": "",
    "provider": "Microsoft"
  },
  {
    "workbookKey": "IncidentOverview",
    "logoFileName": "Azure_Sentinel.svg",
    "description": "The Incident Overview workbook is designed to assist in triaging and investigation by providing in-depth information about the incident, including:\r\n* General information\r\n* Entity data\r\n* Triage time (time between incident creation and first response)\r\n* Mitigation time (time between incident creation and closing)\r\n* Comments\r\n\r\nCustomize this workbook by saving and editing it. \r\nYou can reach this workbook template from the incidents panel as well. Once you have customized it, the link from the incident panel will open the customized workbook instead of the template.\r\n",
    "dataTypesDependencies": [
      "SecurityAlert",
      "SecurityIncident"
    ],
    "dataConnectorsDependencies": [],
    "previewImagesFileNames": [
      "IncidentOverviewBlack1.png",
      "IncidentOverviewWhite1.png",
      "IncidentOverviewBlack2.png",
      "IncidentOverviewWhite2.png"
    ],
    "version": "2.1.0",
    "title": "Incident overview",
    "templateRelativePath": "IncidentOverview.json",
    "subtitle": "",
    "provider": "Microsoft"
  },
  {
    "workbookKey": "SecurityOperationsEfficiency",
    "logoFileName": "Azure_Sentinel.svg",
    "description": "Security operations center managers can view overall efficiency metrics and measures regarding the performance of their team. They can find operations by multiple indicators over time including severity, MITRE tactics, mean time to triage, mean time to resolve and more. The SOC manager can develop a picture of the performance in both general and specific areas over time and use it to improve efficiency.",
    "dataTypesDependencies": [
      "SecurityAlert",
      "SecurityIncident"
    ],
    "dataConnectorsDependencies": [],
    "previewImagesFileNames": [
      "SecurityEfficiencyWhite1.png",
      "SecurityEfficiencyWhite2.png",
      "SecurityEfficiencyBlack1.png",
      "SecurityEfficiencyBlack2.png"
    ],
    "version": "1.5.0",
    "title": "Security Operations Efficiency",
    "templateRelativePath": "SecurityOperationsEfficiency.json",
    "subtitle": "",
    "provider": "Microsoft"
  },
  {
    "workbookKey": "DataCollectionHealthMonitoring",
    "logoFileName": "Azure_Sentinel.svg",
    "description": "Gain insights into your workspace's data ingestion status. In this workbook, you can view additional monitors and detect anomalies that will help you determine your workspace\u2019s data collection health.",
    "dataTypesDependencies": [],
    "dataConnectorsDependencies": [],
    "previewImagesFileNames": [
      "HealthMonitoringWhite1.png",
      "HealthMonitoringWhite2.png",
      "HealthMonitoringWhite3.png",
      "HealthMonitoringBlack1.png",
      "HealthMonitoringBlack2.png",
      "HealthMonitoringBlack3.png"
    ],
    "version": "1.0.0",
    "title": "Data collection health monitoring",
    "templateRelativePath": "DataCollectionHealthMonitoring.json",
    "subtitle": "",
    "provider": "Microsoft"
  },
  {
    "workbookKey": "OnapsisAlarmsWorkbook",
    "logoFileName": "onapsis_logo.svg",
    "description": "Gain insights into what is going on in your SAP Systems with this overview of the alarms triggered in the Onapsis Platform. Incidents are enriched with context and next steps to help your Security team respond effectively.",
    "dataTypesDependencies": [
      "CommonSecurityLog"
    ],
    "dataConnectorsDependencies": [
      "OnapsisPlatform"
    ],
    "previewImagesFileNames": [
      "OnapsisWhite1.PNG",
      "OnapsisBlack1.PNG",
      "OnapsisWhite2.PNG",
      "OnapsisBlack2.PNG"
    ],
    "version": "1.0.0",
    "title": "Onapsis Alarms Overview",
    "templateRelativePath": "OnapsisAlarmsOverview.json",
    "subtitle": "",
    "provider": "Onapsis"
  },
  {
    "workbookKey": "DelineaWorkbook",
    "logoFileName": "DelineaLogo.svg",
    "description": "The Delinea Secret Server Syslog connector",
    "dataTypesDependencies": [
      "CommonSecurityLog"
    ],
    "dataConnectorsDependencies": [
      "DelineaSecretServer_CEF"
    ],
    "previewImagesFileNames": [
      "DelineaWorkbookWhite.PNG",
      "DelineaWorkbookBlack.PNG"
    ],
    "version": "1.0.0",
    "title": "Delinea Secret Server Workbook",
    "templateRelativePath": "DelineaWorkbook.json",
    "subtitle": "",
    "provider": "Delinea"
  },
  {
    "workbookKey": "ForcepointCloudSecurityGatewayWorkbook",
    "logoFileName": "Forcepoint_new_logo.svg",
    "description": "Use this report to understand query runs across your workspace.",
    "dataTypesDependencies": [
      "CommonSecurityLog"
    ],
    "dataConnectorsDependencies": [
      "ForcepointCSG"
    ],
    "previewImagesFileNames": [
      "ForcepointCloudSecurityGatewayWhite.png",
      "ForcepointCloudSecurityGatewayBlack.png"
    ],
    "version": "1.0.0",
    "title": "Forcepoint Cloud Security Gateway Workbook",
    "templateRelativePath": "ForcepointCloudSecuirtyGatewayworkbook.json",
    "subtitle": "",
    "provider": "Forcepoint"
  },
  {
    "workbookKey": "IntsightsIOCWorkbook",
    "logoFileName": "IntSights_logo.svg",
    "description": "",
    "dataTypesDependencies": [
      "ThreatIntelligenceIndicator",
      "SecurityAlert"
    ],
    "dataConnectorsDependencies": [
      "ThreatIntelligenceTaxii"
    ],
    "previewImagesFileNames": [
      "IntsightsIOCWhite.png",
      "IntsightsMatchedWhite.png",
      "IntsightsMatchedBlack.png",
      "IntsightsIOCBlack.png"
    ],
    "version": "2.0.0",
    "title": "IntSights IOC Workbook",
    "templateRelativePath": "IntsightsIOCWorkbook.json",
    "subtitle": "",
    "provider": "IntSights Cyber Intelligence"
  },
  {
    "workbookKey": "DarktraceSummaryWorkbook",
    "logoFileName": "Darktrace.svg",
    "description": "A workbook containing relevant KQL queries to help you visualise the data in model breaches from the Darktrace Connector",
    "dataTypesDependencies": [
      "CommonSecurityLog"
    ],
    "dataConnectorsDependencies": [
      "Darktrace"
    ],
    "previewImagesFileNames": [
      "AIA-DarktraceSummaryWhite.png",
      "AIA-DarktraceSummaryBlack.png"
    ],
    "version": "1.1.0",
    "title": "AI Analyst Darktrace Model Breach Summary",
    "templateRelativePath": "AIA-Darktrace.json",
    "subtitle": "",
    "provider": "Darktrace"
  },
  {
    "workbookKey": "TrendMicroXDR",
    "logoFileName": "trendmicro_logo.svg",
    "description": "Gain insights from Trend Micro Vision One with this overview of the Alerts triggered.",
    "dataTypesDependencies": [
      "TrendMicro_XDR_WORKBENCH_CL"
    ],
    "dataConnectorsDependencies": [
      "TrendMicroXDR"
    ],
    "previewImagesFileNames": [
      "TrendMicroXDROverviewWhite.png",
      "TrendMicroXDROverviewBlack.png"
    ],
    "version": "1.3.0",
    "title": "Trend Micro Vision One Alert Overview",
    "templateRelativePath": "TrendMicroXDROverview.json",
    "subtitle": "",
    "provider": "Trend Micro"
  },
  {
    "workbookKey": "CyberpionOverviewWorkbook",
    "logoFileName": "cyberpion_logo.svg",
    "description": "Use Cyberpion's Security Logs and this workbook, to get an overview of your online assets, gain insights into their current state, and find ways to better secure your ecosystem.",
    "dataTypesDependencies": [
      "CyberpionActionItems_CL"
    ],
    "dataConnectorsDependencies": [
      "CyberpionSecurityLogs"
    ],
    "previewImagesFileNames": [
      "CyberpionActionItemsBlack.png",
      "CyberpionActionItemsWhite.png"
    ],
    "version": "1.0.0",
    "title": "Cyberpion Overview",
    "templateRelativePath": "CyberpionOverviewWorkbook.json",
    "subtitle": "",
    "provider": "Cyberpion"
  },
  {
    "workbookKey": "SolarWindsPostCompromiseHuntingWorkbook",
    "logoFileName": "MSTIC-Logo.svg",
    "description": "This hunting workbook is intended to help identify activity related to the Solorigate compromise and subsequent attacks discovered in December 2020",
    "dataTypesDependencies": [
      "CommonSecurityLog",
      "SigninLogs",
      "AuditLogs",
      "AADServicePrincipalSignInLogs",
      "OfficeActivity",
      "BehaviorAnalytics",
      "SecurityEvent",
      "DeviceProcessEvents",
      "SecurityAlert",
      "DnsEvents"
    ],
    "dataConnectorsDependencies": [
      "AzureActiveDirectory",
      "SecurityEvents",
      "Office365",
      "MicrosoftThreatProtection",
      "DNS",
      "WindowsSecurityEvents"
    ],
    "previewImagesFileNames": [
      "SolarWindsPostCompromiseHuntingWhite.png",
      "SolarWindsPostCompromiseHuntingBlack.png"
    ],
    "version": "1.5.0",
    "title": "SolarWinds Post Compromise Hunting",
    "templateRelativePath": "SolarWindsPostCompromiseHunting.json",
    "subtitle": "",
    "provider": "Microsoft"
  },
  {
    "workbookKey": "ProofpointPODWorkbook",
    "logoFileName": "proofpointlogo.svg",
    "description": "Gain insights into your Proofpoint on Demand Email Security activities, including maillog and messages data. The Workbook provides users with an executive dashboard showing the reporting capabilities, message traceability and monitoring.",
    "dataTypesDependencies": [
      "ProofpointPOD_maillog_CL",
      "ProofpointPOD_message_CL"
    ],
    "dataConnectorsDependencies": [
      "ProofpointPOD"
    ],
    "previewImagesFileNames": [
      "ProofpointPODMainBlack1.png",
      "ProofpointPODMainBlack2.png",
      "ProofpointPODMainWhite1.png",
      "ProofpointPODMainWhite2.png",
      "ProofpointPODMessageSummaryBlack.png",
      "ProofpointPODMessageSummaryWhite.png",
      "ProofpointPODTLSBlack.png",
      "ProofpointPODTLSWhite.png"
    ],
    "version": "1.0.0",
    "title": "Proofpoint On-Demand Email Security",
    "templateRelativePath": "ProofpointPOD.json",
    "subtitle": "",
    "provider": "Proofpoint"
  },
  {
    "workbookKey": "CiscoUmbrellaWorkbook",
    "logoFileName": "cisco_logo.svg",
    "description": "Gain insights into Cisco Umbrella activities, including the DNS, Proxy and Cloud Firewall data. Workbook shows general information along with threat landscape including categories, blocked destinations and URLs.",
    "dataTypesDependencies": [
      "Cisco_Umbrella_dns_CL",
      "Cisco_Umbrella_proxy_CL",
      "Cisco_Umbrella_ip_CL",
      "Cisco_Umbrella_cloudfirewall_CL"
    ],
    "dataConnectorsDependencies": [
      "CiscoUmbrellaDataConnector"
    ],
    "previewImagesFileNames": [
      "CiscoUmbrellaDNSBlack1.png",
      "CiscoUmbrellaDNSBlack2.png",
      "CiscoUmbrellaDNSWhite1.png",
      "CiscoUmbrellaDNSWhite2.png",
      "CiscoUmbrellaFirewallBlack.png",
      "CiscoUmbrellaFirewallWhite.png",
      "CiscoUmbrellaMainBlack1.png",
      "CiscoUmbrellaMainBlack2.png",
      "CiscoUmbrellaMainWhite1.png",
      "CiscoUmbrellaMainWhite2.png",
      "CiscoUmbrellaProxyBlack1.png",
      "CiscoUmbrellaProxyBlack2.png",
      "CiscoUmbrellaProxyWhite1.png",
      "CiscoUmbrellaProxyWhite2.png"
    ],
    "version": "1.0.0",
    "title": "Cisco Umbrella",
    "templateRelativePath": "CiscoUmbrella.json",
    "subtitle": "",
    "provider": "Cisco"
  },
  {
    "workbookKey": "AnalyticsEfficiencyWorkbook",
    "logoFileName": "Azure_Sentinel.svg",
    "description": "Gain insights into the efficacy of your analytics rules. In this workbook you can analyze and monitor the analytics rules found in your workspace to achieve better performance by your SOC.",
    "dataTypesDependencies": [
      "SecurityAlert",
      "SecurityIncident"
    ],
    "dataConnectorsDependencies": [],
    "previewImagesFileNames": [
      "AnalyticsEfficiencyBlack.png",
      "AnalyticsEfficiencyWhite.png"
    ],
    "version": "1.2.0",
    "title": "Analytics Efficiency",
    "templateRelativePath": "AnalyticsEfficiency.json",
    "subtitle": "",
    "provider": "Microsoft"
  },
  {
    "workbookKey": "WorkspaceUsage",
    "logoFileName": "Azure_Sentinel.svg",
    "description": "Gain insights into your workspace's usage. In this workbook, you can view your workspace\u2019s data consumption, latency, recommended tasks and Cost and Usage statistics.",
    "dataTypesDependencies": [],
    "dataConnectorsDependencies": [],
    "previewImagesFileNames": [
      "WorkspaceUsageBlack.png",
      "WorkspaceUsageWhite.png"
    ],
    "version": "1.6.0",
    "title": "Workspace Usage Report",
    "templateRelativePath": "WorkspaceUsage.json",
    "subtitle": "",
    "provider": "Microsoft Sentinel community"
  },
  {
    "workbookKey": "SentinelCentral",
    "logoFileName": "Azure_Sentinel.svg",
    "description": "Use this report to view Incident (and Alert data) across many workspaces, this works with Azure Lighthouse and across any subscription you have access to.",
    "dataTypesDependencies": [],
    "dataConnectorsDependencies": [],
    "previewImagesFileNames": [
      "SentinelCentralBlack.png",
      "SentinelCentralWhite.png"
    ],
    "version": "2.1.0",
    "title": "Sentinel Central",
    "templateRelativePath": "SentinelCentral.json",
    "subtitle": "",
    "provider": "Microsoft Sentinel community"
  },
  {
    "workbookKey": "CognniIncidentsWorkbook",
    "logoFileName": "cognni-logo.svg",
    "description": "Gain intelligent insights into the risks to your important financial, legal, HR, and governance information. This workbook lets you monitor your at-risk information to determine when and why incidents occurred, as well as who was involved. These incidents are broken into high, medium, and low risk incidents for each information category.",
    "dataTypesDependencies": [
      "CognniIncidents_CL"
    ],
    "dataConnectorsDependencies": [
      "CognniSentinelDataConnector"
    ],
    "previewImagesFileNames": [
      "CognniBlack.PNG",
      "CognniWhite.PNG"
    ],
    "version": "1.0.0",
    "title": "Cognni Important Information Incidents",
    "templateRelativePath": "CognniIncidentsWorkbook.json",
    "subtitle": "",
    "provider": "Cognni"
  },
  {
    "workbookKey": "pfsense",
    "logoFileName": "pfsense_logo.svg",
    "description": "Gain insights into pfsense logs from both filterlog and nginx.",
    "dataTypesDependencies": [
      "CommonSecurityLog"
    ],
    "dataConnectorsDependencies": [],
    "previewImagesFileNames": [
      "pfsenseBlack.png",
      "pfsenseWhite.png"
    ],
    "version": "1.0.0",
    "title": "pfsense",
    "templateRelativePath": "pfsense.json",
    "subtitle": "",
    "provider": "Microsoft Sentinel community"
  },
  {
    "workbookKey": "ExchangeCompromiseHunting",
    "logoFileName": "MSTIC-Logo.svg",
    "description": "This workbook is intended to help defenders in responding to the Exchange Server vulnerabilities disclosed in March 2021, as well as hunting for potential compromise activity. More details on these vulnearbilities can be found at: https://aka.ms/exchangevulns",
    "dataTypesDependencies": [
      "SecurityEvent",
      "W3CIISLog"
    ],
    "dataConnectorsDependencies": [
      "SecurityEvents",
      "AzureMonitor(IIS)",
      "WindowsSecurityEvents"
    ],
    "previewImagesFileNames": [
      "ExchangeBlack.png",
      "ExchangeWhite.png"
    ],
    "version": "1.0.0",
    "title": "Exchange Compromise Hunting",
    "templateRelativePath": "ExchangeCompromiseHunting.json",
    "subtitle": "",
    "provider": "Microsoft"
  },
  {
    "workbookKey": "SOCProcessFrameworkWorkbook",
    "logoFileName": "Azure_Sentinel.svg",
    "description": "Built by Microsoft's Sentinel GBB's - This workbook contains years of SOC Best Practices and is intended to help SOCs mature and leverage industry standards in Operationalizing their SOC in using Microsoft Sentinel. It contains Processes and Procedures every SOC should consider and builds a high level of operational excellence.",
    "dataTypesDependencies": [],
    "dataConnectorsDependencies": [],
    "previewImagesFileNames": [
      "SOCProcessFrameworkCoverImage1White.png",
      "SOCProcessFrameworkCoverImage1Black.png",
      "SOCProcessFrameworkCoverImage2White.png",
      "SOCProcessFrameworkCoverImage2Black.png"
    ],
    "version": "1.1.0",
    "title": "SOC Process Framework",
    "templateRelativePath": "SOCProcessFramework.json",
    "subtitle": "",
    "provider": "Microsoft Sentinel Community"
  },
  {
    "workbookKey": "Building_a_SOCLargeStaffWorkbook",
    "logoFileName": "Azure_Sentinel.svg",
    "description": "Built by Microsoft's Sentinel GBB's - This workbook contains years of SOC Best Practices and is intended to help SOCs mature and leverage industry standards in Operationalizing their SOC in using Microsoft Sentinel. It contains Processes and Procedures every SOC should consider and builds a high level of operational excellence.",
    "dataTypesDependencies": [],
    "dataConnectorsDependencies": [],
    "previewImagesFileNames": [
      "SOCProcessFrameworkCoverImage1White.png",
      "SOCProcessFrameworkCoverImage1Black.png",
      "SOCProcessFrameworkCoverImage2White.png",
      "SOCProcessFrameworkCoverImage2Black.png"
    ],
    "version": "1.1.0",
    "title": "SOC Large Staff",
    "templateRelativePath": "Building_a_SOCLargeStaff.json",
    "subtitle": "",
    "provider": "Microsoft Sentinel Community"
  },
  {
    "workbookKey": "Building_a_SOCMediumStaffWorkbook",
    "logoFileName": "Azure_Sentinel.svg",
    "description": "Built by Microsoft's Sentinel GBB's - This workbook contains years of SOC Best Practices and is intended to help SOCs mature and leverage industry standards in Operationalizing their SOC in using Microsoft Sentinel. It contains Processes and Procedures every SOC should consider and builds a high level of operational excellence.",
    "dataTypesDependencies": [],
    "dataConnectorsDependencies": [],
    "previewImagesFileNames": [
      "SOCProcessFrameworkCoverImage1White.png",
      "SOCProcessFrameworkCoverImage1Black.png",
      "SOCProcessFrameworkCoverImage2White.png",
      "SOCProcessFrameworkCoverImage2Black.png"
    ],
    "version": "1.1.0",
    "title": "SOC Medium Staff",
    "templateRelativePath": "Building_a_SOCMediumStaff.json",
    "subtitle": "",
    "provider": "Microsoft Sentinel Community"
  },
  {
    "workbookKey": "Building_a_SOCPartTimeStaffWorkbook",
    "logoFileName": "Azure_Sentinel.svg",
    "description": "Built by Microsoft's Sentinel GBB's - This workbook contains years of SOC Best Practices and is intended to help SOCs mature and leverage industry standards in Operationalizing their SOC in using Microsoft Sentinel. It contains Processes and Procedures every SOC should consider and builds a high level of operational excellence.",
    "dataTypesDependencies": [],
    "dataConnectorsDependencies": [],
    "previewImagesFileNames": [
      "SOCProcessFrameworkCoverImage1White.png",
      "SOCProcessFrameworkCoverImage1Black.png",
      "SOCProcessFrameworkCoverImage2White.png",
      "SOCProcessFrameworkCoverImage2Black.png"
    ],
    "version": "1.1.0",
    "title": "SOC Part Time Staff",
    "templateRelativePath": "Building_a_SOCPartTimeStaff.json",
    "subtitle": "",
    "provider": "Microsoft Sentinel Community"
  },
  {
    "workbookKey": "Building_a_SOCSmallStaffWorkbook",
    "logoFileName": "Azure_Sentinel.svg",
    "description": "Built by Microsoft's Sentinel GBB's - This workbook contains years of SOC Best Practices and is intended to help SOCs mature and leverage industry standards in Operationalizing their SOC in using Microsoft Sentinel. It contains Processes and Procedures every SOC should consider and builds a high level of operational excellence.",
    "dataTypesDependencies": [],
    "dataConnectorsDependencies": [],
    "previewImagesFileNames": [
      "SOCProcessFrameworkCoverImage1White.png",
      "SOCProcessFrameworkCoverImage1Black.png",
      "SOCProcessFrameworkCoverImage2White.png",
      "SOCProcessFrameworkCoverImage2Black.png"
    ],
    "version": "1.1.0",
    "title": "SOC Small Staff",
    "templateRelativePath": "Building_a_SOCSmallStaff.json",
    "subtitle": "",
    "provider": "Microsoft Sentinel Community"
  },
  {
    "workbookKey": "SOCIRPlanningWorkbook",
    "logoFileName": "Azure_Sentinel.svg",
    "description": "Built by Microsoft's Sentinel GBB's - This workbook contains years of SOC Best Practices and is intended to help SOCs mature and leverage industry standards in Operationalizing their SOC in using Microsoft Sentinel. It contains Processes and Procedures every SOC should consider and builds a high level of operational excellence.",
    "dataTypesDependencies": [],
    "dataConnectorsDependencies": [],
    "previewImagesFileNames": [
      "SOCProcessFrameworkCoverImage1White.png",
      "SOCProcessFrameworkCoverImage1Black.png",
      "SOCProcessFrameworkCoverImage2White.png",
      "SOCProcessFrameworkCoverImage2Black.png"
    ],
    "version": "1.1.0",
    "title": "SOC IR Planning",
    "templateRelativePath": "SOCIRPlanning.json",
    "subtitle": "",
    "provider": "Microsoft Sentinel Community"
  },
  {
    "workbookKey": "UpdateSOCMaturityScoreWorkbook",
    "logoFileName": "Azure_Sentinel.svg",
    "description": "Built by Microsoft's Sentinel GBB's - This workbook contains years of SOC Best Practices and is intended to help SOCs mature and leverage industry standards in Operationalizing their SOC in using Microsoft Sentinel. It contains Processes and Procedures every SOC should consider and builds a high level of operational excellence.",
    "dataTypesDependencies": [],
    "dataConnectorsDependencies": [],
    "previewImagesFileNames": [
      "SOCProcessFrameworkCoverImage1White.png",
      "SOCProcessFrameworkCoverImage1Black.png",
      "SOCProcessFrameworkCoverImage2White.png",
      "SOCProcessFrameworkCoverImage2Black.png"
    ],
    "version": "1.1.0",
    "title": "Update SOC Maturity Score",
    "templateRelativePath": "UpdateSOCMaturityScore.json",
    "subtitle": "",
    "provider": "Microsoft Sentinel Community"
  },
  {
    "workbookKey": "Microsoft365SecurityPosture",
    "logoFileName": "M365securityposturelogo.svg",
    "description": "This workbook presents security posture data collected from Azure Security Center, M365 Defender, Defender for Endpoint, and Microsoft Cloud App Security. This workbook relies on the M365 Security Posture Playbook in order to bring the data in.",
    "dataTypesDependencies": [
      "M365SecureScore_CL",
      "MDfESecureScore_CL",
      "MDfEExposureScore_CL",
      "MDfERecommendations_CL",
      "MDfEVulnerabilitiesList_CL",
      "McasShadowItReporting"
    ],
    "dataConnectorsDependencies": [],
    "previewImagesFileNames": [
      "M365securitypostureblack.png",
      "M365securityposturewhite.png"
    ],
    "version": "1.0.0",
    "title": "Microsoft 365 Security Posture",
    "templateRelativePath": "M365SecurityPosture.json",
    "subtitle": "",
    "provider": "Microsoft Sentinel Community"
  },
  {
    "workbookKey": "AzureSentinelCost",
    "logoFileName": "Azure_Sentinel.svg",
    "description": "This workbook provides an estimated cost across the main billed items in Microsoft Sentinel: ingestion, retention and automation. It also provides insight about the possible impact of the Microsoft 365 E5 offer.",
    "dataTypesDependencies": [],
    "dataConnectorsDependencies": [],
    "previewImagesFileNames": [
      "AzureSentinelCostWhite.png",
      "AzureSentinelCostBlack.png"
    ],
    "version": "1.5.0",
    "title": "Microsoft Sentinel Cost",
    "templateRelativePath": "AzureSentinelCost.json",
    "subtitle": "",
    "provider": "Microsoft Sentinel Community"
  },
  {
    "workbookKey": "ADXvsLA",
    "logoFileName": "Azure_Sentinel.svg",
    "description": "This workbook shows the tables from Microsoft Sentinel which are backed up in ADX. It also provides a comparison between the entries in the Microsoft Sentinel tables and the ADX tables. Lastly some general information about the queries and ingestion on ADX is shown.",
    "dataTypesDependencies": [],
    "dataConnectorsDependencies": [],
    "previewImagesFileNames": [
      "ADXvsLABlack.PNG",
      "ADXvsLAWhite.PNG"
    ],
    "version": "1.0.0",
    "title": "ADXvsLA",
    "templateRelativePath": "ADXvsLA.json",
    "subtitle": "",
    "provider": "Microsoft Sentinel Community"
  },
  {
    "workbookKey": "MicrosoftDefenderForOffice365",
    "logoFileName": "office365_logo.svg",
    "description": "Gain insights into your Microsoft Defender for Office 365 raw data logs.  This workbook lets you look at trends in email senders, attachments and embedded URL data to find anomalies. You can also search by, sender, recipient, subject, attachment or embedded URL to find where the related messages have been sent.",
    "dataTypesDependencies": [
      "EmailEvents",
      "EmailUrlInfo",
      "EmailAttachmentInfo"
    ],
    "dataConnectorsDependencies": [],
    "previewImagesFileNames": [
      "MDOWhite1.png",
      "MDOBlack1.png",
      "MDOWhite2.png",
      "MDOBlack2.png"
    ],
    "version": "1.0.0",
    "title": "Microsoft Defender For Office 365",
    "templateRelativePath": "MicrosoftDefenderForOffice365.json",
    "subtitle": "",
    "provider": "Microsoft Sentinel Community"
  },
  {
    "workbookKey": "ProofPointThreatDashboard",
    "logoFileName": "",
    "description": "Provides an overview of email threat activity based on log data provided by ProofPoint",
    "dataTypesDependencies": [
      "ProofpointPOD_message_CL",
      "ProofpointPOD_maillog_CL",
      "ProofPointTAPClicksBlocked_CL",
      "ProofPointTAPClicksPermitted_CL",
      "ProofPointTAPMessagesBlocked_CL",
      "ProofPointTAPMessagesDelivered_CL"
    ],
    "dataConnectorsDependencies": [
      "ProofpointTAP",
      "ProofpointPOD"
    ],
    "previewImagesFileNames": [
      "ProofPointThreatDashboardBlack1.png",
      "ProofPointThreatDashboardWhite1.png"
    ],
    "version": "1.0.0",
    "title": "ProofPoint Threat Dashboard",
    "templateRelativePath": "ProofPointThreatDashboard.json",
    "subtitle": "",
    "provider": "Microsoft Sentinel Community"
  },
  {
    "workbookKey": "AMAmigrationTracker",
    "logoFileName": "Azure_Sentinel.svg",
    "description": "See what Azure and Azure Arc servers have Log Analytics agent or Azure Monitor agent installed. Review what DCR (data collection rules) apply to your machines and whether you are collecting logs from those machines into your selected workspaces.",
    "dataTypesDependencies": [],
    "dataConnectorsDependencies": [],
    "previewImagesFileNames": [
      "AMAtrackingWhite1.png",
      "AMAtrackingWhite2.png",
      "AMAtrackingWhite3.png",
      "AMAtrackingBlack1.png",
      "AMAtrackingBlack2.png",
      "AMAtrackingBlack3.png"
    ],
    "version": "1.1.0",
    "title": "AMA migration tracker",
    "templateRelativePath": "AMAmigrationTracker.json",
    "subtitle": "",
    "provider": "Microsoft Sentinel Community"
  },
  {
    "workbookKey": "AdvancedKQL",
    "logoFileName": "Azure_Sentinel.svg",
    "description": "This interactive Workbook is designed to improve your KQL proficiency by using a use-case driven approach.",
    "dataTypesDependencies": [],
    "dataConnectorsDependencies": [],
    "previewImagesFileNames": [
      "AdvancedKQLWhite.png",
      "AdvancedKQLBlack.png"
    ],
    "version": "1.3.0",
    "title": "Advanced KQL for Microsoft Sentinel",
    "templateRelativePath": "AdvancedKQL.json",
    "subtitle": "",
    "provider": "Microsoft Sentinel Community"
  },
  {
    "workbookKey": "DSTIMWorkbook",
    "logoFileName": "DSTIM.svg",
    "description": "Identify sensitive data blast radius (i.e., who accessed sensitive data, what kinds of sensitive data, from where and when) in a given data security incident investigation or as part of Threat Hunting. Prioritize your investigation based on insights provided with integrations with Watchlists(VIPUsers, TerminatedEmployees and HighValueAssets), Threat Intelligence feed, UEBA baselines and much more.",
    "dataTypesDependencies": [
      "DSMAzureBlobStorageLogs",
      "DSMDataClassificationLogs",
      "DSMDataLabelingLogs",
      "Anomalies",
      "ThreatIntelligenceIndicator",
      "AADManagedIdentitySignInLogs",
      "SecurityAlert",
      "SigninLogs"
    ],
    "dataConnectorsDependencies": [],
    "previewImagesFileNames": [
      "DSTIMWorkbookBlack.png",
      "DSTIMWorkbookWhite.png"
    ],
    "version": "1.9.0",
    "title": "Data Security - Sensitive Data Impact Assessment",
    "templateRelativePath": "DSTIMWorkbook.json",
    "subtitle": "",
    "provider": "Microsoft",
    "featureFlag": "DSTIMWorkbook"
  },
  {
    "workbookKey": "IntrotoKQLWorkbook",
    "logoFileName": "",
    "description": "Learn and practice the Kusto Query Language. This workbook introduces and provides 100 to 200 level content for new and existing users looking to learn KQL. This workbook will be updated with content over time.",
    "dataTypesDependencies": [],
    "dataConnectorsDependencies": [],
    "previewImagesFileNames": [
      "IntrotoKQL-black.png",
      "IntrotoKQL-white.png"
    ],
    "version": "1.0.0",
    "title": "Intro to KQL",
    "templateRelativePath": "IntrotoKQL.json",
    "subtitle": "",
    "provider": "Microsoft Sentinel Community"
  },
  {
    "workbookKey": "Log4jPostCompromiseHuntingWorkbook",
    "logoFileName": "",
    "description": "This hunting workbook is intended to help identify activity related to the Log4j compromise discovered in December 2021.",
    "dataTypesDependencies": [
      "SecurityNestedRecommendation",
      "AzureDiagnostics",
      "OfficeActivity",
      "W3CIISLog",
      "AWSCloudTrail",
      "SigninLogs",
      "AADNonInteractiveUserSignInLogs",
      "imWebSessions",
      "imNetworkSession"
    ],
    "dataConnectorsDependencies": [],
    "previewImagesFileNames": [
      "Log4jPostCompromiseHuntingBlack.png",
      "Log4jPostCompromiseHuntingWhite.png"
    ],
    "version": "1.0.0",
    "title": "Log4j Post Compromise Hunting",
    "templateRelativePath": "Log4jPostCompromiseHunting.json",
    "subtitle": "",
    "provider": "Microsoft Sentinel Community"
  },
  {
    "workbookKey": "Log4jImpactAssessmentWorkbook",
    "logoFileName": "",
    "description": "This hunting workbook is intended to help identify activity related to the Log4j compromise discovered in December 2021.",
    "dataTypesDependencies": [
      "SecurityIncident",
      "SecurityAlert",
      "AzureSecurityCenter",
      "MDfESecureScore_CL",
      "MDfEExposureScore_CL",
      "MDfERecommendations_CL",
      "MDfEVulnerabilitiesList_CL"
    ],
    "dataConnectorsDependencies": [],
    "previewImagesFileNames": [],
    "version": "1.0.0",
    "title": "Log4j Impact Assessment",
    "templateRelativePath": "Log4jImpactAssessment.json",
    "subtitle": "",
    "provider": "Microsoft Sentinel Community"
  },
  {
    "workbookKey": "UserMap",
    "logoFileName": "",
    "description": "This Workbook shows MaliciousIP, User SigninLog Data (this shows user Signin Locations and distance between as well as order visited) and WAF information.",
    "dataTypesDependencies": [
      "SigninLogs",
      "AzureDiagnostics",
      "WireData",
      "VMconnection",
      "CommonSecurityLog",
      "WindowsFirewall",
      "W3CIISLog",
      "DnsEvents"
    ],
    "dataConnectorsDependencies": [
      "AzureActiveDirectory"
    ],
    "previewImagesFileNames": [
      "UserMapBlack.png",
      "UserMapWhite.png"
    ],
    "version": "1.0.0",
    "title": "User Map information",
    "templateRelativePath": "UserMap.json",
    "subtitle": "",
    "provider": "Microsoft Sentinel Community"
  },
  {
    "workbookKey": "AWSS3",
    "logoFileName": "",
    "description": ".",
    "dataTypesDependencies": [
      "AWSCloudTrail",
      "AWSGuardDuty",
      "AWSVPCFlow"
    ],
    "dataConnectorsDependencies": [
      "AWSS3"
    ],
    "previewImagesFileNames": [
      "AWSS3Black.png",
      "AWSS3White.png",
      "AWSS3White1.png"
    ],
    "version": "1.0.0",
    "title": "AWS S3 Workbook",
    "templateRelativePath": "AWSS3.json",
    "subtitle": "",
    "provider": "Microsoft Sentinel Community"
  },
  {
    "workbookKey": "LogSourcesAndAnalyticRulesCoverageWorkbook",
    "logoFileName": "",
    "description": "This workbook is intended to show how the different tables in a Log Analytics workspace are being used by the different Microsoft Sentinel features, like analytics, hunting queries, playbooks and queries in general.",
    "dataTypesDependencies": [],
    "dataConnectorsDependencies": [],
    "previewImagesFileNames": [
      "LogSourcesAndAnalyticRulesCoverageBlack.png",
      "LogSourcesAndAnalyticRulesCoverageWhite.png"
    ],
    "version": "1.1.0",
    "title": "Log Sources & Analytic Rules Coverage",
    "templateRelativePath": "LogSourcesAndAnalyticRulesCoverage.json",
    "subtitle": "",
    "provider": "Microsoft Sentinel Community"
  },
  {
    "workbookKey": "CiscoFirepower",
    "logoFileName": "",
    "description": "Gain insights into your Cisco Firepower firewalls. This workbook analyzes Cisco Firepower device logs.",
    "dataTypesDependencies": [
      "CommonSecurityLog"
    ],
    "dataConnectorsDependencies": [],
    "previewImagesFileNames": [
      "CiscoFirepowerBlack.png",
      "CiscoFirepowerWhite.png"
    ],
    "version": "1.0.0",
    "title": "Cisco Firepower",
    "templateRelativePath": "CiscoFirepower.json",
    "subtitle": "",
    "provider": "Microsoft Sentinel Community"
  },
  {
    "workbookKey": "MicrorosftTeams",
    "logoFileName": "microsoftteams.svg",
    "description": "This workbook is intended to identify the activities on Microrsoft Teams.",
    "dataTypesDependencies": [
      "OfficeActivity"
    ],
    "dataConnectorsDependencies": [],
    "previewImagesFileNames": [
      "MicrosoftTeamsBlack.png",
      "MicrosoftTeamsWhite.png"
    ],
    "version": "1.0.0",
    "title": "Microsoft Teams",
    "templateRelativePath": "MicrosoftTeams.json",
    "subtitle": "",
    "provider": "Microsoft Sentinel Community"
  },
  {
    "workbookKey": "ArchivingBasicLogsRetention",
    "logoFileName": "ArchivingBasicLogsRetention.svg",
    "description": "This workbooks shows workspace and table retention periods, basic logs, and search & restore tables. It also allows you to update table retention periods, plans, and delete search or restore tables.",
    "dataTypesDependencies": [],
    "dataConnectorsDependencies": [],
    "previewImagesFileNames": [
      "ArchivingBasicLogsRetentionBlack1.png",
      "ArchivingBasicLogsRetentionWhite1.png"
    ],
    "version": "1.1.0",
    "title": "Archiving, Basic Logs, and Retention",
    "templateRelativePath": "ArchivingBasicLogsRetention.json",
    "subtitle": "",
    "provider": "Microsoft Sentinel Community"
  },
  {
    "workbookKey": "OktaSingleSignOnWorkbook",
    "logoFileName": "okta_logo.svg",
    "description": "Gain extensive insight into Okta Single Sign-On (SSO) by analyzing, collecting and correlating Audit and Event events.\nThis workbook provides visibility into message and click events that were permitted, delivered, or blocked",
    "dataTypesDependencies": [
      "Okta_CL"
    ],
    "dataConnectorsDependencies": [
      "OktaSSO"
    ],
    "previewImagesFileNames": [
      "OktaSingleSignOnWhite.png",
      "OktaSingleSignOnBlack.png"
    ],
    "version": "1.2",
    "title": "Okta Single Sign-On",
    "templateRelativePath": "OktaSingleSignOn.json",
    "subtitle": "",
    "provider": "Okta"
  },
  {
    "workbookKey": "MicrosoftDefenderForEndPoint",
    "logoFileName": "",
    "description": "A wokbook to provide details about Microsoft Defender for Endpoint Advance Hunting to Overview & Analyse data brought through M365 Defender Connector.",
    "dataTypesDependencies": [],
    "dataConnectorsDependencies": [],
    "previewImagesFileNames": [
      "microsoftdefenderforendpointwhite.png",
      "microsoftdefenderforendpointblack.png"
    ],
    "version": "1.0.0",
    "title": "MicrosoftDefenderForEndPoint",
    "templateRelativePath": "MicrosoftDefenderForEndPoint.json",
    "subtitle": "",
    "provider": "Microsoft Sentinel Community"
  },
  {
    "workbookKey": "Dynamics365Workbooks",
    "logoFileName": "DynamicsLogo.svg",
    "description": "This workbook brings together queries and visualizations to assist you in identifying potential threats in your Dynamics 365 audit data.",
    "dataTypesDependencies": [
      "Dynamics365Activity"
    ],
    "dataConnectorsDependencies": [
      "Dynamics365"
    ],
    "previewImagesFileNames": [
      "Dynamics365WorkbookBlack.png",
      "Dynamics365WorkbookWhite.png"
    ],
    "version": "1.0.3",
    "title": "Dynamics365Workbooks",
    "templateRelativePath": "Dynamics365Workbooks.json",
    "subtitle": "",
    "provider": "Microsoft Sentinel Community"
  },
  {
    "workbookKey": "CiscoMerakiWorkbook",
    "logoFileName": "",
    "description": "Gain insights into the Events from Cisco Meraki Solution and analyzing all the different types of Security Events. This workbook also helps in identifying the Events from affected devices, IPs and the nodes where malware was successfully detected.\nIP data received in Events is correlated with Threat Intelligence to identify if the reported IP address is known bad based on threat intelligence data.",
    "dataTypesDependencies": [
      "meraki_CL",
      "CiscoMerakiNativePoller",
      "ThreatIntelligenceIndicator"
    ],
    "dataConnectorsDependencies": [
      "CiscoMeraki",
      "CiscoMerakiNativePolling",
      "ThreatIntelligence"
    ],
    "previewImagesFileNames": [
      "CiscoMerakiWorkbookWhite.png",
      "CiscoMerakiWorkbookBlack.png"
    ],
    "version": "1.0.0",
    "title": "CiscoMerakiWorkbook",
    "templateRelativePath": "CiscoMerakiWorkbook.json",
    "subtitle": "",
    "provider": "Microsoft"
  },
  {
    "workbookKey": "SentinelOneWorkbook",
    "logoFileName": "",
    "description": "Sets the time name for analysis.",
    "dataTypesDependencies": [
      "SentinelOne_CL"
    ],
    "dataConnectorsDependencies": [
      "SentinelOne"
    ],
    "previewImagesFileNames": [
      "SentinelOneBlack.png",
      "SentinelOneWhite.png"
    ],
    "version": "1.0.0",
    "title": "SentinelOneWorkbook",
    "templateRelativePath": "SentinelOne.json",
    "subtitle": "",
    "provider": "Microsoft"
  },
  {
    "workbookKey": "TrendMicroApexOneWorkbook",
    "logoFileName": "trendmicro_logo.svg",
    "description": "Sets the time name for analysis.",
    "dataTypesDependencies": [
      "CommonSecurityLog"
    ],
    "dataConnectorsDependencies": [
      "TrendMicroApexOne"
    ],
    "previewImagesFileNames": [
      "TrendMicroApexOneBlack.png",
      "TrendMicroApexOneWhite.png"
    ],
    "version": "1.0.0",
    "title": "Trend Micro Apex One",
    "templateRelativePath": "TrendMicroApexOne.json",
    "subtitle": "",
    "provider": "TrendMicro"
  },
  {
    "workbookKey": "ContrastProtect",
    "logoFileName": "contrastsecurity_logo.svg",
    "description": "Select the time range for this Overview.",
    "dataTypesDependencies": [
      "CommonSecurityLog"
    ],
    "dataConnectorsDependencies": [
      "ContrastProtect"
    ],
    "previewImagesFileNames": [
      "ContrastProtectAllBlack.png",
      "ContrastProtectAllWhite.png",
      "ContrastProtectEffectiveBlack.png",
      "ContrastProtectEffectiveWhite.png",
      "ContrastProtectSummaryBlack.png",
      "ContrastProtectSummaryWhite.png"
    ],
    "version": "1.0.0",
    "title": "Contrast Protect",
    "templateRelativePath": "ContrastProtect.json",
    "subtitle": "",
    "provider": "contrast security"
  },
  {
    "workbookKey": "ArmorbloxOverview",
    "logoFileName": "armorblox.svg",
    "description": "INCIDENTS FROM SELECTED TIME RANGE",
    "dataTypesDependencies": [
      "Armorblox_CL"
    ],
    "dataConnectorsDependencies": [
      "Armorblox"
    ],
    "previewImagesFileNames": [
      "ArmorbloxOverviewBlack01.png",
      "ArmorbloxOverviewBlack02.png",
      "ArmorbloxOverviewWhite01.png",
      "ArmorbloxOverviewWhite02.png"
    ],
    "version": "1.0.0",
    "title": "Armorblox",
    "templateRelativePath": "ArmorbloxOverview.json",
    "subtitle": "",
    "provider": "Armorblox"
  },
  {
    "workbookKey": "PaloAltoCDL",
    "logoFileName": "paloalto_logo.svg",
    "description": "Sets the time name for analysis",
    "dataTypesDependencies": [
      "CommonSecurityLog"
    ],
    "dataConnectorsDependencies": [
      "PaloAltoCDL"
    ],
    "previewImagesFileNames": [
      "PaloAltoBlack.png",
      "PaloAltoWhite.png"
    ],
    "version": "1.0.0",
    "title": "Palo Alto Networks Cortex Data Lake",
    "templateRelativePath": "PaloAltoCDL.json",
    "subtitle": "",
    "provider": "Palo Alto Networks"
  },
  {
    "workbookKey": "VMwareCarbonBlack",
    "logoFileName": "Azure_Sentinel.svg",
    "description": "Sets the time name for analysis",
    "dataTypesDependencies": [
      "CarbonBlackEvents_CL",
      "CarbonBlackAuditLogs_CL",
      "CarbonBlackNotifications_CL"
    ],
    "dataConnectorsDependencies": [
      "VMwareCarbonBlack"
    ],
    "previewImagesFileNames": [
      "VMwareCarbonBlack.png",
      "VMwareCarbonWhite.png"
    ],
    "version": "1.0.0",
    "title": "VMware Carbon Black Cloud",
    "templateRelativePath": "VMwareCarbonBlack.json",
    "subtitle": "",
    "provider": "Microsoft"
  },
  {
    "workbookKey": "arista-networks",
    "logoFileName": "AristaAwakeSecurity.svg",
    "description": "Sets the time name for analysis",
    "dataTypesDependencies": [
      "CommonSecurityLog"
    ],
    "dataConnectorsDependencies": [
      "AristaAwakeSecurity"
    ],
    "previewImagesFileNames": [
      "AristaAwakeSecurityDevicesBlack.png",
      "AristaAwakeSecurityDevicesWhite.png",
      "AristaAwakeSecurityModelsBlack.png",
      "AristaAwakeSecurityModelsWhite.png",
      "AristaAwakeSecurityOverviewBlack.png",
      "AristaAwakeSecurityOverviewWhite.png"
    ],
    "version": "1.0.0",
    "title": "Arista Awake",
    "templateRelativePath": "AristaAwakeSecurityWorkbook.json",
    "subtitle": "",
    "provider": "Arista Networks"
  },
  {
    "workbookKey": "TomcatWorkbook",
    "logoFileName": "Azure_Sentinel.svg",
    "description": "Sets the time name for analysis",
    "dataTypesDependencies": [
      "Tomcat_CL"
    ],
    "dataConnectorsDependencies": [
      "ApacheTomcat"
    ],
    "previewImagesFileNames": [
      "TomcatBlack.png",
      "TomcatWhite.png"
    ],
    "version": "1.0.0",
    "title": "ApacheTomcat",
    "templateRelativePath": "Tomcat.json",
    "subtitle": "",
    "provider": "Apache"
  },
  {
    "workbookKey": "ClarotyWorkbook",
    "logoFileName": "Azure_Sentinel.svg",
    "description": "Sets the time name for analysis",
    "dataTypesDependencies": [
      "CommonSecurityLog"
    ],
    "dataConnectorsDependencies": [
      "Claroty"
    ],
    "previewImagesFileNames": [
      "ClarotyBlack.png",
      "ClarotyWhite.png"
    ],
    "version": "1.0.0",
    "title": "Claroty",
    "templateRelativePath": "ClarotyOverview.json",
    "subtitle": "",
    "provider": "Claroty"
  },
  {
    "workbookKey": "ApacheHTTPServerWorkbook",
    "logoFileName": "apache.svg",
    "description": "Sets the time name for analysis",
    "dataTypesDependencies": [
      "ApacheHTTPServer_CL"
    ],
    "dataConnectorsDependencies": [
      "ApacheHTTPServer"
    ],
    "previewImagesFileNames": [
      "ApacheHTTPServerOverviewBlack01.png",
      "ApacheHTTPServerOverviewBlack02.png",
      "ApacheHTTPServerOverviewWhite01.png",
      "ApacheHTTPServerOverviewWhite02.png"
    ],
    "version": "1.0.0",
    "title": "Apache HTTP Server",
    "templateRelativePath": "ApacheHTTPServer.json",
    "subtitle": "",
    "provider": "Apache Software Foundation"
  },
  {
    "workbookKey": "OCIWorkbook",
    "logoFileName": "Azure_Sentinel.svg",
    "description": "Sets the time name for analysis",
    "dataTypesDependencies": [
      "OCI_Logs_CL"
    ],
    "dataConnectorsDependencies": [
      "OracleCloudInfrastructureLogsConnector"
    ],
    "previewImagesFileNames": [
      "OCIBlack.png",
      "OCIWhite.png"
    ],
    "version": "1.0.0",
    "title": "Oracle Cloud Infrastructure",
    "templateRelativePath": "OracleCloudInfrastructureOCI.json",
    "subtitle": "",
    "provider": "Microsoft"
  },
  {
    "workbookKey": "OracleWeblogicServerWorkbook",
    "logoFileName": "Azure_Sentinel.svg",
    "description": "Sets the time name for analysis",
    "dataTypesDependencies": [
      "OracleWebLogicServer_CL"
    ],
    "dataConnectorsDependencies": [
      "OracleWebLogicServer"
    ],
    "previewImagesFileNames": [
      "OracleWeblogicServerBlack.png",
      "OracleWeblogicServerWhite.png"
    ],
    "version": "1.0.0",
    "title": "Oracle WebLogic Server",
    "templateRelativePath": "OracleWorkbook.json",
    "subtitle": "",
    "provider": "Oracle"
  },
  {
    "workbookKey": "BitglassWorkbook",
    "logoFileName": "Azure_Sentinel.svg",
    "description": "Sets the time name for analysis",
    "dataTypesDependencies": [
      "BitglassLogs_CL"
    ],
    "dataConnectorsDependencies": [
      "Bitglass"
    ],
    "previewImagesFileNames": [
      "BitglassBlack.png",
      "BitglassWhite.png"
    ],
    "version": "1.0.0",
    "title": "Bitglass",
    "templateRelativePath": "Bitglass.json",
    "subtitle": "",
    "provider": "Bitglass"
  },
  {
    "workbookKey": "NGINXWorkbook",
    "logoFileName": "Azure_Sentinel.svg",
    "description": "Sets the time name for analysis",
    "dataTypesDependencies": [
      "NGINX_CL"
    ],
    "dataConnectorsDependencies": [
      "NGINXHTTPServer"
    ],
    "previewImagesFileNames": [
      "NGINXOverviewBlack01.png",
      "NGINXOverviewBlack02.png",
      "NGINXOverviewWhite01.png",
      "NGINXOverviewWhite02.png"
    ],
    "version": "1.0.0",
    "title": "NGINX HTTP Server",
    "templateRelativePath": "NGINX.json",
    "subtitle": "",
    "provider": "Microsoft"
  },
  {
    "workbookKey": "vArmourAppContollerWorkbook",
    "logoFileName": "varmour-logo.svg",
    "description": "Sets the time name for analysis",
    "dataTypesDependencies": [
      "CommonSecurityLog"
    ],
    "dataConnectorsDependencies": [
      "vArmourAC"
    ],
    "previewImagesFileNames": [
      "vArmourAppControllerAppBlack.png",
      "vArmourAppControllerAppBlack-1.png",
      "vArmourAppControllerAppBlack-2.png",
      "vArmourAppControllerAppBlack-3.png",
      "vArmourAppControllerAppBlack-4.png",
      "vArmourAppControllerAppBlack-5.png",
      "vArmourAppControllerAppBlack-6.png",
      "vArmourAppControllerAppBlack-7.png",
      "vArmourAppControllerAppWhite.png",
      "vArmourAppControllerAppWhite-1.png",
      "vArmourAppControllerAppWhite-2.png",
      "vArmourAppControllerAppWhite-3.png",
      "vArmourAppControllerAppWhite-4.png",
      "vArmourAppControllerAppWhite-5.png",
      "vArmourAppControllerAppWhite-6.png",
      "vArmourAppControllerAppWhite-7.png"
    ],
    "version": "1.0.0",
    "title": "vArmour Application Controller",
    "templateRelativePath": "vArmour_AppContoller_Workbook.json",
    "subtitle": "",
    "provider": "vArmour"
  },
  {
    "workbookKey": "CorelightWorkbook",
    "logoFileName": "corelight.svg",
    "description": "Sets the time name for analysis",
    "dataTypesDependencies": [
      "Corelight_CL"
    ],
    "dataConnectorsDependencies": [
      "Corelight"
    ],
    "previewImagesFileNames": [
      "CorelightConnectionsBlack1.png",
      "CorelightConnectionsBlack2.png",
      "CorelightConnectionsWhite1.png",
      "CorelightConnectionsWhite2.png",
      "CorelightDNSBlack1.png",
      "CorelightDNSWhite1.png",
      "CorelightFileBlack1.png",
      "CorelightFileBlack2.png",
      "CorelightFileWhite1.png",
      "CorelightFileWhite2.png",
      "CorelightMainBlack1.png",
      "CorelightMainWhite1.png",
      "CorelightSoftwareBlack1.png",
      "CorelightSoftwareWhite1.png"
    ],
    "version": "1.0.0",
    "title": "Corelight",
    "templateRelativePath": "Corelight.json",
    "subtitle": "",
    "provider": "Corelight"
  },
  {
    "workbookKey": "LookoutEvents",
    "logoFileName": "lookout.svg",
    "description": "Sets the time name for analysis",
    "dataTypesDependencies": [
      "Lookout_CL"
    ],
    "dataConnectorsDependencies": [
      "LookoutAPI"
    ],
    "previewImagesFileNames": [
      "SampleLookoutWorkBookBlack.png",
      "SampleLookoutWorkBookWhite.png"
    ],
    "version": "1.0.0",
    "title": "Lookout",
    "templateRelativePath": "LookoutEvents.json",
    "subtitle": "",
    "provider": "Lookout"
  },
  {
    "workbookKey": "sentinel-MicrosoftPurview",
    "logoFileName": "MicrosoftPurview.svg",
    "description": "Sets the time name for analysis",
    "dataTypesDependencies": [
      "AzureDiagnostics"
    ],
    "dataConnectorsDependencies": [
      "MicrosoftAzurePurview"
    ],
    "previewImagesFileNames": [
      ""
    ],
    "version": "1.0.0",
    "title": "Microsoft Purview",
    "templateRelativePath": "MicrosoftPurview.json",
    "subtitle": "",
    "provider": "Microsoft"
  },
  {
    "workbookKey": "InfobloxCDCB1TDWorkbook",
    "logoFileName": "infoblox_logo.svg",
    "description": "Sets the time name for analysis",
    "dataTypesDependencies": [
      "CommonSecurityLog"
    ],
    "dataConnectorsDependencies": [
      "InfobloxCloudDataConnector"
    ],
    "previewImagesFileNames": [
      "InfobloxCDCB1TDBlack.png",
      "InfobloxCDCB1TDWhite.png"
    ],
    "version": "1.0.0",
    "title": "Infoblox Cloud Data Connector",
    "templateRelativePath": "InfobloxCDCB1TDWorkbook.json",
    "subtitle": "",
    "provider": "InfoBlox"
  },
  {
    "workbookKey": "UbiquitiUniFiWorkbook",
    "logoFileName": "ubiquiti.svg",
    "description": "Sets the time name for analysis",
    "dataTypesDependencies": [
      "Ubiquiti_CL"
    ],
    "dataConnectorsDependencies": [
      "UbiquitiUnifi"
    ],
    "previewImagesFileNames": [
      "UbiquitiOverviewBlack01.png",
      "UbiquitiOverviewBlack02.png",
      "UbiquitiOverviewWhite01.png",
      "UbiquitiOverviewWhite02.png"
    ],
    "version": "1.0.0",
    "title": "Ubiquiti UniFi",
    "templateRelativePath": "Ubiquiti.json",
    "subtitle": "",
    "provider": "Microsoft"
  },
  {
    "workbookKey": "VMwareESXiWorkbook",
    "logoFileName": "Azure_Sentinel.svg",
    "description": "Sets the time name for analysis",
    "dataTypesDependencies": [
      "Syslog"
    ],
    "dataConnectorsDependencies": [
      "VMwareESXi"
    ],
    "previewImagesFileNames": [
      "VMWareESXiBlack.png",
      "VMWareESXiWhite.png"
    ],
    "version": "1.0.0",
    "title": "VMware ESXi",
    "templateRelativePath": "VMWareESXi.json",
    "subtitle": "",
    "provider": "Microsoft"
  },
  {
    "workbookKey": "SnowflakeWorkbook",
    "logoFileName": "Azure_Sentinel.svg",
    "description": "Sets the time name for analysis",
    "dataTypesDependencies": [
      "Snowflake_CL"
    ],
    "dataConnectorsDependencies": [
      "SnowflakeDataConnector"
    ],
    "previewImagesFileNames": [
      "SnowflakeBlack.png",
      "SnowflakeWhite.png"
    ],
    "version": "1.0.0",
    "title": "Snowflake",
    "templateRelativePath": "Snowflake.json",
    "subtitle": "",
    "provider": "Snowflake"
  },
  {
    "workbookKey": "LastPassWorkbook",
    "logoFileName": "LastPass.svg",
    "description": "Sets the time name for analysis",
    "dataTypesDependencies": [
      "LastPassNativePoller_CL"
    ],
    "dataConnectorsDependencies": [
      "LastPassAPIConnector"
    ],
    "previewImagesFileNames": [
      "LastPassBlack.png",
      "LastPassWhite.png"
    ],
    "version": "1.0.0",
    "title": "Lastpass Enterprise Activity Monitoring",
    "templateRelativePath": "LastPassWorkbook.json",
    "subtitle": "",
    "provider": "LastPass"
  },
  {
    "workbookKey": "SecurityBridgeWorkbook",
    "logoFileName": "SecurityBridgeLogo-Vector-TM_75x75.svg",
    "description": "Sets the time name for analysis",
    "dataTypesDependencies": [
      "SecurityBridgeLogs"
    ],
    "dataConnectorsDependencies": [
      "SecurityBridgeSAP"
    ],
    "previewImagesFileNames": [
      "SecurityBridgeThreatDetectionWhite.png",
      "SecurityBridgeThreatDetectionWhite1.png"
    ],
    "version": "1.0.0",
    "title": "SecurityBridge App",
    "templateRelativePath": "SecurityBridgeThreatDetectionforSAP.json",
    "subtitle": "",
    "provider": "SecurityBridge"
  },
  {
    "workbookKey": "PaloAltoPrismaCloudWorkbook",
    "logoFileName": "paloalto_logo.svg",
    "description": "Sets the time name for analysis.",
    "dataTypesDependencies": [
      "PaloAltoPrismaCloudAlert_CL",
      "PaloAltoPrismaCloudAudit_CL"
    ],
    "dataConnectorsDependencies": [
      "PaloAltoPrismaCloud"
    ],
    "previewImagesFileNames": [
      "PaloAltoPrismaCloudBlack01.png",
      "PaloAltoPrismaCloudBlack02.png",
      "PaloAltoPrismaCloudWhite01.png",
      "PaloAltoPrismaCloudWhite02.png"
    ],
    "version": "1.0.0",
    "title": "Palo Alto Prisma",
    "templateRelativePath": "PaloAltoPrismaCloudOverview.json",
    "subtitle": "",
    "provider": "Microsoft"
  },
  {
    "workbookKey": "PingFederateWorkbook",
    "logoFileName": "PingIdentity.svg",
    "description": "Sets the time name for analysis",
    "dataTypesDependencies": [
      "PingFederateEvent"
    ],
    "dataConnectorsDependencies": [
      "PingFederate"
    ],
    "previewImagesFileNames": [
      "PingFederateBlack1.png",
      "PingFederateWhite1.png"
    ],
    "version": "1.0.0",
    "title": "PingFederate",
    "templateRelativePath": "PingFederate.json",
    "subtitle": "",
    "provider": "Microsoft"
  },
  {
    "workbookKey": "McAfeeePOWorkbook",
    "logoFileName": "mcafee_logo.svg",
    "description": "Sets the time name for analysis",
    "dataTypesDependencies": [
      "McAfeeEPOEvent"
    ],
    "dataConnectorsDependencies": [
      "McAfeeePO"
    ],
    "previewImagesFileNames": [
      "McAfeeePOBlack1.png",
      "McAfeeePOBlack2.png",
      "McAfeeePOWhite1.png",
      "McAfeeePOWhite2.png"
    ],
    "version": "1.0.0",
    "title": "McAfee ePolicy Orchestrator",
    "templateRelativePath": "McAfeeePOOverview.json",
    "subtitle": "",
    "provider": "Microsoft"
  },
  {
    "workbookKey": "OracleDatabaseAudit",
    "logoFileName": "oracle_logo.svg",
    "description": "Sets the time name for analysis",
    "dataTypesDependencies": [
      "Syslog"
    ],
    "dataConnectorsDependencies": [
      "OracleDatabaseAudit"
    ],
    "previewImagesFileNames": [
      "OracleDatabaseAuditBlack1.png",
      "OracleDatabaseAuditBlack2.png",
      "OracleDatabaseAuditWhite1.png",
      "OracleDatabaseAuditWhite2.png"
    ],
    "version": "1.0.0",
    "title": "Oracle Database Audit",
    "templateRelativePath": "OracleDatabaseAudit.json",
    "subtitle": "",
    "provider": "Oracle"
  },
  {
    "workbookKey": "SenservaProAnalyticsWorkbook",
    "logoFileName": "SenservaPro_logo.svg",
    "description": "Sets the time name for analysis",
    "dataTypesDependencies": [
      "SenservaPro_CL"
    ],
    "dataConnectorsDependencies": [
      "SenservaPro"
    ],
    "previewImagesFileNames": [
      "SenservaProAnalyticsBlack.png",
      "SenservaProAnalyticsWhite.png"
    ],
    "version": "1.0.0",
    "title": "SenservaProAnalytics",
    "templateRelativePath": "SenservaProAnalyticsWorkbook.json",
    "subtitle": "",
    "provider": "Senserva Pro"
  },
  {
    "workbookKey": "SenservaProMultipleWorkspaceWorkbook",
    "logoFileName": "SenservaPro_logo.svg",
    "description": "Sets the time name for analysis",
    "dataTypesDependencies": [
      "SenservaPro_CL"
    ],
    "dataConnectorsDependencies": [
      "SenservaPro"
    ],
    "previewImagesFileNames": [
      "SenservaProMultipleWorkspaceWorkbookBlack.png",
      "SenservaProMultipleWorkspaceWorkbookWhite.png"
    ],
    "version": "1.0.0",
    "title": "SenservaProMultipleWorkspace",
    "templateRelativePath": "SenservaProMultipleWorkspaceWorkbook.json",
    "subtitle": "",
    "provider": "Senserva Pro"
  },
  {
    "workbookKey": "SenservaProSecureScoreMultiTenantWorkbook",
    "logoFileName": "SenservaPro_logo.svg",
    "description": "Sets the time name for analysis",
    "dataTypesDependencies": [
      "SenservaPro_CL"
    ],
    "dataConnectorsDependencies": [
      "SenservaPro"
    ],
    "previewImagesFileNames": [
      "SenservaProSecureScoreMultiTenantBlack.png",
      "SenservaProSecureScoreMultiTenantWhite.png"
    ],
    "version": "1.0.0",
    "title": "SenservaProSecureScoreMultiTenant",
    "templateRelativePath": "SenservaProSecureScoreMultiTenantWorkbook.json",
    "subtitle": "",
    "provider": "Senserva Pro"
  },
  {
    "workbookKey": "CiscoSecureEndpointOverviewWorkbook",
    "logoFileName": "cisco-logo-72px.svg",
    "description": "Sets the time name for analysis",
    "dataTypesDependencies": [
      "CiscoSecureEndpoint"
    ],
    "dataConnectorsDependencies": [
      "CiscoSecureEndpoint"
    ],
    "previewImagesFileNames": [
      "CiscoSecureEndpointBlack.png",
      "CiscoSecureEndpointWhite.png"
    ],
    "version": "1.0.0",
    "title": "Cisco Secure Endpoint",
    "templateRelativePath": "Cisco Secure Endpoint Overview.json",
    "subtitle": "",
    "provider": "Cisco"
  },
  {
    "workbookKey": "InfoSecGlobalWorkbook",
    "logoFileName": "infosecglobal.svg",
    "description": "Sets the time name for analysis.",
    "dataTypesDependencies": [
      "InfoSecAnalytics_CL"
    ],
    "dataConnectorsDependencies": [
      "InfoSecDataConnector"
    ],
    "previewImagesFileNames": [
      "InfoSecGlobalWorkbookBlack.png",
      "InfoSecGlobalWorkbookWhite.png"
    ],
    "version": "1.0.0",
    "title": "AgileSec Analytics Connector",
    "templateRelativePath": "InfoSecGlobal.json",
    "subtitle": "",
    "provider": "InfoSecGlobal"
  },
  {
    "workbookKey": "CrowdStrikeFalconEndpointProtectionWorkbook",
    "logoFileName": "crowdstrike.svg",
    "description": "Sets the time name for analysis",
    "dataTypesDependencies": [
      "CrowdstrikeReplicatorLogs_CL"
    ],
    "dataConnectorsDependencies": [
      "CrowdstrikeReplicator"
    ],
    "previewImagesFileNames": [
      "CrowdStrikeFalconEndpointProtectionBlack.png",
      "CrowdStrikeFalconEndpointProtectionWhite.png"
    ],
    "version": "1.0.0",
    "title": "CrowdStrike Falcon Endpoint Protection",
    "templateRelativePath": "CrowdStrikeFalconEndpointProtection.json",
    "subtitle": "",
    "provider": "Microsoft"
  },
  {
    "workbookKey": "IronDefenseAlertDashboard",
    "logoFileName": "IronNet.svg",
    "description": "Sets the time name for analysis",
    "dataTypesDependencies": [
      "CommonSecurityLog"
    ],
    "dataConnectorsDependencies": [
      "IronNetIronDefense"
    ],
    "previewImagesFileNames": [
      "IronDefenseDashboardBlack.png",
      "IronDefenseDashboardWhit.png"
    ],
    "version": "1.0.0",
    "title": "IronDefenseAlertDashboard",
    "templateRelativePath": "IronDefenseAlertDashboard.json",
    "subtitle": "",
    "provider": "Microsoft"
  },
  {
    "workbookKey": "IronDefenseAlertDetails",
    "logoFileName": "IronNet.svg",
    "description": "Sets the time name for analysis",
    "dataTypesDependencies": [
      "CommonSecurityLog"
    ],
    "dataConnectorsDependencies": [
      "IronNetIronDefense"
    ],
    "previewImagesFileNames": [
      "IronDefenseAlertsBlack.png",
      "IronDefenseAlertsWhite.png"
    ],
    "version": "1.0.0",
    "title": "IronDefenseAlertDetails",
    "templateRelativePath": "IronDefenseAlertDetails.json",
    "subtitle": "",
    "provider": "Microsoft"
  },
  {
    "workbookKey": "CiscoSEGWorkbook",
    "logoFileName": "cisco-logo-72px.svg",
    "description": "Sets the time name for analysis",
    "dataTypesDependencies": [
      "CommonSecurityLog"
    ],
    "dataConnectorsDependencies": [
      "CiscoSEG"
    ],
    "previewImagesFileNames": [
      "CiscoSEGBlack.png",
      "CiscoSEGWhite.png"
    ],
    "version": "1.0.0",
    "title": "Cisco Secure Email Gateway",
    "templateRelativePath": "CiscoSEG.json",
    "subtitle": "",
    "provider": "Cisco"
  },
  {
    "workbookKey": "EatonForeseerHealthAndAccess",
    "logoFileName": "Azure_Sentinel.svg",
    "description": "This workbook gives an insight into the health of all the Windows VMs in this subscription running Eaton Foreseer and       the unauthorized access into the Eaton Foreseer application running on these VMs.",
    "dataTypesDependencies": [
      "SecurityEvent"
    ],
    "dataConnectorsDependencies": [],
    "previewImagesFileNames": [
      "EatonForeseerHealthAndAccessBlack.png",
      "EatonForeseerHealthAndAccessWhite.png"
    ],
    "version": "1.0.0",
    "title": "EatonForeseerHealthAndAccess",
    "templateRelativePath": "EatonForeseerHealthAndAccess.json",
    "subtitle": "",
    "provider": "Eaton"
  },
  {
    "workbookKey": "PCIDSSComplianceWorkbook",
    "logoFileName": "Azure_Sentinel.svg",
    "description": "Choose your subscription and workspace in which PCI assets are deployed",
    "dataTypesDependencies": [
      "AzureDaignostics",
      "SecurityEvent",
      "SecurityAlert",
      "OracleDatabaseAuditEvent",
      "Syslog",
      "Anomalies"
    ],
    "dataConnectorsDependencies": [],
    "previewImagesFileNames": [
      "PCIDSSComplianceBlack01.PNG",
      "PCIDSSComplianceBlack02.PNG",
      "PCIDSSComplianceWhite01.PNG",
      "PCIDSSComplianceWhite02.PNG"
    ],
    "version": "1.0.0",
    "title": "PCI DSS Compliance",
    "templateRelativePath": "PCIDSSCompliance.json",
    "subtitle": "",
    "provider": "Microsoft"
  },
  {
    "workbookKey": "SonraiSecurityWorkbook",
    "logoFileName": "Sonrai.svg",
    "description": "Sets the time name for analysis",
    "dataTypesDependencies": [
      "Sonrai_Tickets_CL"
    ],
    "dataConnectorsDependencies": [
      "SonraiDataConnector"
    ],
    "previewImagesFileNames": [
      "SonraiWorkbookBlack.png",
      "SonraiWorkbookWhite.png"
    ],
    "version": "1.0.0",
    "title": "Sonrai",
    "templateRelativePath": "Sonrai.json",
    "subtitle": "",
    "provider": "Sonrai"
  },
  {
    "workbookKey": "CloudflareWorkbook",
    "logoFileName": "cloudflare.svg",
    "description": "Sets the time name for analysis",
    "dataTypesDependencies": [
      "Cloudflare_CL"
    ],
    "dataConnectorsDependencies": [
      "CloudflareDataConnector"
    ],
    "previewImagesFileNames": [
      "CloudflareOverviewBlack01.png",
      "CloudflareOverviewBlack02.png",
      "CloudflareOverviewWhite01.png",
      "CloudflareOverviewWhite02.png"
    ],
    "version": "1.0.0",
    "title": "Cloudflare",
    "templateRelativePath": "Cloudflare.json",
    "subtitle": "",
    "provider": "Cloudflare"
  },
  {
    "workbookKey": "SemperisDSPWorkbook",
    "logoFileName": "Semperis.svg",
    "description": "Specify the time range on which to query the data",
    "dataTypesDependencies": [
      "dsp_parser"
    ],
    "dataConnectorsDependencies": [
      "SemperisDSP"
    ],
    "previewImagesFileNames": [
      "SemperisDSPOverview1Black.png",
      "SemperisDSPOverview1White.png",
      "SemperisDSPOverview2Black.png",
      "SemperisDSPOverview2White.png",
      "SemperisDSPOverview3Black.png",
      "SemperisDSPOverview3White.png"
    ],
    "version": "1.0.0",
    "title": "Semperis Directory Services Protector",
    "templateRelativePath": "SemperisDSPWorkbook.json",
    "subtitle": "",
    "provider": "Semperis"
  },
  {
    "workbookKey": "BoxWorkbook",
    "logoFileName": "box.svg",
    "description": "Sets the time name for analysis",
    "dataTypesDependencies": [
      "BoxEvents_CL"
    ],
    "dataConnectorsDependencies": [
      "BoxDataConnector"
    ],
    "previewImagesFileNames": [
      "BoxBlack1.png",
      "BoxWhite1.png",
      "BoxBlack2.png",
      "BoxWhite2.png"
    ],
    "version": "1.0.0",
    "title": "Box",
    "templateRelativePath": "Box.json",
    "subtitle": "",
    "provider": "Box"
  },
  {
    "workbookKey": "SymantecEndpointProtection",
    "logoFileName": "symantec_logo.svg",
    "description": "Sets the time name for analysis",
    "dataTypesDependencies": [
      "SymantecEndpointProtection"
    ],
    "dataConnectorsDependencies": [
      "SymantecEndpointProtection"
    ],
    "previewImagesFileNames": [
      "SymantecEndpointProtectionBlack.png",
      "SymantecEndpointProtectionWhite.png"
    ],
    "version": "1.0.0",
    "title": "Symantec Endpoint Protection",
    "templateRelativePath": "SymantecEndpointProtection.json",
    "subtitle": "",
    "provider": "Symantec"
  },
  {
    "workbookKey": "DynamicThreatModeling&Response",
    "logoFileName": "",
    "description": "Sets the time name for analysis",
    "dataTypesDependencies": [
      "SecurityAlert"
    ],
    "dataConnectorsDependencies": [],
    "previewImagesFileNames": [
      "ThreatAnalysis&ResponseWhite1.png",
      "ThreatAnalysis&ResponseWhite2.png"
    ],
    "version": "1.0.0",
    "title": "Dynamic Threat Modeling Response",
    "templateRelativePath": "DynamicThreatModeling&Response.json",
    "subtitle": "",
    "provider": "Microsoft"
  },
  {
    "workbookKey": "ThreatAnalysis&Response",
    "logoFileName": "",
    "description": "The Defenders for IoT workbook provide guided investigations for OT entities based on open incidents, alert notifications, and activities for OT assets. They also provide a hunting experience across the MITRE ATT&CK® framework for ICS, and are designed to enable analysts, security engineers, and MSSPs to gain situational awareness of OT security posture.",
    "dataTypesDependencies": [
      "SecurityAlert"
    ],
    "dataConnectorsDependencies": [],
    "previewImagesFileNames": [
      "ThreatAnalysis&ResponseWhite.png"
    ],
    "version": "1.0.1",
    "title": "Threat Analysis Response",
    "templateRelativePath": "ThreatAnalysis&Response.json",
    "subtitle": "",
    "provider": "Microsoft"
  },
  {
    "workbookKey": "TrendMicroCAS",
    "logoFileName": "Trend_Micro_Logo.svg",
    "description": "Sets the time name for analysis",
    "dataTypesDependencies": [
      "TrendMicroCAS_CL"
    ],
    "dataConnectorsDependencies": [
      "TrendMicroCAS"
    ],
    "previewImagesFileNames": [
      "TrendMicroCASBlack.png",
      "TrendMicroCASWhite.png"
    ],
    "version": "1.0.0",
    "title": "TrendMicroCAS",
    "templateRelativePath": "TrendMicroCAS.json",
    "subtitle": "",
    "provider": "TrendMicro"
  },
  {
    "workbookKey": "GitHubSecurityWorkbook",
    "logoFileName": "GitHub.svg",
    "description": "Gain insights to GitHub activities that may be interesting for security.",
    "dataTypesDependencies": [
      "GitHubAuditLogPolling_CL"
    ],
    "dataConnectorsDependencies": [
      "GitHubEcAuditLogPolling"
    ],
    "previewImagesFileNames": [],
    "version": "1.0.0",
    "title": "GithubWorkbook",
    "templateRelativePath": "GitHubWorkbook.json",
    "subtitle": "",
    "provider": "Microsoft"
  },
  {
    "workbookKey": "GCPDNSWorkbook",
    "logoFileName": "google_logo.svg",
    "description": "Sets the time name for analysis",
    "dataTypesDependencies": [
      "GCPCloudDNS"
    ],
    "dataConnectorsDependencies": [
      "GCPDNSDataConnector"
    ],
    "previewImagesFileNames": [
      "GCPDNSBlack.png",
      "GCPDNSWhite.png"
    ],
    "version": "1.0.0",
    "title": "Google Cloud Platform DNS",
    "templateRelativePath": "GCPDNS.json",
    "subtitle": "",
    "provider": "Microsoft"
  },
  {
    "workbookKey": "AtlassianJiraAuditWorkbook",
    "logoFileName": "",
    "description": "Sets the time name for analysis",
    "dataTypesDependencies": [
      "AtlassianJiraNativePoller_CL"
    ],
    "dataConnectorsDependencies": [
      "AtlassianJira"
    ],
    "previewImagesFileNames": [
      "AtlassianJiraAuditWhite.png",
      "AtlassianJiraAuditBlack.png"
    ],
    "version": "1.0.0",
    "title": "AtlassianJiraAudit",
    "templateRelativePath": "AtlassianJiraAudit.json",
    "subtitle": "",
    "provider": "Atlassian"
  },
  {
    "workbookKey": "DigitalGuardianWorkbook",
    "logoFileName": "Azure_Sentinel.svg",
    "description": "Sets the time name for analysis",
    "dataTypesDependencies": [
      "DigitalGuardianDLPEvent"
    ],
    "dataConnectorsDependencies": [
      "DigitalGuardianDLP"
    ],
    "previewImagesFileNames": [
      "DigitalGuardianBlack.png",
      "DigitalGuardianWhite.png"
    ],
    "version": "1.0.0",
    "title": "DigitalGuardianDLP",
    "templateRelativePath": "DigitalGuardian.json",
    "subtitle": "",
    "provider": "Digital Guardian"
  },
  {
    "workbookKey": "CiscoDuoWorkbook",
    "logoFileName": "cisco-logo-72px.svg",
    "description": "Sets the time name for analysis",
    "dataTypesDependencies": [
      "CiscoDuo_CL"
    ],
    "dataConnectorsDependencies": [
      "CiscoDuoSecurity"
    ],
    "previewImagesFileNames": [
      "CiscoDuoWhite.png",
      "CiscoDuoBlack.png"
    ],
    "version": "1.0.0",
    "title": "CiscoDuoSecurity",
    "templateRelativePath": "CiscoDuo.json",
    "subtitle": "",
    "provider": "Cisco"
  },
  {
    "workbookKey": "SlackAudit",
    "logoFileName": "slacklogo.svg",
    "description": "Sets the time name for analysis",
    "dataTypesDependencies": [
      "SlackAudit_CL"
    ],
    "dataConnectorsDependencies": [
      "SlackAuditAPI"
    ],
    "previewImagesFileNames": [
      "SlackAuditApplicationActivityBlack1.png",
      "SlackAuditApplicationActivityWhite1.png"
    ],
    "version": "1.0.0",
    "title": "SlackAudit",
    "templateRelativePath": "SlackAudit.json",
    "subtitle": "",
    "provider": "Slack"
  },
  {
    "workbookKey": "CiscoWSAWorkbook",
    "logoFileName": "cisco-logo-72px.svg",
    "description": "Sets the time name for analysis",
    "dataTypesDependencies": [
      "Syslog"
    ],
    "dataConnectorsDependencies": [
      "CiscoWSA"
    ],
    "previewImagesFileNames": [
      "CiscoWSAWhite.png",
      "CiscoWSABlack.png"
    ],
    "version": "1.0.0",
    "title": "CiscoWSA",
    "templateRelativePath": "CiscoWSA.json",
    "subtitle": "",
    "provider": "Cisco"
  },
  {
    "workbookKey": "GCP-IAM-Workbook",
    "logoFileName": "google_logo.svg",
    "description": "Sets the time name for analysis",
    "dataTypesDependencies": [
      "GCP_IAM_CL"
    ],
    "dataConnectorsDependencies": [
      "GCPIAMDataConnector"
    ],
    "previewImagesFileNames": [
      "GCPIAMBlack01.png",
      "GCPIAMBlack02.png",
      "GCPIAMWhite01.png",
      "GCPIAMWhite02.png"
    ],
    "version": "1.0.0",
    "title": "Google Cloud Platform IAM",
    "templateRelativePath": "GCP_IAM.json",
    "subtitle": "",
    "provider": "Google"
  },
  {
    "workbookKey": "ImpervaWAFCloudWorkbook",
    "logoFileName": "Imperva_DarkGrey_final_75x75.svg",
    "description": "Sets the time name for analysis.",
    "dataTypesDependencies": [
      "ImpervaWAFCloud_CL"
    ],
    "dataConnectorsDependencies": [
      "ImpervaWAFCloudAPI"
    ],
    "previewImagesFileNames": [
      "ImpervaWAFCloudBlack01.png",
      "ImpervaWAFCloudBlack02.png",
      "ImpervaWAFCloudWhite01.png",
      "ImpervaWAFCloudWhite02.png"
    ],
    "version": "1.0.0",
    "title": "Imperva WAF Cloud Overview",
    "templateRelativePath": "Imperva WAF Cloud Overview.json",
    "subtitle": "",
    "provider": "Microsoft"
  },
  {
    "workbookKey": "ZscalerZPAWorkbook",
    "logoFileName": "ZscalerLogo.svg",
    "description": "Select the time range for this Overview.",
    "dataTypesDependencies": [
      "ZPA_CL"
    ],
    "dataConnectorsDependencies": [
      "ZscalerPrivateAccess"
    ],
    "previewImagesFileNames": [
      "ZscalerZPABlack.png",
      "ZscalerZPAWhite.png"
    ],
    "version": "1.0.0",
    "title": "Zscaler Private Access (ZPA)",
    "templateRelativePath": "ZscalerZPA.json",
    "subtitle": "",
    "provider": "Zscaler"
  },
  {
    "workbookKey": "GoogleWorkspaceWorkbook",
    "logoFileName": "google_logo.svg",
    "description": "Sets the time name for analysis",
    "dataTypesDependencies": [
      "GWorkspace_ReportsAPI_admin_CL",
      "GWorkspace_ReportsAPI_calendar_CL",
      "GWorkspace_ReportsAPI_drive_CL",
      "GWorkspace_ReportsAPI_login_CL",
      "GWorkspace_ReportsAPI_login_CL",
      "GWorkspace_ReportsAPI_mobile_CL"
    ],
    "dataConnectorsDependencies": [
      "GoogleWorkspaceReportsAPI"
    ],
    "previewImagesFileNames": [
      "GoogleWorkspaceBlack.png",
      "GoogleWorkspaceWhite.png"
    ],
    "version": "1.0.0",
    "title": "GoogleWorkspaceReports",
    "templateRelativePath": "GoogleWorkspace.json",
    "subtitle": "",
    "provider": "Microsoft"
  },
  {
    "workbookKey": "NCProtectWorkbook",
    "logoFileName": "NCProtectIcon.svg",
    "description": "Sets the time name for analysis",
    "dataTypesDependencies": [
      "NCProtectUAL_CL"
    ],
    "dataConnectorsDependencies": [
      "NucleusCyberNCProtect"
    ],
    "previewImagesFileNames": [
      "",
      ""
    ],
    "version": "1.0.0",
    "title": "NucleusCyberProtect",
    "templateRelativePath": "NucleusCyber_NCProtect_Workbook.json",
    "subtitle": "",
    "provider": "archTIS"
  },
  {
    "workbookKey": "CiscoISEWorkbook",
    "logoFileName": "cisco-logo-72px.svg",
    "description": "Sets the time name for analysis",
    "dataTypesDependencies": [
      "Syslog"
    ],
    "dataConnectorsDependencies": [
      "CiscoISE"
    ],
    "previewImagesFileNames": [],
    "version": "1.0.0",
    "title": "Cisco ISE",
    "templateRelativePath": "CiscoISE.json",
    "subtitle": "",
    "provider": "Cisco"
  },
  {
    "workbookKey": "IoTOTThreatMonitoringwithDefenderforIoTWorkbook",
    "logoFileName": "",
    "description": "The OT Threat Monitoring with Defender for IoT Workbook features OT filtering for Security Alerts, Incidents, Vulnerabilities and Asset Inventory. The workbook features a dynamic assessment of the MITRE ATT&CK for ICS matrix across your environment to analyze and respond to OT-based threats. This workbook is designed to enable SecOps Analysts, Security Engineers, and MSSPs to gain situational awareness for IT/OT security posture.",
    "dataTypesDependencies": [
      "SecurityAlert",
      "SecurityIncident"
    ],
    "dataConnectorsDependencies": [],
    "previewImagesFileNames": [],
    "version": "1.0.0",
    "title": "Microsoft Defender for IoT",
    "templateRelativePath": "IoTOTThreatMonitoringwithDefenderforIoT.json",
    "subtitle": "",
    "provider": "Microsoft"
  },
  {
    "workbookKey": "ZeroTrust(TIC3.0)Workbook",
    "logoFileName": "Azure_Sentinel.svg",
    "description": "Sets the time name for analysis",
    "dataTypesDependencies": [
      "SecurityRecommendation"
    ],
    "dataConnectorsDependencies": [],
    "previewImagesFileNames": [
      "ZeroTrust(TIC3.0)Black1.PNG",
      "ZeroTrust(TIC3.0)White1.PNG"
    ],
    "version": "1.0.0",
    "title": "ZeroTrust(TIC3.0)",
    "templateRelativePath": "ZeroTrust(TIC3.0).json",
    "subtitle": "",
    "provider": "Microsoft"
  },
  {
    "workbookKey": "InsiderRiskManagementWorkbook",
    "logoFileName": "Azure_Sentinel.svg",
    "description": "The Microsoft Insider Risk Management Workbook integrates telemetry from 25+ Microsoft security products to provide actionable insights into insider risk management. Reporting tools provide \u201cGo to Alert\u201d links to provide deeper integration between products and a simplified user experience for exploring alerts. ",
    "dataTypesDependencies": [
      "SigninLogsSigninLogs",
      "AuditLogs",
      "AzureActivity",
      "OfficeActivity",
      "InformationProtectionLogs_CL",
      "SecurityIncident"
    ],
    "dataConnectorsDependencies": [],
    "previewImagesFileNames": [
      "InsiderRiskManagementBlack1.png"
    ],
    "version": "1.0.0",
    "title": "Insider Risk Management",
    "templateRelativePath": "InsiderRiskManagement.json",
    "subtitle": "",
    "provider": "Microsoft"
  },
  {
    "workbookKey": "CybersecurityMaturityModelCertification(CMMC)2.0Workbook",
    "logoFileName": "",
    "description": "None",
    "dataTypesDependencies": [
      "InformationProtectionLogs_CL",
      "AuditLogs",
      "SecurityIncident",
      "SigninLogs",
      "AzureActivity"
    ],
    "dataConnectorsDependencies": [],
    "previewImagesFileNames": [],
    "version": "1.0.0",
    "title": "CybersecurityMaturityModelCertification(CMMC)2.0",
    "templateRelativePath": "CybersecurityMaturityModelCertification(CMMC)2.0.json",
    "subtitle": "",
    "provider": "Microsoft"
  },
  {
    "workbookKey": "NISTSP80053Workbook",
    "logoFileName": "",
    "description": "None",
    "dataTypesDependencies": [
      "SigninLogs",
      "AuditLogs",
      "AzureActivity",
      "OfficeActivity",
      "SecurityEvents",
      "CommonSecurityLog",
      "SecurityIncident",
      "SecurityRecommendation"
    ],
    "dataConnectorsDependencies": [
      "SecurityEvents"
    ],
    "previewImagesFileNames": [],
    "version": "1.0.0",
    "title": "NISTSP80053workbook",
    "templateRelativePath": "NISTSP80053.json",
    "subtitle": "",
    "provider": "Microsoft"
  },
  {
    "workbookKey": "DarktraceWorkbook",
    "logoFileName": "Darktrace.svg",
    "description": "The Darktrace Workbook visualises Model Breach and AI Analyst data received by the Darktrace Data Connector and visualises events across the network, SaaS, IaaS and Email.",
    "dataTypesDependencies": [
      "darktrace_model_alerts_CL"
    ],
    "dataConnectorsDependencies": [
      "DarktraceRESTConnector"
    ],
    "previewImagesFileNames": [
      "DarktraceWorkbookBlack01.png",
      "DarktraceWorkbookBlack02.png",
      "DarktraceWorkbookWhite01.png",
      "DarktraceWorkbookWhite02.png"
    ],
    "version": "1.0.0",
    "title": "Darktrace",
    "templateRelativePath": "DarktraceWorkbook.json",
    "subtitle": "",
    "provider": "Darktrace"
  },
  {
    "workbookKey": "RecordedFutureDomainC2DNSWorkbook",
    "logoFileName": "RecordedFuture.svg",
    "description": "Sets the time name for DNS Events and Threat Intelligence Time Range",
    "dataTypesDependencies": [
      "ThreatIntelligenceIndicator"
    ],
    "dataConnectorsDependencies": [],
    "previewImagesFileNames": [],
    "version": "1.0.0",
    "title": "Recorded Future -  C&C DNS Name to DNS Events - Correlation&Threat Hunting",
    "templateRelativePath": "Recorded Future -  C&C DNS Name to DNS Events - Correlation&Threat Hunting.json",
    "subtitle": "",
    "provider": "Recorded Future"
  },
  {
    "workbookKey": "RecordedFutureIPActiveC2Workbook",
    "logoFileName": "RecordedFuture.svg",
    "description": "Sets the time name for DNS Events and Threat Intelligence Time Range",
    "dataTypesDependencies": [
      "ThreatIntelligenceIndicator"
    ],
    "dataConnectorsDependencies": [],
    "previewImagesFileNames": [],
    "version": "1.0.0",
    "title": "Recorded Future - Actively Communicating C&C IPs to DNS Events - Correlation&Threat Hunting",
    "templateRelativePath": "Recorded Future - Actively Communicating C&C IPs to DNS Events - Correlation&Threat Hunting.json",
    "subtitle": "",
    "provider": "Recorded Future"
  },
  {
    "workbookKey": "MaturityModelForEventLogManagement_M2131",
    "logoFileName": "contrastsecurity_logo.svg",
    "description": "Select the time range for this Overview.",
    "dataTypesDependencies": [],
    "dataConnectorsDependencies": [],
    "previewImagesFileNames": [
      "MaturityModelForEventLogManagement_M2131Black.png"
    ],
    "version": "1.0.0",
    "title": "MaturityModelForEventLogManagementM2131",
    "templateRelativePath": "MaturityModelForEventLogManagement_M2131.json",
    "subtitle": "",
    "provider": "Microsoft"
  },
  {
    "workbookKey": "AzureSQLSecurityWorkbook",
    "logoFileName": "AzureSQL.svg",
    "description": "Sets the time window in days to search around the alert",
    "dataTypesDependencies": [
      "AzureDiagnostics",
      "SecurityAlert",
      "SecurityIncident"
    ],
    "dataConnectorsDependencies": [
      "AzureSql"
    ],
    "previewImagesFileNames": [],
    "version": "1.0.0",
    "title": "Azure SQL Database Workbook",
    "templateRelativePath": "Workbook-AzureSQLSecurity.json",
    "subtitle": "",
    "provider": "Microsoft"
  },
  {
    "workbookKey": "ContinuousDiagnostics&Mitigation",
    "logoFileName": "",
    "description": "Select the time range for this Overview.",
    "dataTypesDependencies": [],
    "dataConnectorsDependencies": [],
    "previewImagesFileNames": [
      "ContinuousDiagnostics&MitigationBlack.png"
    ],
    "version": "1.0.0",
    "title": "ContinuousDiagnostics&Mitigation",
    "templateRelativePath": "ContinuousDiagnostics&Mitigation.json",
    "subtitle": "",
    "provider": "Microsoft"
  },
  {
    "workbookKey": "UserWorkbook-alexdemichieli-github-update-1",
    "logoFileName": "GitHub.svg",
    "description": "Repository selector.",
    "dataTypesDependencies": [
      "githubscanaudit_CL"
    ],
    "dataConnectorsDependencies": [
      "GitHubWebhook"
    ],
    "previewImagesFileNames": [],
    "version": "1.0.0",
    "title": "GithubWorkbook-update-to-workbook-1",
    "templateRelativePath": "update-to-workbook-1.json",
    "subtitle": "",
    "provider": "Microsoft"
  },
  {
    "workbookKey": "AtlasianJiraAuditWorkbook",
    "logoFileName": "",
    "description": "Select the time range for this Overview.",
    "dataTypesDependencies": [
      "AtlassianJiraNativePoller_CL"
    ],
    "dataConnectorsDependencies": [
      "AtlassianJira"
    ],
    "previewImagesFileNames": [
      "AtlassianJiraAuditBlack.png",
      "AtlassianJiraAuditWhite.png"
    ],
    "version": "1.0.0",
    "title": "AtlasianJiraAuditWorkbook",
    "templateRelativePath": "AtlasianJiraAuditWorkbook.json",
    "subtitle": "",
    "provider": "Microsoft"
  },
  {
    "workbookKey": "AzureSecurityBenchmark",
    "logoFileName": "",
    "description": "Azure Security Benchmark v3 Workbook provides a mechanism for viewing log queries, azure resource graph, and policies aligned to ASB controls across Microsoft security offerings, Azure, Microsoft 365, 3rd Party, On-Premises, and Multi-cloud workloads. This workbook enables Security Architects, Engineers, SecOps Analysts, Managers, and IT Pros to gain situational awareness visibility for the security posture of cloud workloads. There are also recommendations for selecting, designing, deploying, and configuring Microsoft offerings for alignment with respective ASB requirements and practices.",
    "dataTypesDependencies": [
      "SecurityRegulatoryCompliance",
      "AzureDiagnostics",
      "SecurityIncident",
      "SigninLogs",
      "SecurityAlert"
    ],
    "dataConnectorsDependencies": [],
    "previewImagesFileNames": [
      "AzureSecurityBenchmark1.png",
      "AzureSecurityBenchmark2.png",
      "AzureSecurityBenchmark3.png"
    ],
    "version": "1.0.0",
    "title": "Azure Security Benchmark",
    "templateRelativePath": "AzureSecurityBenchmark.json",
    "subtitle": "",
    "provider": "Microsoft"
  },
  {
    "workbookKey": "ZNAccessOchestratorAudit",
    "logoFileName": "",
    "description": "None.",
    "dataTypesDependencies": [
      "ZNAccessOrchestratorAudit_CL",
      "ZNAccessOrchestratorAuditNativePoller_CL"
    ],
    "dataConnectorsDependencies": [
      "ZeroNetworksAccessOrchestratorAuditFunction",
      "ZeroNetworksAccessOrchestratorAuditNativePoller"
    ],
    "previewImagesFileNames": [],
    "version": "1.0.0",
    "title": "Zero NetWork",
    "templateRelativePath": "ZNSegmentAudit.json",
    "subtitle": "",
    "provider": "Zero Networks"
  },
  {
    "workbookKey": "FireworkWorkbook",
    "logoFileName": "FlareSystems.svg",
    "description": "Select the time range for this Overview.",
    "dataTypesDependencies": [
      "Firework_CL"
    ],
    "dataConnectorsDependencies": [
      "FlareSystemsFirework"
    ],
    "previewImagesFileNames": [
      "FireworkOverviewBlack01.png",
      "FireworkOverviewBlack02.png",
      "FireworkOverviewWhite01.png",
      "FireworkOverviewWhite02.png"
    ],
    "version": "1.0.0",
    "title": "FlareSystemsFirework",
    "templateRelativePath": "FlareSystemsFireworkOverview.json",
    "subtitle": "",
    "provider": "Flare Systems"
  },
  {
    "workbookKey": "UserWorkbook-alexdemichieli-github-update-1",
    "logoFileName": "GitHub.svg",
    "description": "Gain insights to GitHub activities that may be interesting for security.",
    "dataTypesDependencies": [
      "GitHubAuditLogPolling_CL"
    ],
    "dataConnectorsDependencies": [
      "GitHubEcAuditLogPolling"
    ],
    "previewImagesFileNames": [],
    "version": "1.0.0",
    "title": "GitHub Security",
    "templateRelativePath": "GitHubAdvancedSecurity.json",
    "subtitle": "",
    "provider": "Microsoft"
  },
  {
    "workbookKey": "TaniumWorkbook",
    "logoFileName": "Tanium.svg",
    "description": "Visualize Tanium endpoint and module data",
    "dataTypesDependencies": [
      "TaniumComplyCompliance_CL",
      "TaniumComplyVulnerabilities_CL",
      "TaniumDefenderHealth_CL",
      "TaniumDiscoverUnmanagedAssets_CL",
      "TaniumHighUptime_CL",
      "TaniumMainAsset_CL",
      "TaniumPatchListApplicability_CL",
      "TaniumPatchListCompliance_CL",
      "TaniumSCCMClientHealth_CL",
      "TaniumThreatResponse_CL"
    ],
    "dataConnectorsDependencies": [],
    "previewImagesFileNames": [
      "TaniumComplyDark.png",
      "TaniumComplyLight.png",
      "TaniumDiscoverDark.png",
      "TaniumDiscoverLight.png",
      "TaniumMSToolingHealthDark.png",
      "TaniumMSToolingHealthLight.png",
      "TaniumPatchDark.png",
      "TaniumPatchLight.png",
      "TaniumThreatResponseAlertsDark.png",
      "TaniumThreatResponseAlertsLight.png",
      "TaniumThreatResponseDark.png",
      "TaniumThreatResponseLight.png"
    ],
    "version": "1.0",
    "title": "Tanium Workbook",
    "templateRelativePath": "TaniumWorkbook.json",
    "subtitle": "",
    "provider": "Tanium"
  },
  {
    "workbookKey": "ActionableAlertsDashboard",
    "logoFileName": "",
    "description": "None.",
    "dataTypesDependencies": [
      "CyberSixgill_Alerts_CL"
    ],
    "dataConnectorsDependencies": [
      "CybersixgillActionableAlerts"
    ],
    "previewImagesFileNames": [],
    "version": "1.0.0",
    "title": "Cybersixgill Actionable Alerts Dashboard",
    "templateRelativePath": "ActionableAlertsDashboard.json",
    "subtitle": "",
    "provider": "Cybersixgill"
  },
  {
    "workbookKey": "ActionableAlertsList",
    "logoFileName": "",
    "description": "None.",
    "dataTypesDependencies": [
      "CyberSixgill_Alerts_CL"
    ],
    "dataConnectorsDependencies": [
      "CybersixgillActionableAlerts"
    ],
    "previewImagesFileNames": [],
    "version": "1.0.0",
    "title": "Cybersixgill Actionable Alerts List",
    "templateRelativePath": "ActionableAlertsList.json",
    "subtitle": "",
    "provider": "Cybersixgill"
  },
  {
    "workbookKey": "ArgosCloudSecurityWorkbook",
    "logoFileName": "argos-logo.svg",
    "description": "The ARGOS Cloud Security integration for Microsoft Sentinel allows you to have all your important cloud security events in one place.",
    "dataTypesDependencies": [
      "ARGOS_CL"
    ],
    "dataConnectorsDependencies": [
      "ARGOSCloudSecurity"
    ],
    "previewImagesFileNames": [
      "ARGOSCloudSecurityWorkbookBlack.png",
      "ARGOSCloudSecurityWorkbookWhite.png"
    ],
    "version": "1.0.0",
    "title": "ARGOS Cloud Security",
    "templateRelativePath": "ARGOSCloudSecurityWorkbook.json",
    "subtitle": "",
    "provider": "ARGOS Cloud Security"
  },
  {
    "workbookKey": "JamfProtectWorkbook",
    "logoFileName": "jamf_logo.svg",
    "description": "This Jamf Protect Workbook for Microsoft Sentinel enables you to ingest Jamf Protect events forwarded into Microsoft Sentinel.\n Providing reports into all alerts, device controls and Unfied Logs.",
    "dataTypesDependencies": [
      "jamfprotect_CL"
    ],
    "dataConnectorsDependencies": [],
    "previewImagesFileNames": [
      "JamfProtectDashboardBlack.png",
      "JamfProtectDashboardWhite.png"
    ],
    "version": "2.0.0",
    "title": "Jamf Protect Workbook",
    "templateRelativePath": "JamfProtectDashboard.json",
    "subtitle": "",
    "provider": "Jamf Software, LLC"
  },
  {
    "workbookKey": "AIVectraStream",
    "logoFileName": "",
    "description": "",
    "dataTypesDependencies": [
      "VectraStream_CL"
    ],
    "dataConnectorsDependencies": [ "AIVectraStream" ],
    "previewImagesFileNames": [],
    "version": "1.0.0",
    "title": "AIVectraStreamWorkbook",
    "templateRelativePath": "AIVectraStreamWorkbook.json",
    "subtitle": "",
    "provider": "Vectra AI"
  },
  {
    "workbookKey": "SecurityScorecardWorkbook",
    "logoFileName": "",
    "description": "This Workbook provides immediate insight into the data coming from SecurityScorecard’s three Sentinel data connectors: SecurityScorecard Cybersecurity Ratings, SecurityScorecard Cybersecurity Ratings - Factors, and SecurityScorecard Cybersecurity Ratings - Issues.",
    "dataTypesDependencies": [
      "SecurityScorecardFactor_CL",
      "SecurityScorecardIssues_CL",
      "SecurityScorecardRatings_CL"
    ],
    "dataConnectorsDependencies": [
      "SecurityScorecardFactorAzureFunctions",
      "SecurityScorecardIssueAzureFunctions",
      "SecurityScorecardRatingsAzureFunctions"
    ],
    "previewImagesFileNames": [
      "SecurityScorecardBlack1.png",
      "SecurityScorecardBlack2.png",
      "SecurityScorecardBlack3.png",
      "SecurityScorecardBlack4.png",
      "SecurityScorecardBlack5.png",
      "SecurityScorecardBlack6.png",
      "SecurityScorecardWhite1.png",
      "SecurityScorecardWhite2.png",
      "SecurityScorecardWhite3.png",
      "SecurityScorecardWhite4.png",
      "SecurityScorecardWhite5.png",
      "SecurityScorecardWhite6.png"
    ],
    "version": "1.0.0",
    "title": "SecurityScorecard",
    "templateRelativePath": "SecurityScorecardWorkbook.json",
    "subtitle": "",
    "provider": "SecurityScorecard"
  },
  {
    "workbookKey": "DigitalShadowsWorkbook",
    "logoFileName": "DigitalShadowsLogo.svg",
    "description": "test",
    "dataTypesDependencies": [
      "DigitalShadows_CL"
    ],
    "dataConnectorsDependencies": [
      "DigitalShadowsSearchlightAzureFunctions"
    ],
    "previewImagesFileNames": [
      "DigitalShadowsBlack1.png",
      "DigitalShadowsBlack2.png",
      "DigitalShadowsBlack3.png",
      "DigitalShadowsWhite1.png",
      "DigitalShadowsWhite2.png",
      "DigitalShadowsWhite3.png"
    ],
    "version": "1.0.0",
    "title": "Digital Shadows",
    "templateRelativePath": "DigitalShadows.json",
    "subtitle": "",
    "provider": "Digital Shadows"
  },
  {
    "workbookKey": "SalesforceServiceCloudWorkbook",
    "logoFileName": "salesforce_logo.svg",
    "description": "Sets the time name for analysis.",
    "dataTypesDependencies": [
      "SalesforceServiceCloud"
    ],
    "dataConnectorsDependencies": [
      "SalesforceServiceCloud_CL"
    ],
    "previewImagesFileNames": [],
    "version": "1.0.0",
    "title": "Salesforce Service Cloud",
    "templateRelativePath": "SalesforceServiceCloud.json",
    "subtitle": "",
    "provider": "Salesforce"
  },
  {
    "workbookKey": "NetworkSessionSolution",
    "logoFileName": "Azure_Sentinel.svg",
    "description": "This workbook is included as part of Network Session Essentials solution and gives a summary of analyzed traffic, helps with threat analysis and investigating suspicious IP’s and traffic analysis. Network Session Essentials Solution also includes playbooks to periodically summarize the logs thus enhancing user experience and improving data search. For the effective usage of workbook, we highly recommend to enable the summarization playbooks that are provided with this solution.",
    "dataTypesDependencies": [
      "AWSVPCFlow",
      "DeviceNetworkEvents",
      "SecurityEvent",
      "WindowsEvent",
      "CommonSecurityLog",
      "Syslog",
      "CommonSecurityLog",
      "VMConnection",
      "AzureDiagnostics",
      "AzureDiagnostics",
      "CommonSecurityLog",
      "Corelight_CL",
      "VectraStream",
      "CommonSecurityLog",
      "CommonSecurityLog",
      "Syslog",
      "CiscoMerakiNativePoller"
    ],
    "dataConnectorsDependencies": [ "AWSS3", "MicrosoftThreatProtection", "SecurityEvents", "WindowsForwardedEvents", "Zscaler", "MicrosoftSysmonForLinux", "PaloAltoNetworks", "AzureMonitor(VMInsights)", "AzureFirewall", "AzureNSG", "CiscoASA", "Corelight", "AIVectraStream", "CheckPoint", "Fortinet", "CiscoMeraki" ],
    "previewImagesFileNames": [],
    "version": "1.0.0",
    "title": "Network Session Essentials",
    "templateRelativePath": "NetworkSessionEssentials.json",
    "subtitle": "",
    "provider": "Microsoft"
  },
  {
    "workbookKey": "SAPSODAnalysis",
    "logoFileName": "AliterConsulting.svg",
    "description": "SAP SOD Analysis",
    "dataTypesDependencies": [
      "SAPAuditLog"
    ],
    "dataConnectorsDependencies": [
      "SAP"
    ],
    "previewImagesFileNames": [],
    "version": "2.0.0",
    "title": "SAP SOD Analysis",
    "templateRelativePath": "SAP - Segregation of Duties v2.0 (by Aliter Consulting).json",
    "subtitle": "",
    "provider": "Aliter Consulting"
   },
   {
    "workbookKey": "TheomWorkbook",
    "logoFileName": "theom-logo.svg",
    "description": "Theom Alert Statistics",
    "dataTypesDependencies": [
      "TheomAlerts_CL"
    ],
    "dataConnectorsDependencies": [
      "Theom"
    ],
    "previewImagesFileNames": [
      "TheomWorkbook-black.png",
      "TheomWorkbook-white.png"
    ],
    "version": "1.0.0",
    "title": "Theom",
    "templateRelativePath": "Theom.json",
    "subtitle": "",
    "provider": "Theom"
  },
  {
    "workbookKey": "DynatraceWorkbooks",
    "logoFileName": "dynatrace.svg",
    "description": "This workbook brings together queries and visualizations to assist you in identifying potential threats surfaced by Dynatrace.",
    "dataTypesDependencies": [
      "DynatraceAttacks_CL",
      "DynatraceAuditLogs_CL",
      "DynatraceProblems_CL",
      "DynatraceSecurityProblems_CL"
    ],
    "dataConnectorsDependencies": [
      "DynatraceAttacks",
      "DynatraceAuditLogs",
      "DynatraceProblems",
      "DynatraceRuntimeVulnerabilities"
    ],
    "previewImagesFileNames": [
      "DynatraceWorkbookBlack.png",
      "DynatraceWorkbookWhite.png"
    ],
    "version": "2.0.0",
    "title": "Dynatrace",
    "templateRelativePath": "Dynatrace.json",
    "subtitle": "",
    "provider": "Dynatrace"
  },
  {
    "workbookKey": "MDOWorkbook",
    "logoFileName": "",
    "description": "Gain extensive insight into your organization's Microsoft Defender for Office Activity by analyzing, and correlating events.\nYou can track malware and phishing detection over time.",
    "dataTypesDependencies": [
      "SecurityAlert"
    ],
    "dataConnectorsDependencies": [
      "MicrosoftThreatProtection"
    ],
    "previewImagesFileNames": [],
    "version": "1.0.0",
    "title": "Microsoft 365 Defender MDOWorkbook",
    "templateRelativePath": "MDO Insights.json",
    "subtitle": "",
    "provider": "Microsoft"
 },
 {
  "workbookKey": "AnomaliesVisualizationWorkbook",
  "logoFileName": "",
  "description": "A workbook that provides contextual information to a user for better insight on Anomalies and their impact. The workbook will help with investigation of anomalies as well as identify patterns that can lead to a threat.",
  "dataTypesDependencies": [
    "Anomalies"
  ],
  "dataConnectorsDependencies": [],
  "previewImagesFileNames": [
    "AnomaliesVisualizationWorkbookWhite.png",
    "AnomaliesVisualizationWorkbookBlack.png"
  ],
  "version": "1.0.0",
  "title": "AnomaliesVisulization",
  "templateRelativePath": "AnomaliesVisualization.json",
  "subtitle": "",
  "provider": "Microsoft Sentinel Community"
},
{
  "workbookKey": "AnomalyDataWorkbook",
  "logoFileName": "",
  "description": "A workbook providing details, related Incident, and related Hunting Workbook for a specific Anomaly.",
  "dataTypesDependencies": [
    "Anomalies"
  ],
  "dataConnectorsDependencies": [],
  "previewImagesFileNames": [
    "AnomalyDataWorkbookWhite.png",
    "AnomalyDataWorkbookBlack.png"
  ],
  "version": "1.0.0",
  "title": "AnomalyData",
  "templateRelativePath": "AnomalyData.json",
  "subtitle": "",
  "provider": "Microsoft Sentinel Community"
},
{
  "workbookKey": "MicrosoftExchangeLeastPrivilegewithRBAC-Online",
  "logoFileName": "Azure_Sentinel.svg",
  "description": "This Workbook, dedicated to Exchange Online environments is built to have a simple view of non-standard RBAC delegations on an Exchange Online tenant. This Workbook allow you to go deep dive on custom delegation and roles and also members of each delegation, including the nested level and the group imbrication on your environment.",
  "dataTypesDependencies": [
    "ESIExchangeOnlineConfig_CL"
  ],
  "dataConnectorsDependencies": [
	"ESI-ExchangeOnPremisesCollector",
	"ESI-ExchangeAdminAuditLogEvents",
	"ESI-ExchangeOnlineCollector"
  ],
  "previewImagesFileNames": [],
  "version": "1.0.0",
  "title": "Microsoft Exchange Least Privilege with RBAC - Online",
  "templateRelativePath": "Microsoft Exchange Least Privilege with RBAC - Online.json",
  "subtitle": "",
  "provider": "Microsoft"
},
{
  "workbookKey": "MicrosoftExchangeLeastPrivilegewithRBAC",
  "logoFileName": "Azure_Sentinel.svg",
  "description": "This Workbook, dedicated to On-Premises environments is built to have a simple view of non-standard RBAC delegations on an On-Premises Exchange environment. This Workbook allow you to go deep dive on custom delegation and roles and also members of each delegation, including the nested level and the group imbrication on your environment.",
  "dataTypesDependencies": [
    "ESIExchangeOnlineConfig_CL"
  ],
  "dataConnectorsDependencies": [
	"ESI-ExchangeOnPremisesCollector",
	"ESI-ExchangeAdminAuditLogEvents",
	"ESI-ExchangeOnlineCollector"
  ],
  "previewImagesFileNames": [],
  "version": "1.0.0",
  "title": "Microsoft Exchange Least Privilege with RBAC",
  "templateRelativePath": "Microsoft Exchange Least Privilege with RBAC.json",
  "subtitle": "",
  "provider": "Microsoft"
},
{
  "workbookKey": "MicrosoftExchangeSearchAdminAuditLog",
  "logoFileName": "Azure_Sentinel.svg",
  "description": "This workbook is dedicated to On-Premises Exchange organizations. It uses the MSExchange Management event logs to give you a simple way to view administrators’ activities in your Exchange environment with Cmdlets usage statistics and multiple pivots to understand who and/or what is affected to modifications on your environment.",
  "dataTypesDependencies": [
    "ESIExchangeOnlineConfig_CL"
  ],
  "dataConnectorsDependencies": [
	"ESI-ExchangeOnPremisesCollector",
	"ESI-ExchangeAdminAuditLogEvents",
	"ESI-ExchangeOnlineCollector"
  ],
  "previewImagesFileNames": [],
  "version": "1.0.0",
  "title": "Microsoft Exchange Search AdminAuditLog",
  "templateRelativePath": "Microsoft Exchange Search AdminAuditLog.json",
  "subtitle": "",
  "provider": "Microsoft"
},
{
  "workbookKey": "MicrosoftExchangeSecurityMonitoring",
  "logoFileName": "Azure_Sentinel.svg",
  "description": "This Workbook is dedicated to On-Premises Exchange organizations. It uses the MSExchange Management event logs and Microsoft Exchange Security configuration collected by data connectors. It helps to track admin actions, especially on VIP Users and/or on Sensitive Cmdlets. This workbook allows also to list Exchange Services changes, local account activities and local logon on Exchange Servers.",
  "dataTypesDependencies": [
    "ESIExchangeOnlineConfig_CL"
  ],
  "dataConnectorsDependencies": [
	"ESI-ExchangeOnPremisesCollector",
	"ESI-ExchangeAdminAuditLogEvents",
	"ESI-ExchangeOnlineCollector"
  ],
  "previewImagesFileNames": [],
  "version": "1.0.0",
  "title": "Microsoft Exchange Security Monitoring",
  "templateRelativePath": "Microsoft Exchange Security Monitoring.json",
  "subtitle": "",
  "provider": "Microsoft"
},
{
  "workbookKey": "MicrosoftExchangeSecurityReview-Online",
  "logoFileName": "Azure_Sentinel.svg",
  "description": "This Workbook is dedicated to Exchange Online tenants. It displays and highlights current Security configuration on various Exchange components specific to Online including delegations, the transport configuration and the linked security risks, and risky protocols.",
  "dataTypesDependencies": [
    "ESIExchangeOnlineConfig_CL"
  ],
  "dataConnectorsDependencies": [
	"ESI-ExchangeOnPremisesCollector",
	"ESI-ExchangeAdminAuditLogEvents",
	"ESI-ExchangeOnlineCollector"
  ],
  "previewImagesFileNames": [],
  "version": "1.0.0",
  "title": "Microsoft Exchange Security Review - Online",
  "templateRelativePath": "Microsoft Exchange Security Review - Online.json",
  "subtitle": "",
  "provider": "Microsoft"
},
{
  "workbookKey": "MicrosoftExchangeSecurityReview",
  "logoFileName": "Azure_Sentinel.svg",
  "description": "This Workbook is dedicated to On-Premises Exchange organizations. It displays and highlights current Security configuration on various Exchange components including delegations, rights on databases, Exchange and most important AD Groups with members including nested groups, local administrators of servers. This workbook helps also to understand the transport configuration and the linked security risks.",
  "dataTypesDependencies": [
    "ESIExchangeOnlineConfig_CL"
  ],
  "dataConnectorsDependencies": [
	"ESI-ExchangeOnPremisesCollector",
	"ESI-ExchangeAdminAuditLogEvents",
	"ESI-ExchangeOnlineCollector"
  ],
  "previewImagesFileNames": [],
  "version": "1.0.0",
  "title": "Microsoft Exchange Security Review",
  "templateRelativePath": "Microsoft Exchange Security Review.json",
  "subtitle": "",
  "provider": "Microsoft"
},
{
  "workbookKey": "ibossMalwareAndC2Workbook",
  "logoFileName": "",
  "description": "A workbook providing insights into malware and C2 activity detected by iboss.",
  "dataTypesDependencies": [
  ],
  "dataConnectorsDependencies": [
  ],
  "previewImagesFileNames": [
  ],
  "version": "1.0.0",
  "title": "iboss Malware and C2",
  "templateRelativePath": "ibossMalwareAndC2.json",
  "subtitle": "",
  "provider": "iboss"
},
{
  "workbookKey": "ibossWebUsageWorkbook",
  "logoFileName": "",
  "description": "A workbook providing insights into web usage activity detected by iboss.",
  "dataTypesDependencies": [
  ],
  "dataConnectorsDependencies": [
  ],
  "previewImagesFileNames": [
  ],
  "version": "1.0.0",
  "title": "iboss Web Usage",
  "templateRelativePath": "ibossWebUsage.json",
  "subtitle": "",
  "provider": "iboss"
},
{
  "workbookKey": "Fortiweb-workbook",
  "logoFileName": "Azure_Sentinel.svg",
  "description": "This workbook depends on a parser based on a Kusto Function to work as expected [**Fortiweb**](https://aka.ms/sentinel-FortiwebDataConnector-parser) which is deployed with the Microsoft Sentinel Solution.",
  "dataTypesDependencies": [
    "CommonSecurityLog"
  ],
  "dataConnectorsDependencies": [
	"FortinetFortiWeb"
  ],
  "previewImagesFileNames": [],
  "version": "1.0.0",
  "title": "Fortiweb-workbook",
  "templateRelativePath": "Fortiweb-workbook.json",
  "subtitle": "",
  "provider": "Microsoft"
},
{
 "workbookKey": "ReversingLabs-CapabilitiesOverview",
 "logoFileName": "reversinglabs.svg",
 "description": "The ReversingLabs-CapabilitiesOverview workbook provides a high level look at your threat intelligence capabilities and how they relate to your operations.",
 "dataTypesDependencies": [
 ],
 "dataConnectorsDependencies": [
 ],
 "previewImagesFileNames": [
  "ReversingLabsTiSummary-White.png",
  "ReversingLabsTiSummary-Black.png",
  "ReversingLabsOpsSummary-White.png",
  "ReversingLabsOpsSummary-Black.png"
  ],
  "version": "1.1.1",
  "title": "ReversingLabs-CapabilitiesOverview",
  "templateRelativePath": "ReversingLabs-CapabilitiesOverview.json",
  "subtitle": "",
  "provider": "ReversingLabs"
},
{
  "workbookKey": "TalonInsights",
  "logoFileName": "Talon.svg",
  "description": "This workbook provides Talon Security Insights on Log Analytics Query Logs",
  "dataTypesDependencies": [],
  "dataConnectorsDependencies": [],
  "previewImagesFileNames": [ "TalonInsightsBlack.png", "TalonInsightsWhite.png"],
  "version": "2.0.0",
  "title": "Talon Insights",
  "templateRelativePath": "TalonInsights.json",
  "subtitle": "",
  "provider": "Talon Security"
},
{
  "workbookKey": "vCenter",
  "logoFileName": [],
  "description": "This data connector depends on a parser based on Kusto Function **vCenter** to work as expected. [Follow steps to get this Kusto Function](https://aka.ms/sentinel-vCenter-parser)",
  "dataTypesDependencies": ["vCenter_CL"],
  "dataConnectorsDependencies": ["VMwarevCenter"],
  "previewImagesFileNames": [ ],
  "version": "1.0.0",
  "title": "vCenter",
  "templateRelativePath": "vCenter.json",
  "subtitle": "",
  "provider": "VMware"
},
  
{
  "workbookKey": "SAP-Monitors-AlertsandPerformance",
  "logoFileName": "SAPVMIcon.svg",
  "description": "SAP -Monitors- Alerts and Performance",
  "dataTypesDependencies": ["SAPAuditLog"],
  "dataConnectorsDependencies": [ "SAP"], 
  "previewImagesFileNames": ["SAPVMIcon.svg"], 
  "version": "2.0.1", 
  "title": "SAP -Monitors- Alerts and Performance", 
  "templateRelativePath": "SAP -Monitors- Alerts and Performance.json", 
  "subtitle": "",
  "provider": "Microsoft"
},
{
  "workbookKey": "SAP-SecurityAuditlogandInitialAccess",
  "logoFileName": "SAPVMIcon.svg",
  "description": "SAP -Security Audit log and Initial Access", 
  "dataTypesDependencies": [ "SAPAuditLog"], 
  "dataConnectorsDependencies": [ "SAP" ],
  "previewImagesFileNames": ["SAPVMIcon.svg"],
  "version": "2.0.1", 
  "title": "SAP -Security Audit log and Initial Access", 
  "templateRelativePath": "SAP -Security Audit log and Initial Access.json",
  "subtitle": "",
  "provider": "Microsoft"
},
{
  "workbookKey": "DNSSolutionWorkbook",
  "logoFileName": "",
  "description": "This workbook is included as part of DNS Essentials solution and gives a summary of analysed DNS traffic, helps with threat analysis and investigating suspicious Domains, IPs and DNS traffic analysis. DNS Essentials Solution also includes playbooks to periodically summarize the logs thus enhancing user experience and improving data search. For the effective usage of workbook, we highly recommend to enable the summarization playbooks that are provided with this solution.",
  "dataTypesDependencies": [
      "GCPCloudDNS",
      "AzureDiagnostics",
      "Cisco_Umbrella_proxy_CL",
      "Corelight",
      "Syslog",
      "NXLog_DNS_Server_CL",
      "DnsEvents",
      "VectraStream",
      "CommonSecurityLog"
  ],
  "dataConnectorsDependencies": [
    "GCPDNSDataConnector",
    "AzureFirewall",
    "CiscoUmbrellaDataConnector",
    "Corelight",
    "InfobloxNIOS",
    "NXLogDnsLogs",
    "DNS",
    "AIVectraStream",
    "Zscaler",
    "ISCBind"
  ],
  "previewImagesFileNames": [
    "DNSDomainWorkbookWhite.png",
    "DNSDomainWorkbookBlack.png"
  ],
  "version": "1.0.0",
  "title": "DNS Solution Workbook",
  "templateRelativePath": "DNSSolutionWorkbook.json",
  "subtitle": "",
  "provider": "Microsoft"
},
{
  "workbookKey": "MicrosoftPowerBIActivityWorkbook",
  "logoFileName": "",
  "description": "This workbook provides details on Microsoft PowerBI Activity",
  "dataTypesDependencies": ["PowerBIActivity"],
  "dataConnectorsDependencies": ["Microsoft PowerBI (Preview)"],
  "previewImagesFileNames": [ "MicrosoftPowerBIActivityWorkbookBlack.png", "MicrosoftPowerBIActivityWhite.png"],
  "version": "1.0.0",
  "title": "Microsoft PowerBI Activity Workbook",
  "templateRelativePath": "MicrosoftPowerBIActivityWorkbook.json",
  "subtitle": "",
  "provider": "Microsoft"
} 
]<|MERGE_RESOLUTION|>--- conflicted
+++ resolved
@@ -1,20 +1,4 @@
 [
-<<<<<<< HEAD
-  {
-    "workbookKey": "42CrunchAPIProtectionWorkbook",
-    "logoFileName": "42CrunchLogo.svg",
-    "description": "Monitor and protect APIs using the 42Crunch API microfirewall",
-    "dataTypesDependencies": [ "apifirewall_log_1_CL" ],
-    "dataConnectorsDependencies": [ "42CrunchAPIProtection" ],
-    "previewImagesFileNames": [ "42CrunchInstancesBlack.png", "42CrunchInstancesWhite.png", "42CrunchRequestsBlack.png", "42CrunchRequestsWhite.png", "42CrunchStatusBlack.png", "42CrunchStatusWhite.png" ],
-    "version": "1.0.0",
-    "title": "42Crunch API Protection Workbook",
-    "templateRelativePath": "42CrunchAPIProtectionWorkbook.json",
-    "subtitle": "",
-    "provider": "42Crunch"
-  },
-  {
-=======
     {
       "workbookKey": "42CrunchAPIProtectionWorkbook",
       "logoFileName": "42CrunchLogo.svg",
@@ -29,7 +13,6 @@
       "provider": "42Crunch"
     },
     {
->>>>>>> 2d8b4b47
     "workbookKey": "ForcepointNGFWAdvanced",
     "logoFileName": "FPAdvLogo.svg",
     "description": "Gain threat intelligence correlated security and application insights on Forcepoint NGFW (Next Generation Firewall). Monitor Forcepoint logging servers health.",
