id: 09551db0-e147-4a0c-9e7b-918f88847605
name: Known ZINC Comebacker and Klackring malware hashes
description: |
  'ZINC attacks against security researcher campaign malware hashes.'
severity: High
tags:
  - Schema: ASIMDns
    SchemaVersion: 0.1.1
requiredDataConnectors:
  - connectorId: DNS
    dataTypes:
      - DnsEvents
  - connectorId: AzureMonitor(VMInsights) 
    dataTypes:
      - VMConnection
  - connectorId: CiscoASA
    dataTypes:
      - CommonSecurityLog
  - connectorId: PaloAltoNetworks
    dataTypes:
      - CommonSecurityLog
  - connectorId: SecurityEvents
    dataTypes:
      - SecurityEvent
  - connectorId: MicrosoftThreatProtection
    dataTypes:
      - DeviceProcessEvents
  - connectorId: MicrosoftThreatProtection
    dataTypes:
      - DeviceFileEvents
  - connectorId: MicrosoftThreatProtection
    dataTypes:
      - DeviceNetworkEvents
  - connectorId: AzureFirewall
    dataTypes: 
      - AzureDiagnostics
  - connectorId: Zscaler
    dataTypes:
      - CommonSecurityLog
  - connectorId: InfobloxNIOS
    dataTypes: 
      - Syslog
  - connectorId: GCPDNSDataConnector
    dataTypes: 
      - GCP_DNS_CL
  - connectorId: NXLogDnsLogs
    dataTypes: 
      - NXLog_DNS_Server_CL
  - connectorId: CiscoUmbrellaDataConnector
    dataTypes: 
      - Cisco_Umbrella_dns_CL
  - connectorId: ASimDnsActivityLogs
    dataTypes: 
<<<<<<< HEAD
      - SecurityEvents 
  - connectorId: WindowsForwardedEvents
    dataTypes: 
      - WindowsEvent 
=======
      - ASimDnsActivityLogs
  - connectorId: Corelight
    dataTypes: 
      - Corelight_CL

>>>>>>> 30da58f4
queryFrequency: 1d
queryPeriod: 1d
triggerOperator: gt
triggerThreshold: 0
tactics:
  - CommandAndControl
  - Execution
relevantTechniques:
  - T1071.001
  - T1204
query: |
  let tokens = dynamic(["SSL_HandShaking", "ASN2_TYPE_new", "sql_blob_open", "cmsSetLogHandlerTHR", "ntSystemInfo", "SetWebFilterString", "CleanupBrokerString", "glInitSampler", "deflateSuffix", "ntWindowsProc"]);
  let DomainNames = dynamic(['codevexillium.org', 'angeldonationblog.com', 'investbooking.de', 'krakenfolio.com']);
  let SHA256Hash = dynamic(['58a74dceb2022cd8a358b92acd1b48a5e01c524c3b0195d7033e4bd55eff4495','e0e59bfc22876c170af65dcbf19f744ae560cc43b720b23b9d248f4505c02f3e','3d3195697521973efe0097a320cbce0f0f98d29d50e044f4505e1fbc043e8cf9', '0a2d81164d524be7022ba8fd4e1e8e01bfd65407148569d172e2171b5cd76cd4', '96d7a93f6691303d39a9cc270b8814151dfec5683e12094537fd580afdf2e5fe','dc4cf164635db06b2a0b62d313dbd186350bca6fc88438617411a68df13ec83c', '46efd5179e43c9cbf07dcec22ce0d5527e2402655aee3afc016e5c260650284a', '95e42a94d4df1e7e472998f43b9879eb34aaa93f3705d7d3ef9e3b97349d7008', '9d5320e883264a80ea214077f44b1d4b22155446ad5083f4b27d2ab5bd127ef5', '9fd05063ad203581a126232ac68027ca731290d17bd43b5d3311e8153c893fe3', 'ada7e80c9d09f3efb39b729af238fcdf375383caaf0e9e0aed303931dc73b720', 'edb1597789c7ed784b85367a36440bf05267ac786efe5a4044ec23e490864cee', '33665ce1157ddb7cd7e905e3356b39245dfba17b7a658bdbf02b6968656b9998', '3ab770458577eb72bd6239fe97c35e7eb8816bce5a4b47da7bd0382622854f7c', 'b630ad8ffa11003693ce8431d2f1c6b8b126cd32b657a4bfa9c0dbe70b007d6c', '53f3e55c1217dafb8801af7087e7d68b605e2b6dde6368fceea14496c8a9f3e5', '99c95b5272c5b11093eed3ef2272e304b7a9311a22ff78caeb91632211fcb777', 'f21abadef52b4dbd01ad330efb28ef50f8205f57916a26daf5de02249c0f24ef', '2cbdea62e26d06080d114bbd922d6368807d7c6b950b1421d0aa030eca7e85da', '079659fac6bd9a1ce28384e7e3a465be4380acade3b4a4a4f0e67fd0260e9447']);
  let SigNames = dynamic(["Backdoor:Script/ComebackerCompile.A!dha", "Trojan:Win64/Comebacker.A!dha", "Trojan:Win64/Comebacker.A.gen!dha", "Trojan:Win64/Comebacker.B.gen!dha", "Trojan:Win32/Comebacker.C.gen!dha", "Trojan:Win32/Klackring.A!dha", "Trojan:Win32/Klackring.B!dha"]);
  (union isfuzzy=true
  (CommonSecurityLog
  | parse Message with * '(' DNSName ')' * 
  | where isnotempty(FileHash)
  | where FileHash in~ (SHA256Hash) or DNSName in~ (DomainNames)
  | extend Account = SourceUserID, Computer = DeviceName, IPAddress = SourceIP
  | project Type, TimeGenerated, Computer, Account, IPAddress, FileHash, DNSName
  ),
  (_Im_Dns(domain_has_any=DomainNames)
  | extend DNSName = DnsQuery
  | extend Type = "imDns", IPAddress = SrcIpAddr, Computer=Dvc
  | project Type, TimeGenerated, Computer, IPAddress, DNSName
  ),
  (VMConnection
  | parse RemoteDnsCanonicalNames with * '["' DNSName '"]' *
  | where isnotempty(DNSName)
  | where DNSName  in~ (DomainNames)
  | extend IPAddress = RemoteIp
  | project Type, TimeGenerated, Computer, IPAddress, DNSName
  ),
  (Event
  //This query uses sysmon data depending on table name used this may need updataing
  | where Source == "Microsoft-Windows-Sysmon"
  | extend EvData = parse_xml(EventData)
  | extend EventDetail = EvData.DataItem.EventData.Data
  | extend Hashes = EventDetail.[16].["#text"]
  | where isnotempty(Hashes)
  | parse Hashes with * 'SHA256=' SHA256 ',' * 
  | where SHA256 in~ (SHA256Hash) 
  | extend Type = strcat(Type, ": ", Source), Account = UserName, FileHash = Hashes
  | project Type, TimeGenerated, Computer, Account, FileHash
  ),
  (DeviceFileEvents
  | where SHA256 in~ (SHA256Hash)
  | extend Account = RequestAccountName, Computer = DeviceName, IPAddress = RequestSourceIP, CommandLine = InitiatingProcessCommandLine, FileHash = SHA256
  | project Type, TimeGenerated, Computer, Account, IPAddress, CommandLine, FileHash
  ),
  (imFileEvent
  | where TargetFileSHA256 in~ (SHA256Hash)
  | extend Account = ActorUsername, Computer = DvcHostname, IPAddress = SrcIpAddr, CommandLine = ActingProcessCommandLine, FileHash = TargetFileSHA256
  | project Type, TimeGenerated, Computer, Account, IPAddress, CommandLine, FileHash
  ),
  (DeviceNetworkEvents
  | where RemoteUrl in~ (DomainNames)
  | extend Computer = DeviceName, IPAddress = LocalIP, Account = InitiatingProcessAccountName
  | project Type, TimeGenerated, Computer, Account, IPAddress, RemoteUrl
  ),
  (SecurityAlert
  | where ProductName == "Microsoft Defender Advanced Threat Protection"
  | extend ThreatName = tostring(parse_json(ExtendedProperties).ThreatName)
  | where isnotempty(ThreatName)
  | where ThreatName has_any (SigNames)
  | extend Computer = tostring(parse_json(Entities)[0].HostName) 
  | project Type, TimeGenerated, Computer
  ),
  (DeviceProcessEvents
  | where FileName =~ "powershell.exe" or FileName =~ "rundll32.exe"
  | where (ProcessCommandLine has "is64bitoperatingsystem" and ProcessCommandLine has "Debug\\Browse") or (ProcessCommandLine has_any (tokens))
  | extend Computer = DeviceName, Account = AccountName, CommandLine = ProcessCommandLine
  | project Type, TimeGenerated, Computer, Account, CommandLine, FileName
  ),
  (SecurityEvent
  | where EventID == 4688
  | where ProcessName has_any ("powershell.exe", "rundll32.exe")
  | where (CommandLine has "is64bitoperatingsystem" and CommandLine has "Debug\\Browse") or (CommandLine has_any (tokens))
  | project Type, TimeGenerated, Computer, Account, ProcessName, CommandLine 
  ),
  ( WindowsEvent
  | where EventID == 4688
  | where EventData has_any ("powershell.exe", "rundll32.exe") and EventData has_any (tokens, "Debug\\Browse","is64bitoperatingsystem" ) 
  | extend  ProcessName = tostring(EventData.ProcessName)
  | where ProcessName has_any ("powershell.exe", "rundll32.exe")
  | extend CommandLine = tostring(EventData.CommandLine)  
  | where (CommandLine has "is64bitoperatingsystem" and CommandLine has "Debug\\Browse") or (CommandLine has_any (tokens))
  | extend Account =  strcat(tostring(EventData.SubjectDomainName),"\\", tostring(EventData.SubjectUserName))
  | project Type, TimeGenerated, Computer, Account, ProcessName, CommandLine 
  ),
  (AzureDiagnostics 
  | where ResourceType == "AZUREFIREWALLS"
  | where Category == "AzureFirewallApplicationRule"
  | parse msg_s with Protocol 'request from ' SourceHost ':' SourcePort 'to ' DestinationHost ':' DestinationPort '. Action:' Action
  | where isnotempty(DestinationHost)
  | where DestinationHost has_any (DomainNames)  
  | extend DNSName = DestinationHost 
  | extend IPAddress = SourceHost
  )
  )
  | extend timestamp = TimeGenerated, AccountCustomEntity = Account, HostCustomEntity = Computer, IPCustomEntity = IPAddress
entityMappings:
  - entityType: Account
    fieldMappings:
      - identifier: FullName
        columnName: AccountCustomEntity
  - entityType: Host
    fieldMappings:
      - identifier: FullName
        columnName: HostCustomEntity
  - entityType: IP
    fieldMappings:
      - identifier: Address
        columnName: IPCustomEntity
<<<<<<< HEAD
version: 1.5.1
=======
version: 1.6.0
>>>>>>> 30da58f4
kind: Scheduled<|MERGE_RESOLUTION|>--- conflicted
+++ resolved
@@ -51,18 +51,14 @@
       - Cisco_Umbrella_dns_CL
   - connectorId: ASimDnsActivityLogs
     dataTypes: 
-<<<<<<< HEAD
+          - ASimDnsActivityLogs
+  - connectorId: Corelight
+    dataTypes: 
+      - Corelight_CL
       - SecurityEvents 
   - connectorId: WindowsForwardedEvents
     dataTypes: 
       - WindowsEvent 
-=======
-      - ASimDnsActivityLogs
-  - connectorId: Corelight
-    dataTypes: 
-      - Corelight_CL
-
->>>>>>> 30da58f4
 queryFrequency: 1d
 queryPeriod: 1d
 triggerOperator: gt
@@ -179,9 +175,5 @@
     fieldMappings:
       - identifier: Address
         columnName: IPCustomEntity
-<<<<<<< HEAD
-version: 1.5.1
-=======
 version: 1.6.0
->>>>>>> 30da58f4
 kind: Scheduled