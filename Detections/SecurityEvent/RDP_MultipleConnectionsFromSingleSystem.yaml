--- conflicted
+++ resolved
@@ -28,15 +28,9 @@
   SecurityEvent
   | where TimeGenerated >= ago(endtime)
   | where EventID == 4624 and LogonType == 10
-<<<<<<< HEAD
   | summarize StartTimeUtc = min(TimeGenerated), EndTimeUtc = max(TimeGenerated), ComputerCountToday = dcount(Computer), ComputerSet = makeset(Computer), ProcessSet = makeset(ProcessName)
   by Account, IpAddress, AccountType, Activity, LogonTypeName
   | join kind=inner (
-=======
-  | summarize StartTimeUtc = min(TimeGenerated), EndTimeUtc = max(TimeGenerated), ComputerCountToday = dcount(Computer), ComputerSet = makeset(Computer), ProcessSet = makeset(ProcessName)  
-  by Account = tolower(Account), IpAddress, AccountType, Activity, LogonTypeName
-  | join kind=leftouter (
->>>>>>> 0f7669a1
   SecurityEvent
   | where TimeGenerated >= ago(starttime) and TimeGenerated < ago(endtime)
   | where EventID == 4624 and LogonType == 10
@@ -56,9 +50,5 @@
     fieldMappings:
       - identifier: Address
         columnName: IPCustomEntity
-<<<<<<< HEAD
 version: 1.0.1
-=======
-version: 1.1.0
->>>>>>> 0f7669a1
 kind: Scheduled