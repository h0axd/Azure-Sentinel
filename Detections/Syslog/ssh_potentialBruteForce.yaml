--- conflicted
+++ resolved
@@ -1,46 +1,4 @@
 id: e94c00f4-a809-493b-91d4-c46f9a86fde5
 name: SSH - Potential Brute Force
 description: |
-<<<<<<< HEAD
-  'As part of content migration, this file is moved to new location. you can find here: https://github.com/Azure/Azure-Sentinel/blob/master/Solutions/Syslog'
-=======
-  'Identifies an IP address that had 15 failed attempts to sign in via SSH in a 4 hour block during a 24 hour time period.'
-severity: Low
-requiredDataConnectors:
-  - connectorId: Syslog
-    dataTypes:
-      - Syslog
-queryFrequency: 1d
-queryPeriod: 1d
-triggerOperator: gt
-triggerThreshold: 0
-tactics:
-  - CredentialAccess
-relevantTechniques:
-  - T1110
-query: |
-  let threshold = 15;
-  Syslog
-  | where ProcessName =~ "sshd"
-  | where SyslogMessage contains "Failed password for invalid user"
-  | parse kind=relaxed SyslogMessage with * "invalid user" user " from " ip " port" port " ssh2"
-  | project user, ip, port, SyslogMessage, EventTime
-  | summarize EventTimes = make_list(EventTime), PerHourCount = count() by ip, bin(EventTime, 4h), user
-  | where PerHourCount > threshold
-  | mvexpand EventTimes
-  | extend EventTimes = tostring(EventTimes)
-  | summarize StartTimeUtc = min(EventTimes), EndTimeUtc = max(EventTimes), UserList = makeset(user), sum(PerHourCount) by IPAddress = ip
-  | extend UserList = tostring(UserList)
-  | extend timestamp = StartTimeUtc, IPCustomEntity = IPAddress, AccountCustomEntity = UserList
-entityMappings:
-  - entityType: Account
-    fieldMappings:
-      - identifier: FullName
-        columnName: AccountCustomEntity
-  - entityType: IP
-    fieldMappings:
-      - identifier: Address
-        columnName: IPCustomEntity
-version: 1.0.2
-kind: Scheduled
->>>>>>> 25450b28
+  'As part of content migration, this file is moved to new location. you can find here: https://github.com/Azure/Azure-Sentinel/blob/master/Solutions/Syslog'