[
    {
        "FileName": "AVSpringShell.yaml",
        "DetectionId": "3bd33158-3f0b-47e3-a50f-7c20a1b88038",
        "OldPath": "https://github.com/Azure/Azure-Sentinel/blob/master/Detections/SecurityAlert/",
        "NewPath": "https://github.com/Azure/Azure-Sentinel/blob/master/Solutions/Microsoft%20365%20Defender/Analytic%20Rules/"
    },
    {
        "FileName": "AVTarrask.yaml",
        "DetectionId": "1785d372-b9fe-4283-96a6-3a1d83cabfd1",
        "OldPath": "https://github.com/Azure/Azure-Sentinel/blob/master/Detections/SecurityAlert/",
        "NewPath": "https://github.com/Azure/Azure-Sentinel/blob/master/Solutions/Microsoft%20365%20Defender/Analytic%20Rules/"
    },
    {
        "FileName": "AVdetectionsrelatedtoUkrainebasedthreats.yaml",
        "DetectionId": "b6685757-3ed1-4b05-a5bd-2cacadc86c2a",
        "OldPath": "https://github.com/Azure/Azure-Sentinel/blob/master/Detections/SecurityAlert/",
        "NewPath": "https://github.com/Azure/Azure-Sentinel/blob/master/Solutions/Microsoft%20365%20Defender/Analytic%20Rules/"
    },
    {
        "FileName": "PotentialBuildProcessCompromiseMDE.yaml",
        "DetectionId": "1bf6e165-5e32-420e-ab4f-0da8558a8be2",
        "OldPath": "https://github.com/Azure/Azure-Sentinel/blob/master/Detections/MultipleDataSources/",
        "NewPath": "https://github.com/Azure/Azure-Sentinel/blob/master/Solutions/Microsoft%20365%20Defender/Analytic%20Rules/"
    },
    {
        "FileName": "SUNSPOTHashes.yaml",
        "DetectionId": "53e936c6-6c30-4d12-8343-b8a0456e8429",
        "OldPath": "https://github.com/Azure/Azure-Sentinel/blob/master/Detections/MultipleDataSources/",
        "NewPath": "https://github.com/Azure/Azure-Sentinel/blob/master/Solutions/Microsoft%20365%20Defender/Analytic%20Rules/"
    },
    {
        "FileName": "SolarWinds_SUNBURST_&_SUPERNOVA_File-IOCs.yaml",
        "DetectionId": "a3c144f9-8051-47d4-ac29-ffb0c312c910",
        "OldPath": "https://github.com/Azure/Azure-Sentinel/blob/master/Detections/DeviceFileEvents/",
        "NewPath": "https://github.com/Azure/Azure-Sentinel/blob/master/Solutions/Microsoft%20365%20Defender/Analytic%20Rules/"
    },
    {
        "FileName": "SolarWinds_SUNBURST_Network-IOCs.yaml",
        "DetectionId": "a3c144f9-8051-47d4-ac29-ffb0c312c910",
        "OldPath": "https://github.com/Azure/Azure-Sentinel/blob/master/Detections/DeviceNetworkEvents/",
        "NewPath": "https://github.com/Azure/Azure-Sentinel/blob/master/Solutions/Microsoft%20365%20Defender/Analytic%20Rules/"
    },
    {
        "FileName": "SolarWinds_TEARDROP_Process-IOCs.yaml",
        "DetectionId": "738702fd-0a66-42c7-8586-e30f0583f8fe",
        "OldPath": "https://github.com/Azure/Azure-Sentinel/blob/master/Detections/DeviceEvents/",
        "NewPath": "https://github.com/Azure/Azure-Sentinel/blob/master/Solutions/Microsoft%20365%20Defender/Analytic%20Rules/"
    },
    {
        "FileName": "ActiniumAVHits.yaml",
        "DetectionId": "96c8f92e-a617-4158-94ea-dea51557b40e",
        "OldPath": "https://github.com/Azure/Azure-Sentinel/blob/master/Detections/SecurityAlert/",
        "NewPath": "https://github.com/Azure/Azure-Sentinel/blob/master/Solutions/MicrosoftDefenderForEndpoint/Analytic%20Rules/"
    },
    {
        "FileName": "HighNumberofVulnDetectedV2.yaml",
        "DetectionId": "089e2363-8a7a-4899-9ac4-23fcad3104c1",
        "OldPath": "https://github.com/Azure/Azure-Sentinel/blob/master/Detections/QualysVMV2/",
        "NewPath": "https://github.com/Azure/Azure-Sentinel/blob/master/Solutions/QualysVM/Analytic%20Rules/"
    },
    {
        "FileName": "NewHighSeverityVulnDetectedAcrossMulitpleHostsV2.yaml",
        "DetectionId": "da498ea0-f3bd-437f-9f36-eaf5ba5e0a6c",
        "OldPath": "https://github.com/Azure/Azure-Sentinel/blob/master/Detections/QualysVMV2/",
        "NewPath": "https://github.com/Azure/Azure-Sentinel/blob/master/Solutions/QualysVM/Analytic%20Rules"
    },
    {
        "FileName": "SeveralDenyActionsRegistered.yaml",
        "DetectionId": "f8dad4e9-3f19-4d70-ab7f-8f19ccd43a3e",
        "OldPath": "https://github.com/Azure/Azure-Sentinel/blob/master/Detections/AzureFirewall/",
        "NewPath": "https://github.com/Azure/Azure-Sentinel/blob/master/Solutions/Azure%20Firewall/Analytic%20Rules"
    },
    {
        "FileName": "AccountCreatedandDeletedinShortTimeframe.yaml",
        "DetectionId": "bb616d82-108f-47d3-9dec-9652ea0d3bf6",
        "OldPath": "https://github.com/Azure/Azure-Sentinel/blob/master/Detections/AuditLogs/",
        "NewPath": "https://github.com/Azure/Azure-Sentinel/blob/master/Solutions/Azure%20Active%20Directory/Analytic%20Rules"
    },
    {
        "FileName": "AccountCreatedDeletedByNonApprovedUser.yaml",
        "DetectionId": "6d63efa6-7c25-4bd4-a486-aa6bf50fde8a",
        "OldPath": "https://github.com/Azure/Azure-Sentinel/blob/master/Detections/AuditLogs/",
        "NewPath": "https://github.com/Azure/Azure-Sentinel/blob/master/Solutions/Azure%20Active%20Directory/Analytic%20Rules"
    },
    {
        "FileName": "ADFSDomainTrustMods.yaml",
        "DetectionId": "95dc4ae3-e0f2-48bd-b996-cdd22b90f9af",
        "OldPath": "https://github.com/Azure/Azure-Sentinel/blob/master/Detections/AuditLogs/",
        "NewPath": "https://github.com/Azure/Azure-Sentinel/blob/master/Solutions/Azure%20Active%20Directory/Analytic%20Rules"
    },
    {
        "FileName": "AdminPromoAfterRoleMgmtAppPermissionGrant.yaml",
        "DetectionId": "f80d951a-eddc-4171-b9d0-d616bb83efdc",
        "OldPath": "https://github.com/Azure/Azure-Sentinel/blob/master/Detections/AuditLogs/",
        "NewPath": "https://github.com/Azure/Azure-Sentinel/blob/master/Solutions/Azure%20Active%20Directory/Analytic%20Rules"
    },
    {
        "FileName": "AzureADRoleManagementPermissionGrant.yaml",
        "DetectionId": "1ff56009-db01-4615-8211-d4fda21da02d",
        "OldPath": "https://github.com/Azure/Azure-Sentinel/blob/master/Detections/AuditLogs/",
        "NewPath": "https://github.com/Azure/Azure-Sentinel/blob/master/Solutions/Azure%20Active%20Directory/Analytic%20Rules"
    },
    {
        "FileName": "BulkChangestoPrivilegedAccountPermissions.yaml",
        "DetectionId": "218f60de-c269-457a-b882-9966632b9dc6",
        "OldPath": "https://github.com/Azure/Azure-Sentinel/blob/master/Detections/AuditLogs/",
        "NewPath": "https://github.com/Azure/Azure-Sentinel/blob/master/Solutions/Azure%20Active%20Directory/Analytic%20Rules"
    },
    {
        "FileName": "CredentialAddedAfterAdminConsent.yaml",
        "DetectionId": "707494a5-8e44-486b-90f8-155d1797a8eb",
        "OldPath": "https://github.com/Azure/Azure-Sentinel/blob/master/Detections/AuditLogs/",
        "NewPath": "https://github.com/Azure/Azure-Sentinel/blob/master/Solutions/Azure%20Active%20Directory/Analytic%20Rules"
    },
    {
        "FileName": "FirstAppOrServicePrincipalCredential.yaml",
        "DetectionId": "2cfc3c6e-f424-4b88-9cc9-c89f482d016a",
        "OldPath": "https://github.com/Azure/Azure-Sentinel/blob/master/Detections/AuditLogs/",
        "NewPath": "https://github.com/Azure/Azure-Sentinel/blob/master/Solutions/Azure%20Active%20Directory/Analytic%20Rules"
    },
    {
        "FileName": "MailPermissionsAddedToApplication.yaml",
        "DetectionId": "2560515c-07d1-434e-87fb-ebe3af267760",
        "OldPath": "https://github.com/Azure/Azure-Sentinel/blob/master/Detections/AuditLogs/",
        "NewPath": "https://github.com/Azure/Azure-Sentinel/blob/master/Solutions/Azure%20Active%20Directory/Analytic%20Rules"
    },
    {
        "FileName": "MaliciousOAuthApp_O365AttackToolkit.yaml",
        "DetectionId": "f948a32f-226c-4116-bddd-d95e91d97eb9",
        "OldPath": "https://github.com/Azure/Azure-Sentinel/blob/master/Detections/AuditLogs/",
        "NewPath": "https://github.com/Azure/Azure-Sentinel/blob/master/Solutions/Azure%20Active%20Directory/Analytic%20Rules"
    },
    {
        "FileName": "MaliciousOAuthApp_PwnAuth.yaml",
        "DetectionId": "39198934-62a0-4781-8416-a81265c03fd6",
        "OldPath": "https://github.com/Azure/Azure-Sentinel/blob/master/Detections/AuditLogs/",
        "NewPath": "https://github.com/Azure/Azure-Sentinel/blob/master/Solutions/Azure%20Active%20Directory/Analytic%20Rules"
    },
    {
        "FileName": "MultipleAdmin_membership_removals_from_NewAdmin.yaml",
        "DetectionId": "cda5928c-2c1e-4575-9dfa-07568bc27a4f",
        "OldPath": "https://github.com/Azure/Azure-Sentinel/blob/master/Detections/AuditLogs/",
        "NewPath": "https://github.com/Azure/Azure-Sentinel/blob/master/Solutions/Azure%20Active%20Directory/Analytic%20Rules"
    },
    {
        "FileName": "NewAppOrServicePrincipalCredential.yaml",
        "DetectionId": "79566f41-df67-4e10-a703-c38a6213afd8",
        "OldPath": "https://github.com/Azure/Azure-Sentinel/blob/master/Detections/AuditLogs/",
        "NewPath": "https://github.com/Azure/Azure-Sentinel/blob/master/Solutions/Azure%20Active%20Directory/Analytic%20Rules"
    },
    {
        "FileName": "NRT_ADFSDomainTrustMods.yaml",
        "DetectionId": "8540c842-5bbc-4a24-9fb2-a836c0e55a51",
        "OldPath": "https://github.com/Azure/Azure-Sentinel/blob/master/Detections/AuditLogs/",
        "NewPath": "https://github.com/Azure/Azure-Sentinel/blob/master/Solutions/Azure%20Active%20Directory/Analytic%20Rules"
    },
    {
        "FileName": "NRT_NewAppOrServicePrincipalCredential.yaml",
        "DetectionId": "e42e889a-caaf-4dbb-aec6-371b37d64298",
        "OldPath": "https://github.com/Azure/Azure-Sentinel/blob/master/Detections/AuditLogs/",
        "NewPath": "https://github.com/Azure/Azure-Sentinel/blob/master/Solutions/Azure%20Active%20Directory/Analytic%20Rules"
    },
    {
        "FileName": "NRT_PIMElevationRequestRejected.yaml",
        "DetectionId": "5db427b2-f406-4274-b413-e9fcb29412f8",
        "OldPath": "https://github.com/Azure/Azure-Sentinel/blob/master/Detections/AuditLogs/",
        "NewPath": "https://github.com/Azure/Azure-Sentinel/blob/master/Solutions/Azure%20Active%20Directory/Analytic%20Rules"
    },
    {
        "FileName": "NRT_PrivlegedRoleAssignedOutsidePIM.yaml",
        "DetectionId": "14f6da04-2f96-44ee-9210-9ccc1be6401e",
        "OldPath": "https://github.com/Azure/Azure-Sentinel/blob/master/Detections/AuditLogs/",
        "NewPath": "https://github.com/Azure/Azure-Sentinel/blob/master/Solutions/Azure%20Active%20Directory/Analytic%20Rules"
    },
    {
        "FileName": "NRT_UseraddedtoPrivilgedGroups.yaml",
        "DetectionId": "70fc7201-f28e-4ba7-b9ea-c04b96701f13",
        "OldPath": "https://github.com/Azure/Azure-Sentinel/blob/master/Detections/AuditLogs/",
        "NewPath": "https://github.com/Azure/Azure-Sentinel/blob/master/Solutions/Azure%20Active%20Directory/Analytic%20Rules"
    },
    {
        "FileName": "PIMElevationRequestRejected.yaml",
        "DetectionId": "7d7e20f8-3384-4b71-811c-f5e950e8306c",
        "OldPath": "https://github.com/Azure/Azure-Sentinel/blob/master/Detections/AuditLogs/",
        "NewPath": "https://github.com/Azure/Azure-Sentinel/blob/master/Solutions/Azure%20Active%20Directory/Analytic%20Rules"
    },
    {
        "FileName": "PrivlegedRoleAssignedOutsidePIM.yaml",
        "DetectionId": "269435e3-1db8-4423-9dfc-9bf59997da1c",
        "OldPath": "https://github.com/Azure/Azure-Sentinel/blob/master/Detections/AuditLogs/",
        "NewPath": "https://github.com/Azure/Azure-Sentinel/blob/master/Solutions/Azure%20Active%20Directory/Analytic%20Rules"
    },
    {
        "FileName": "RareApplicationConsent.yaml",
        "DetectionId": "83ba3057-9ea3-4759-bf6a-933f2e5bc7ee",
        "OldPath": "https://github.com/Azure/Azure-Sentinel/blob/master/Detections/AuditLogs/",
        "NewPath": "https://github.com/Azure/Azure-Sentinel/blob/master/Solutions/Azure%20Active%20Directory/Analytic%20Rules"
    },
    {
        "FileName": "SuspiciousOAuthApp_OfflineAccess.yaml",
        "DetectionId": "3533f74c-9207-4047-96e2-0eb9383be587",
        "OldPath": "https://github.com/Azure/Azure-Sentinel/blob/master/Detections/AuditLogs/",
        "NewPath": "https://github.com/Azure/Azure-Sentinel/blob/master/Solutions/Azure%20Active%20Directory/Analytic%20Rules"
    },
    {
        "FileName": "SuspiciousServicePrincipalcreationactivity.yaml",
        "DetectionId": "6852d9da-8015-4b95-8ecf-d9572ee0395d",
        "OldPath": "https://github.com/Azure/Azure-Sentinel/blob/master/Detections/AuditLogs/",
        "NewPath": "https://github.com/Azure/Azure-Sentinel/blob/master/Solutions/Azure%20Active%20Directory/Analytic%20Rules"
    },
    {
        "FileName": "UseraddedtoPrivilgedGroups.yaml",
        "DetectionId": "4d94d4a9-dc96-410a-8dea-4d4d4584188b",
        "OldPath": "https://github.com/Azure/Azure-Sentinel/blob/master/Detections/AuditLogs/",
        "NewPath": "https://github.com/Azure/Azure-Sentinel/blob/master/Solutions/Azure%20Active%20Directory/Analytic%20Rules"
    },
    {
        "FileName": "UserAssignedPrivilegedRole.yaml",
        "DetectionId": "050b9b3d-53d0-4364-a3da-1b678b8211ec",
        "OldPath": "https://github.com/Azure/Azure-Sentinel/blob/master/Detections/AuditLogs/",
        "NewPath": "https://github.com/Azure/Azure-Sentinel/blob/master/Solutions/Azure%20Active%20Directory/Analytic%20Rules"
    },    
    {
        "FileName": "AuthenticationMethodsChangedforPrivilegedAccount.yaml",
        "DetectionId": "694c91ee-d606-4ba9-928e-405a2dd0ff0f",
        "OldPath": "https://github.com/Azure/Azure-Sentinel/blob/master/Detections/MultipleDataSources/",
        "NewPath": "https://github.com/Azure/Azure-Sentinel/blob/master/Solutions/Azure%20Active%20Directory/Analytic%20Rules"
    },
    {
        "FileName": "PrivilegedAccountsSigninFailureSpikes.yaml",
        "DetectionId": "34c5aff9-a8c2-4601-9654-c7e46342d03b",
        "OldPath": "https://github.com/Azure/Azure-Sentinel/blob/master/Detections/MultipleDataSources/",
        "NewPath": "https://github.com/Azure/Azure-Sentinel/blob/master/Solutions/Azure%20Active%20Directory/Analytic%20Rules"
    },
    {
        "FileName": "UnusualGuestActivity.yaml",
        "DetectionId": "acc4c247-aaf7-494b-b5da-17f18863878a",
        "OldPath": "https://github.com/Azure/Azure-Sentinel/blob/master/Detections/MultipleDataSources/",
        "NewPath": "https://github.com/Azure/Azure-Sentinel/blob/master/Solutions/Azure%20Active%20Directory/Analytic%20Rules"
    },
    {
        "FileName": "ADFSSignInLogsPasswordSpray.yaml",
        "DetectionId": "5170c3c4-b8c9-485c-910d-a21d965ee181",
        "OldPath": "https://github.com/Azure/Azure-Sentinel/blob/master/Detections/SigninLogs/",
        "NewPath": "https://github.com/Azure/Azure-Sentinel/blob/master/Solutions/Azure%20Active%20Directory/Analytic%20Rules"
    },
    {
        "FileName": "AnomalousUserAppSigninLocationIncrease-detection.yaml",
        "DetectionId": "7cb8f77d-c52f-4e46-b82f-3cf2e106224a",
        "OldPath": "https://github.com/Azure/Azure-Sentinel/blob/master/Detections/SigninLogs/",
        "NewPath": "https://github.com/Azure/Azure-Sentinel/blob/master/Solutions/Azure%20Active%20Directory/Analytic%20Rules"
    },
    {
        "FileName": "AzureAADPowerShellAnomaly.yaml",
        "DetectionId": "50574fac-f8d1-4395-81c7-78a463ff0c52",
        "OldPath": "https://github.com/Azure/Azure-Sentinel/blob/master/Detections/SigninLogs/",
        "NewPath": "https://github.com/Azure/Azure-Sentinel/blob/master/Solutions/Azure%20Active%20Directory/Analytic%20Rules"
    },
    {
        "FileName": "AzurePortalSigninfromanotherAzureTenant.yaml",
        "DetectionId": "87210ca1-49a4-4a7d-bb4a-4988752f978c",
        "OldPath": "https://github.com/Azure/Azure-Sentinel/blob/master/Detections/SigninLogs/",
        "NewPath": "https://github.com/Azure/Azure-Sentinel/blob/master/Solutions/Azure%20Active%20Directory/Analytic%20Rules"
    },
    {
        "FileName": "BruteForceCloudPC.yaml",
        "DetectionId": "3fbc20a4-04c4-464e-8fcb-6667f53e4987",
        "OldPath": "https://github.com/Azure/Azure-Sentinel/blob/master/Detections/SigninLogs/",
        "NewPath": "https://github.com/Azure/Azure-Sentinel/blob/master/Solutions/Azure%20Active%20Directory/Analytic%20Rules"
    },
    {
        "FileName": "BypassCondAccessRule.yaml",
        "DetectionId": "3af9285d-bb98-4a35-ad29-5ea39ba0c628",
        "OldPath": "https://github.com/Azure/Azure-Sentinel/blob/master/Detections/SigninLogs/",
        "NewPath": "https://github.com/Azure/Azure-Sentinel/blob/master/Solutions/Azure%20Active%20Directory/Analytic%20Rules"
    },
    {
        "FileName": "DisabledAccountSigninsAcrossManyApplications.yaml",
        "DetectionId": "75ea5c39-93e5-489b-b1e1-68fa6c9d2d04",
        "OldPath": "https://github.com/Azure/Azure-Sentinel/blob/master/Detections/SigninLogs/",
        "NewPath": "https://github.com/Azure/Azure-Sentinel/blob/master/Solutions/Azure%20Active%20Directory/Analytic%20Rules"
    },
    {
        "FileName": "DistribPassCrackAttempt.yaml",
        "DetectionId": "bfb1c90f-8006-4325-98be-c7fffbc254d6",
        "OldPath": "https://github.com/Azure/Azure-Sentinel/blob/master/Detections/SigninLogs/",
        "NewPath": "https://github.com/Azure/Azure-Sentinel/blob/master/Solutions/Azure%20Active%20Directory/Analytic%20Rules"
    },
    {
        "FileName": "ExplicitMFADeny.yaml",
        "DetectionId": "a22740ec-fc1e-4c91-8de6-c29c6450ad00",
        "OldPath": "https://github.com/Azure/Azure-Sentinel/blob/master/Detections/SigninLogs/",
        "NewPath": "https://github.com/Azure/Azure-Sentinel/blob/master/Solutions/Azure%20Active%20Directory/Analytic%20Rules"
    },
    {
        "FileName": "FailedLogonToAzurePortal.yaml",
        "DetectionId": "223db5c1-1bf8-47d8-8806-bed401b356a4",
        "OldPath": "https://github.com/Azure/Azure-Sentinel/blob/master/Detections/SigninLogs/",
        "NewPath": "https://github.com/Azure/Azure-Sentinel/blob/master/Solutions/Azure%20Active%20Directory/Analytic%20Rules"
    },
    {
        "FileName": "MFARejectedbyUser.yaml",
        "DetectionId": "d99cf5c3-d660-436c-895b-8a8f8448da23",
        "OldPath": "https://github.com/Azure/Azure-Sentinel/blob/master/Detections/SigninLogs/",
        "NewPath": "https://github.com/Azure/Azure-Sentinel/blob/master/Solutions/Azure%20Active%20Directory/Analytic%20Rules"
    },
    {
        "FileName": "NRT_MFARejectedbyUser.yaml",
        "DetectionId": "3617d76d-b15e-4c6f-985e-a1dac73c592d",
        "OldPath": "https://github.com/Azure/Azure-Sentinel/blob/master/Detections/SigninLogs/",
        "NewPath": "https://github.com/Azure/Azure-Sentinel/blob/master/Solutions/Azure%20Active%20Directory/Analytic%20Rules"
    },
    {
        "FileName": "SeamlessSSOPasswordSpray.yaml",
        "DetectionId": "fb7ca1c9-e14c-40a3-856e-28f3c14ea1ba",
        "OldPath": "https://github.com/Azure/Azure-Sentinel/blob/master/Detections/SigninLogs/",
        "NewPath": "https://github.com/Azure/Azure-Sentinel/blob/master/Solutions/Azure%20Active%20Directory/Analytic%20Rules"
    },
    {
        "FileName": "SigninAttemptsByIPviaDisabledAccounts.yaml",
        "DetectionId": "500c103a-0319-4d56-8e99-3cec8d860757",
        "OldPath": "https://github.com/Azure/Azure-Sentinel/blob/master/Detections/SigninLogs/",
        "NewPath": "https://github.com/Azure/Azure-Sentinel/blob/master/Solutions/Azure%20Active%20Directory/Analytic%20Rules"
    },
    {
        "FileName": "SigninBruteForce-AzurePortal.yaml",
        "DetectionId": "28b42356-45af-40a6-a0b4-a554cdfd5d8a",
        "OldPath": "https://github.com/Azure/Azure-Sentinel/blob/master/Detections/SigninLogs/",
        "NewPath": "https://github.com/Azure/Azure-Sentinel/blob/master/Solutions/Azure%20Active%20Directory/Analytic%20Rules"
    },
    {
        "FileName": "SigninPasswordSpray.yaml",
        "DetectionId": "48607a29-a26a-4abf-8078-a06dbdd174a4",
        "OldPath": "https://github.com/Azure/Azure-Sentinel/blob/master/Detections/SigninLogs/",
        "NewPath": "https://github.com/Azure/Azure-Sentinel/blob/master/Solutions/Azure%20Active%20Directory/Analytic%20Rules"
    },
    {
        "FileName": "SuccessThenFail_DiffIP_SameUserandApp.yaml",
        "DetectionId": "02ef8d7e-fc3a-4d86-a457-650fa571d8d2",
        "OldPath": "https://github.com/Azure/Azure-Sentinel/blob/master/Detections/SigninLogs/",
        "NewPath": "https://github.com/Azure/Azure-Sentinel/blob/master/Solutions/Azure%20Active%20Directory/Analytic%20Rules"
    },
    {
        "FileName": "UserAccounts-CABlockedSigninSpikes.yaml",
        "DetectionId": "3a9d5ede-2b9d-43a2-acc4-d272321ff77c",
        "OldPath": "https://github.com/Azure/Azure-Sentinel/blob/master/Detections/SigninLogs/",
        "NewPath": "https://github.com/Azure/Azure-Sentinel/blob/master/Solutions/Azure%20Active%20Directory/Analytic%20Rules"
    },
    {
        "FileName": "AzureWAFmatching_log4j_vuln.yaml",
        "DetectionId": "2de8abd6-a613-450e-95ed-08e503369fb3",
        "OldPath": "https://github.com/Azure/Azure-Sentinel/blob/master/Detections/AzureDiagnostics/",
        "NewPath": "https://github.com/Azure/Azure-Sentinel/blob/master/Solutions/Apache%20Log4j%20Vulnerability%20Detection/Analytic%20Rules"
    },
    {
        "FileName": "Log4jVulnerableMachines.yaml",
        "DetectionId": "3d71fc38-f249-454e-8479-0a358382ef9a",
        "OldPath": "https://github.com/Azure/Azure-Sentinel/blob/master/Detections/SecurityNestedRecommendation/",
        "NewPath": "https://github.com/Azure/Azure-Sentinel/blob/master/Solutions/Apache%20Log4j%20Vulnerability%20Detection/Analytic%20Rules"
    },
    {
        "FileName": "UserAgentSearch_log4j.yaml",
        "DetectionId": "29283b22-a1c0-4d16-b0a9-3460b655a46a",
        "OldPath": "https://github.com/Azure/Azure-Sentinel/blob/master/Detections/MultipleDataSources/",
        "NewPath": "https://github.com/Azure/Azure-Sentinel/blob/master/Solutions/Apache%20Log4j%20Vulnerability%20Detection/Analytic%20Rules"
    },
<<<<<<< HEAD
	{
        "FileName": "AdditionalFilesUploadedByActor.yaml",
        "DetectionId": "b9e3b9f8-a406-4151-9891-e5ff1ddd8c1d",
        "OldPath": "https://github.com/Azure/Azure-Sentinel/blob/master/Detections/MultipleDataSources/",
        "NewPath": "https://github.com/Azure/Azure-Sentinel/blob/master/Solutions/Microsoft%20Defender%20for%20Cloud%20Apps/Analytic%20Rules"
=======
    {
        "FileName": "CorrelateIPC_Unfamiliar-Atypical.yaml",
        "DetectionId": "fa6cfcf1-b267-46d4-b348-ae7870325507",
        "OldPath": "https://github.com/Azure/Azure-Sentinel/blob/master/Detections/SecurityAlert/",
        "NewPath": "https://github.com/Azure/Azure-Sentinel/blob/master/Solutions/Azure%20Active%20Directory%20Identity%20Protection/Analytic%20Rules"
>>>>>>> f70776bb
    }
]<|MERGE_RESOLUTION|>--- conflicted
+++ resolved
@@ -365,18 +365,16 @@
         "OldPath": "https://github.com/Azure/Azure-Sentinel/blob/master/Detections/MultipleDataSources/",
         "NewPath": "https://github.com/Azure/Azure-Sentinel/blob/master/Solutions/Apache%20Log4j%20Vulnerability%20Detection/Analytic%20Rules"
     },
-<<<<<<< HEAD
 	{
         "FileName": "AdditionalFilesUploadedByActor.yaml",
         "DetectionId": "b9e3b9f8-a406-4151-9891-e5ff1ddd8c1d",
         "OldPath": "https://github.com/Azure/Azure-Sentinel/blob/master/Detections/MultipleDataSources/",
         "NewPath": "https://github.com/Azure/Azure-Sentinel/blob/master/Solutions/Microsoft%20Defender%20for%20Cloud%20Apps/Analytic%20Rules"
-=======
+    },
     {
         "FileName": "CorrelateIPC_Unfamiliar-Atypical.yaml",
         "DetectionId": "fa6cfcf1-b267-46d4-b348-ae7870325507",
         "OldPath": "https://github.com/Azure/Azure-Sentinel/blob/master/Detections/SecurityAlert/",
         "NewPath": "https://github.com/Azure/Azure-Sentinel/blob/master/Solutions/Azure%20Active%20Directory%20Identity%20Protection/Analytic%20Rules"
->>>>>>> f70776bb
     }
 ]