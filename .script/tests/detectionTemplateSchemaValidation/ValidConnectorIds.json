[
  "Netclean_ProActive_Incidents",
  "42CrunchAPIProtection",
  "AIVectraDetect",
  "AIVectraStream",
  "AWS",
  "AWSS3",
  "Agari",
  "AkamaiSecurityEvents",
  "AlcideKAudit",
  "AlsidForAD",
  "Armorblox",
  "ApacheHTTPServer",
  "ApacheTomcat",
  "ARGOSCloudSecurity",
  "AristaAwakeSecurity",
  "ASimDnsActivityLogs",
  "ArubaClearPass",
  "AzureActiveDirectory",
  "AzureActiveDirectoryIdentityProtection",
  "AzureActivity",
  "AzureAdvancedThreatProtection",
  "AzureFirewall",
  "AzureInformationProtection",
  "AzureKeyVault",
  "AzureKubernetes",
  "AzureMonitor(IIS)",
  "AzureMonitor(VMInsights)",
  "AzureMonitor(WireData)",
  "AzureNSG",
  "AzureSecurityCenter",
  "AzureSql",
  "AzureStorageAccount",
  "Barracuda",
  "BarracudaCloudFirewall",
  "BetterMTD",
  "BehaviorAnalytics",
  "BeyondSecuritybeSECURE",
  "Bitglass",
  "BitSight",
  "BlackberryCylancePROTECT",
  "BloodHoundEnterprise",
  "BoschAIShield",
  "BoxDataConnector",
  "BroadcomSymantecDLP",
  "CEF",
  "CheckPoint",
  "CiscoASA",
  "CiscoDuoSecurity",
  "CiscoFirepowerEStreamer",
  "CiscoISE",
  "CiscoMeraki",
  "CiscoSDWAN",
  "CiscoSecureEndpoint",
  "CiscoSEG",
  "CiscoUCS",
  "CiscoUmbrellaDataConnector",
  "CiscoWSA",
  "Citrix",
  "CitrixWAF",
  "Claroty",
  "CloudflareDataConnector",
  "CognniSentinelDataConnector",
  "ContrastProtect",
  "Corelight",
  "CrowdStrikeFalconEndpointProtection",
  "CyberArk",
  "CyberArkEPM",
  "CyberpionSecurityLogs",
  "CynerioSecurityEvents",
  "DDOS",
  "DNS",
  "Darktrace",
  "DarktraceRESTConnector",
  "DataminrPulseAlerts",
  "DigitalGuardianDLP",
  "DigitalShadows",
  "Dynamics365",
  "EgressDefend",
  "ESETEnterpriseInspector",
  "ESETPROTECT",
  "EsetSMC",
  "ESI-ExchangeAdminAuditLogEvents",
  "ExtraHopNetworks",
  "F5",
  "F5BigIp",
  "Flare",
  "ForcepointCasb",
  "ForcepointDlp",
  "ForcepointNgfw",
  "ForgeRock",
  "Fortinet",
  "FortiWeb",
  "GCPDNSDataConnector",
  "GWorkspaceRAPI",
  "GoogleWorkspaceReportsAPI",
  "IdentityInfo",
  "ImpervaWAFCloudAPI",
  "ImpervaWAFGateway",
  "ImportedConnector",
  "InfobloxCloudDataConnector",
  "InfobloxNIOS",
  "IoT",
  "JamfProtect",
  "JiraAuditAPI",
  "JuniperSRX",
  "LastPass",
  "LookoutAPI",
  "McAfeeePO",
  "MicrosoftAzurePurview",
  "MicrosoftCloudAppSecurity",
  "MicrosoftDefenderAdvancedThreatProtection",
  "MicrosoftSysmonForLinux",
  "MicrosoftThreatProtection",
  "MorphisecUTPP",
  "NasuniEdgeAppliance",
  "NXLogDnsLogs",
  "NXLogLinuxAudit",
  "Netskope",
  "Office365",
  "OfficeATP",
  "OktaSSO",
  "OnapsisPlatform",
  "OneIdentity",
  "OCILogs",
  "OracleDatabaseAudit",
  "OracleCloudInfrastructureLogsConnector",
  "OracleWebLogicServer",
  "OrcaSecurityAlerts",
  "PaloAltoCDL",
  "PaloAltoNetworks",
  "PaloAltoPrismaCloud",
  "Perimeter81ActivityLogs",
  "PingFederate",
  "PostgreSQL",
  "ProofpointPOD",
  "ProofpointTAP",
  "ProofpointTAPNativePoller",
  "PulseConnectSecure",
  "QualysKB",
  "QualysVulnerabilityManagement",
  "RedCanaryDataConnector",
  "SailPointIdentityNow",
  "SalesforceServiceCloud",
  "SAP",
  "SecurityEvents",
  "SemperisDSP",
  "SenservaPro",
  "SentinelOne",
  "SlackAuditAPI",
  "Snowflake",
  "SonicWallFirewall",
  "SonraiDataConnector",
  "SophosCloudOptix",
  "SophosXGFirewall",
  "SquadraTechnologiesSecRmm",
  "SquidProxy",
  "Symantec",
  "SymantecEndpointProtection",
  "SymantecProxySG",
  "SymantecVIP",
  "Syslog",
  "Tenable.ad",
  "ThreatIntelligence",
  "ThreatIntelligenceTaxii",
  "DelineaSecretServer_CEF",
  "TrendMicro",
  "TrendMicroApexOne",
  "TrendMicroCAS",
  "TrendMicroTippingPoint",
  "TrendMicroXDR",
  "UbiquitiUnifi",
  "vArmourAC",
  "VMwareCarbonBlack",
  "vCenter",
  "VMwareESXi",
  "WAF",
  "WindowsFirewall",
  "WindowsForwardedEvents",
  "WireX_Systems_NFP",
  "ZimperiumMtdAlerts",
  "Zscaler",
  "ZscalerPrivateAccess",
  "illusiveAttackManagementSystem",
  "WindowsSecurityEvents",
  "IronNetIronDefense",
  "GCPIAMDataConnector",
  "Illusive",
  "NGINXHTTPServer",
  "ZeroNetworksSegmentAuditFunction",
  "ZeroNetworksSegmentAuditNativePoller",
  "Theom",
  "Votiro",
  "ISCBind",
  "DynatraceRuntimeVulnerabilities",
  "DynatraceAttacks",
  "DynatraceAuditLogs",
  "DynatraceProblems",
  "MicrosoftDefenderThreatIntelligence",
  "ZeroFox_Alert_Polling",
  "CortexXDR",
<<<<<<< HEAD
  "Corelight",
=======
  "MimecastTTPAPI",
>>>>>>> 6aaf0083
  "MimecastAuditAPI",
  "PingFederateAma",
  "vArmourACAma",
  "ContrastProtectAma",
  "ClarotyAma",
  "illusiveAttackManagementSystemAma",
  "TrendMicroApexOneAma"
]<|MERGE_RESOLUTION|>--- conflicted
+++ resolved
@@ -199,11 +199,8 @@
   "MicrosoftDefenderThreatIntelligence",
   "ZeroFox_Alert_Polling",
   "CortexXDR",
-<<<<<<< HEAD
   "Corelight",
-=======
   "MimecastTTPAPI",
->>>>>>> 6aaf0083
   "MimecastAuditAPI",
   "PingFederateAma",
   "vArmourACAma",
