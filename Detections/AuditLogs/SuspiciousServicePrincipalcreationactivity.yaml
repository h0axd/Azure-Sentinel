--- conflicted
+++ resolved
@@ -43,11 +43,7 @@
     | extend ipAddress_deleter = tostring(parse_json(tostring(InitiatedBy.user)).ipAddress);
   let account_credentials =
   AuditLogs
-<<<<<<< HEAD
     | where OperationName contains "Update application - Certificates and secrets management"
-=======
-    | where OperationName == "Update application - Certificates and secrets management"
->>>>>>> 0785cdd3
     | where Result == "success"
     | extend AppID = tostring(AdditionalDetails[1].value)
     | extend credentialCreationTime = ActivityDateTime;
